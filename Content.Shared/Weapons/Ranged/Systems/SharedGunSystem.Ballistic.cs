using Content.Shared.DoAfter;
using Content.Shared.Examine;
using Content.Shared.Interaction;
using Content.Shared.Interaction.Events;
using Content.Shared.Verbs;
using Content.Shared.Weapons.Ranged.Components;
using Content.Shared.Weapons.Ranged.Events;
using Content.Shared.Whitelist;
using Robust.Shared.Containers;
using Robust.Shared.Map;
using Robust.Shared.Serialization;

namespace Content.Shared.Weapons.Ranged.Systems;

public abstract partial class SharedGunSystem
{
    [Dependency] private readonly SharedDoAfterSystem _doAfter = default!;


    protected virtual void InitializeBallistic()
    {
        SubscribeLocalEvent<BallisticAmmoProviderComponent, ComponentInit>(OnBallisticInit);
        SubscribeLocalEvent<BallisticAmmoProviderComponent, MapInitEvent>(OnBallisticMapInit);
        SubscribeLocalEvent<BallisticAmmoProviderComponent, TakeAmmoEvent>(OnBallisticTakeAmmo);
        SubscribeLocalEvent<BallisticAmmoProviderComponent, GetAmmoCountEvent>(OnBallisticAmmoCount);

        SubscribeLocalEvent<BallisticAmmoProviderComponent, ExaminedEvent>(OnBallisticExamine);
        SubscribeLocalEvent<BallisticAmmoProviderComponent, GetVerbsEvent<Verb>>(OnBallisticVerb);
        SubscribeLocalEvent<BallisticAmmoProviderComponent, InteractUsingEvent>(OnBallisticInteractUsing);
        SubscribeLocalEvent<BallisticAmmoProviderComponent, AfterInteractEvent>(OnBallisticAfterInteract);
        SubscribeLocalEvent<BallisticAmmoProviderComponent, AmmoFillDoAfterEvent>(OnBallisticAmmoFillDoAfter);
        SubscribeLocalEvent<BallisticAmmoProviderComponent, UseInHandEvent>(OnBallisticUse);
    }

    private void OnBallisticUse(EntityUid uid, BallisticAmmoProviderComponent component, UseInHandEvent args)
    {
        if (args.Handled)
            return;

        ManualCycle(uid, component, TransformSystem.GetMapCoordinates(uid), args.User);
        args.Handled = true;
    }

    private void OnBallisticInteractUsing(EntityUid uid, BallisticAmmoProviderComponent component, InteractUsingEvent args)
    {
        if (args.Handled)
            return;

        if (_whitelistSystem.IsWhitelistFailOrNull(component.Whitelist, args.Used))
            return;

        if (GetBallisticShots(component) >= component.Capacity)
            return;

        component.Entities.Add(args.Used);
        Containers.Insert(args.Used, component.Container);
        // Not predicted so
        Audio.PlayPredicted(component.SoundInsert, uid, args.User);
        args.Handled = true;
        UpdateBallisticAppearance(uid, component);
        Dirty(uid, component);
    }

    private void OnBallisticAfterInteract(EntityUid uid, BallisticAmmoProviderComponent component, AfterInteractEvent args)
    {
        if (args.Handled ||
            !component.MayTransfer ||
            !Timing.IsFirstTimePredicted ||
            args.Target == null ||
            args.Used == args.Target ||
            Deleted(args.Target))
        {
            return;
        }

        // Frontier: better revolver reloading
        // Ensure the target of interaction has a valid component.
        var validComponent = false;
        TimeSpan fillDelay = component.FillDelay; // Default value should not be used.
        if (TryComp<BallisticAmmoProviderComponent>(args.Target, out var ballisticComponent) && ballisticComponent.Whitelist is not null)
        {
            validComponent = true;
            fillDelay = ballisticComponent.FillDelay;
        }
        else if (TryComp<RevolverAmmoProviderComponent>(args.Target, out var revolverComponent) && revolverComponent.Whitelist is not null)
        {
            validComponent = true;
            fillDelay = revolverComponent.FillDelay;
        }

        if (validComponent) // End Frontier
        {
            args.Handled = true;

            _doAfter.TryStartDoAfter(new DoAfterArgs(EntityManager, args.User, fillDelay, new AmmoFillDoAfterEvent(), used: uid, target: args.Target, eventTarget: uid) // Frontier: component.FillDelay<fillDelay
            {
                BreakOnMove = true,
                BreakOnDamage = false,
                NeedHand = true
            });
        }

    }

    private void OnBallisticAmmoFillDoAfter(EntityUid uid, BallisticAmmoProviderComponent component, AmmoFillDoAfterEvent args)
    {
<<<<<<< HEAD
        if (Deleted(args.Target))
=======
        if (args.Handled || args.Cancelled)
            return;

        if (Deleted(args.Target) ||
            !TryComp<BallisticAmmoProviderComponent>(args.Target, out var target) ||
            target.Whitelist == null)
>>>>>>> f969fd2b
            return;

        // Frontier: Better revolver reloading
        BallisticAmmoProviderComponent? ballisticTarget;
        RevolverAmmoProviderComponent? revolverTarget = null;
        if (!TryComp(args.Target, out ballisticTarget) && !TryComp(args.Target, out revolverTarget))
        {
            return;
        }
        if ((ballisticTarget is null || ballisticTarget.Whitelist is null) &&
            (revolverTarget is null || revolverTarget.Whitelist is null))
        {
            // No supported component type with valid whitelist.
            return;
        }

        //Check capacity
        if (ballisticTarget is not null && GetBallisticShots(ballisticTarget) >= ballisticTarget.Capacity ||
            revolverTarget is not null && GetRevolverCount(revolverTarget) >= revolverTarget.Capacity)
        {
            Popup(
                Loc.GetString("gun-ballistic-transfer-target-full",
                    ("entity", args.Target)),
                args.Target,
                args.User);
            return;
        }
        // End Frontier

        if (component.Entities.Count + component.UnspawnedCount == 0)
        {
            Popup(
                Loc.GetString("gun-ballistic-transfer-empty",
                    ("entity", uid)),
                uid,
                args.User);
            return;
        }

        void SimulateInsertAmmo(EntityUid ammo, EntityUid ammoProvider, EntityCoordinates coordinates)
        {
            var evInsert = new InteractUsingEvent(args.User, ammo, ammoProvider, coordinates);
            RaiseLocalEvent(ammoProvider, evInsert);
        }

        List<(EntityUid? Entity, IShootable Shootable)> ammo = new();
        var evTakeAmmo = new TakeAmmoEvent(1, ammo, Transform(uid).Coordinates, args.User);
        RaiseLocalEvent(uid, evTakeAmmo);

        bool validAmmoType = true; // Frontier: do not repeat reload attempts with invalid ammo.

        foreach (var (ent, _) in ammo)
        {
            if (ent == null)
                continue;

            if (ballisticTarget is not null && _whitelistSystem.IsWhitelistFailOrNull(ballisticTarget?.Whitelist, ent.Value) || // Frontier: better revolver reloading
                revolverTarget is not null && _whitelistSystem.IsWhitelistFailOrNull(revolverTarget?.Whitelist, ent.Value)) // Frontier: better revolver reloading
            {
                Popup(
                    Loc.GetString("gun-ballistic-transfer-invalid",
                        ("ammoEntity", ent.Value),
                        ("targetEntity", args.Target.Value)),
                    uid,
                    args.User);

                SimulateInsertAmmo(ent.Value, uid, Transform(uid).Coordinates);

                validAmmoType = false; // Frontier: do not retry reloading if the ammo type is different.
            }
            else
            {
                // play sound to be cool
                Audio.PlayPredicted(component.SoundInsert, uid, args.User);
                SimulateInsertAmmo(ent.Value, args.Target.Value, Transform(args.Target.Value).Coordinates);
            }

            if (IsClientSide(ent.Value))
                Del(ent.Value);
        }

        // repeat if there is more space in the target and more ammo to fill it
        // Frontier: better revolver reloading
        var moreSpace = false;
        if (ballisticTarget is not null)
            moreSpace = GetBallisticShots(ballisticTarget) < ballisticTarget.Capacity;
        else if (revolverTarget is not null)
            moreSpace = GetRevolverCount(revolverTarget) < revolverTarget.Capacity;
        // End Frontier
        var moreAmmo = component.Entities.Count + component.UnspawnedCount > 0;
        args.Repeat = moreSpace && moreAmmo && validAmmoType; // Frontier: do not repeat reload attempts with invalid ammo.
    }

    private void OnBallisticVerb(EntityUid uid, BallisticAmmoProviderComponent component, GetVerbsEvent<Verb> args)
    {
        if (!args.CanAccess || !args.CanInteract || args.Hands == null || !component.Cycleable)
            return;

        if (component.Cycleable)
        {
            args.Verbs.Add(new Verb()
            {
                Text = Loc.GetString("gun-ballistic-cycle"),
                Disabled = GetBallisticShots(component) == 0,
                Act = () => ManualCycle(uid, component, TransformSystem.GetMapCoordinates(uid), args.User),
            });

        }
    }

    private void OnBallisticExamine(EntityUid uid, BallisticAmmoProviderComponent component, ExaminedEvent args)
    {
        if (!args.IsInDetailsRange)
            return;

        args.PushMarkup(Loc.GetString("gun-magazine-examine", ("color", AmmoExamineColor), ("count", GetBallisticShots(component))));
    }

    private void ManualCycle(EntityUid uid, BallisticAmmoProviderComponent component, MapCoordinates coordinates, EntityUid? user = null, GunComponent? gunComp = null)
    {
        if (!component.Cycleable)
            return;

        // Reset shotting for cycling
        if (Resolve(uid, ref gunComp, false) &&
            gunComp is { FireRateModified: > 0f } &&
            !Paused(uid))
        {
            gunComp.NextFire = Timing.CurTime + TimeSpan.FromSeconds(1 / gunComp.FireRateModified);
            Dirty(uid, gunComp);
        }

        Dirty(uid, component);
        Audio.PlayPredicted(component.SoundRack, uid, user);

        var shots = GetBallisticShots(component);
        Cycle(uid, component, coordinates);

        var text = Loc.GetString(shots == 0 ? "gun-ballistic-cycled-empty" : "gun-ballistic-cycled");

        Popup(text, uid, user);
        UpdateBallisticAppearance(uid, component);
        UpdateAmmoCount(uid);
    }

    protected abstract void Cycle(EntityUid uid, BallisticAmmoProviderComponent component, MapCoordinates coordinates);

    private void OnBallisticInit(EntityUid uid, BallisticAmmoProviderComponent component, ComponentInit args)
    {
        component.Container = Containers.EnsureContainer<Container>(uid, "ballistic-ammo");
        // TODO: This is called twice though we need to support loading appearance data (and we need to call it on MapInit
        // to ensure it's correct).
        UpdateBallisticAppearance(uid, component);
    }

    private void OnBallisticMapInit(EntityUid uid, BallisticAmmoProviderComponent component, MapInitEvent args)
    {
        // TODO this should be part of the prototype, not set on map init.
        // Alternatively, just track spawned count, instead of unspawned count.
        if (component.Proto != null)
        {
            component.UnspawnedCount = Math.Max(0, component.Capacity - component.Container.ContainedEntities.Count);
            UpdateBallisticAppearance(uid, component);
            Dirty(uid, component);
        }
    }

    protected int GetBallisticShots(BallisticAmmoProviderComponent component)
    {
        return component.Entities.Count + component.UnspawnedCount;
    }

    private void OnBallisticTakeAmmo(EntityUid uid, BallisticAmmoProviderComponent component, TakeAmmoEvent args)
    {
        for (var i = 0; i < args.Shots; i++)
        {
            EntityUid entity;

            if (component.Entities.Count > 0)
            {
                entity = component.Entities[^1];

                args.Ammo.Add((entity, EnsureShootable(entity)));
                component.Entities.RemoveAt(component.Entities.Count - 1);
                Containers.Remove(entity, component.Container);
            }
            else if (component.UnspawnedCount > 0)
            {
                component.UnspawnedCount--;
                entity = Spawn(component.Proto, args.Coordinates);
                args.Ammo.Add((entity, EnsureShootable(entity)));
            }
        }

        UpdateBallisticAppearance(uid, component);
        Dirty(uid, component);
    }

    private void OnBallisticAmmoCount(EntityUid uid, BallisticAmmoProviderComponent component, ref GetAmmoCountEvent args)
    {
        args.Count = GetBallisticShots(component);
        args.Capacity = component.Capacity;
    }

    public void UpdateBallisticAppearance(EntityUid uid, BallisticAmmoProviderComponent component)
    {
        if (!Timing.IsFirstTimePredicted || !TryComp<AppearanceComponent>(uid, out var appearance))
            return;

        Appearance.SetData(uid, AmmoVisuals.AmmoCount, GetBallisticShots(component), appearance);
        Appearance.SetData(uid, AmmoVisuals.AmmoMax, component.Capacity, appearance);
    }
}

/// <summary>
/// DoAfter event for filling one ballistic ammo provider from another.
/// </summary>
[Serializable, NetSerializable]
public sealed partial class AmmoFillDoAfterEvent : SimpleDoAfterEvent
{
}<|MERGE_RESOLUTION|>--- conflicted
+++ resolved
@@ -104,16 +104,9 @@
 
     private void OnBallisticAmmoFillDoAfter(EntityUid uid, BallisticAmmoProviderComponent component, AmmoFillDoAfterEvent args)
     {
-<<<<<<< HEAD
-        if (Deleted(args.Target))
-=======
-        if (args.Handled || args.Cancelled)
-            return;
-
         if (Deleted(args.Target) ||
             !TryComp<BallisticAmmoProviderComponent>(args.Target, out var target) ||
             target.Whitelist == null)
->>>>>>> f969fd2b
             return;
 
         // Frontier: Better revolver reloading
