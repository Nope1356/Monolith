using System.Collections.ObjectModel;
using Robust.Shared.Serialization;

namespace Content.Shared.StationRecords;

[Serializable, NetSerializable]
public enum GeneralStationRecordConsoleKey : byte
{
    Key
}

/// <summary>
///     General station records console state. There are a few states:
///     - SelectedKey null, Record null, RecordListing null
///         - The station record database could not be accessed.
///     - SelectedKey null, Record null, RecordListing non-null
///         - Records are populated in the database, or at least the station has
///           the correct component.
///     - SelectedKey non-null, Record null, RecordListing non-null
///         - The selected key does not have a record tied to it.
///     - SelectedKey non-null, Record non-null, RecordListing non-null
///         - The selected key has a record tied to it, and the record has been sent.
///
///     - there is added new filters and so added new states
///         -SelectedKey null, Record null, RecordListing null, filters non-null
///            the station may have data, but they all did not pass through the filters
///
///     Other states are erroneous.
/// </summary>
[Serializable, NetSerializable]
public sealed class GeneralStationRecordConsoleState : BoundUserInterfaceState
{
    /// <summary>
    ///     Current selected key.
    /// </summary>
    public (NetEntity, uint)? SelectedKey { get; }
    public GeneralStationRecord? Record { get; }
    public Dictionary<(NetEntity, uint), string>? RecordListing { get; }
    public GeneralStationRecordsFilter? Filter { get; }
<<<<<<< HEAD
    public GeneralStationRecordConsoleState(StationRecordKey? key, GeneralStationRecord? record,
        Dictionary<StationRecordKey, string>? recordListing, GeneralStationRecordsFilter? newFilter, IReadOnlyDictionary<string, uint?>? jobList)
=======
    public GeneralStationRecordConsoleState((NetEntity, uint)? key, GeneralStationRecord? record,
        Dictionary<(NetEntity, uint), string>? recordListing, GeneralStationRecordsFilter? newFilter)
>>>>>>> a7574549
    {
        SelectedKey = key;
        Record = record;
        RecordListing = recordListing;
        Filter = newFilter;
        JobList = jobList;
    }
    public IReadOnlyDictionary<string, uint?>? JobList { get;  }

    public bool IsEmpty() => SelectedKey == null
                             && Record == null && RecordListing == null;
}

[Serializable, NetSerializable]
public sealed class SelectGeneralStationRecord : BoundUserInterfaceMessage
{
    public (NetEntity, uint)? SelectedKey { get; }

    public SelectGeneralStationRecord((NetEntity, uint)? selectedKey)
    {
        SelectedKey = selectedKey;
    }
}<|MERGE_RESOLUTION|>--- conflicted
+++ resolved
@@ -37,13 +37,8 @@
     public GeneralStationRecord? Record { get; }
     public Dictionary<(NetEntity, uint), string>? RecordListing { get; }
     public GeneralStationRecordsFilter? Filter { get; }
-<<<<<<< HEAD
-    public GeneralStationRecordConsoleState(StationRecordKey? key, GeneralStationRecord? record,
-        Dictionary<StationRecordKey, string>? recordListing, GeneralStationRecordsFilter? newFilter, IReadOnlyDictionary<string, uint?>? jobList)
-=======
     public GeneralStationRecordConsoleState((NetEntity, uint)? key, GeneralStationRecord? record,
-        Dictionary<(NetEntity, uint), string>? recordListing, GeneralStationRecordsFilter? newFilter)
->>>>>>> a7574549
+        Dictionary<(NetEntity, uint), string>? recordListing, GeneralStationRecordsFilter? newFilter, IReadOnlyDictionary<string, uint?>? jobList)
     {
         SelectedKey = key;
         Record = record;
