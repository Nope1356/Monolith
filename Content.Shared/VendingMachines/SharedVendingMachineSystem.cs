using Content.Shared.Emag.Components;
using Robust.Shared.Prototypes;
using System.Linq;
using Content.Shared.DoAfter;
using Content.Shared.Emag.Systems;
using Content.Shared.Interaction;
using Content.Shared.Popups;
using Robust.Shared.Audio;
using Robust.Shared.Audio.Systems;
using Robust.Shared.Network;
using Robust.Shared.Random;
using Content.Shared.Containers.ItemSlots; // Frontier

namespace Content.Shared.VendingMachines;

public abstract partial class SharedVendingMachineSystem : EntitySystem
{
    [Dependency] private readonly INetManager _net = default!;
    [Dependency] protected readonly IPrototypeManager PrototypeManager = default!;
    [Dependency] protected readonly SharedAudioSystem Audio = default!;
    [Dependency] private readonly SharedDoAfterSystem _doAfter = default!;
    [Dependency] protected readonly SharedPopupSystem Popup = default!;
    [Dependency] protected readonly IRobustRandom Randomizer = default!;
<<<<<<< HEAD
    [Dependency] private readonly EmagSystem _emag = default!;
=======
    [Dependency] protected readonly ItemSlotsSystem ItemSlots = default!; // Frontier
>>>>>>> d734a975

    public override void Initialize()
    {
        base.Initialize();
        SubscribeLocalEvent<VendingMachineComponent, MapInitEvent>(OnMapInit);
        SubscribeLocalEvent<VendingMachineComponent, GotEmaggedEvent>(OnEmagged);

        SubscribeLocalEvent<VendingMachineRestockComponent, AfterInteractEvent>(OnAfterInteract);
    }

    protected virtual void OnMapInit(EntityUid uid, VendingMachineComponent component, MapInitEvent args)
    {
        RestockInventoryFromPrototype(uid, component, component.InitialStockQuality);

        // Frontier: create the cash slot if this entity has one
        if (component.CashSlot != null && component.CashSlotName != null)
            ItemSlots.AddItemSlot(uid, component.CashSlotName, component.CashSlot);
        // End Frontier
    }

    public void RestockInventoryFromPrototype(EntityUid uid,
        VendingMachineComponent? component = null, float restockQuality = 1f)
    {
        if (!Resolve(uid, ref component))
        {
            return;
        }

        if (!PrototypeManager.TryIndex(component.PackPrototypeId, out VendingMachineInventoryPrototype? packPrototype))
            return;

        AddInventoryFromPrototype(uid, packPrototype.StartingInventory, InventoryType.Regular, component, restockQuality);
        AddInventoryFromPrototype(uid, packPrototype.EmaggedInventory, InventoryType.Emagged, component, restockQuality);
        AddInventoryFromPrototype(uid, packPrototype.ContrabandInventory, InventoryType.Contraband, component, restockQuality);
        Dirty(uid, component);
    }

    private void OnEmagged(EntityUid uid, VendingMachineComponent component, ref GotEmaggedEvent args)
    {
        if (!_emag.CompareFlag(args.Type, EmagType.Interaction))
            return;

        if (_emag.CheckFlag(uid, EmagType.Interaction))
            return;

        // only emag if there are emag-only items
        args.Handled = component.EmaggedInventory.Count > 0;
    }

    /// <summary>
    /// Returns all of the vending machine's inventory. Only includes emagged and contraband inventories if
    /// <see cref="EmaggedComponent"/> with the EmagType.Interaction flag exists and <see cref="VendingMachineComponent.Contraband"/> is true
    /// are <c>true</c> respectively.
    /// </summary>
    /// <param name="uid"></param>
    /// <param name="component"></param>
    /// <returns></returns>
    public List<VendingMachineInventoryEntry> GetAllInventory(EntityUid uid, VendingMachineComponent? component = null)
    {
        if (!Resolve(uid, ref component))
            return new();

        var inventory = new List<VendingMachineInventoryEntry>(component.Inventory.Values);

        if (_emag.CheckFlag(uid, EmagType.Interaction))
            inventory.AddRange(component.EmaggedInventory.Values);

        if (component.Contraband)
            inventory.AddRange(component.ContrabandInventory.Values);

        return inventory;
    }

    public List<VendingMachineInventoryEntry> GetAvailableInventory(EntityUid uid, VendingMachineComponent? component = null)
    {
        if (!Resolve(uid, ref component))
            return new();

        return GetAllInventory(uid, component).Where(_ => _.Amount > 0).ToList();
    }

    private void AddInventoryFromPrototype(EntityUid uid, Dictionary<string, uint>? entries,
        InventoryType type,
        VendingMachineComponent? component = null, float restockQuality = 1.0f)
    {
        if (!Resolve(uid, ref component) || entries == null)
        {
            return;
        }

        Dictionary<string, VendingMachineInventoryEntry> inventory;
        switch (type)
        {
            case InventoryType.Regular:
                inventory = component.Inventory;
                break;
            case InventoryType.Emagged:
                inventory = component.EmaggedInventory;
                break;
            case InventoryType.Contraband:
                inventory = component.ContrabandInventory;
                break;
            default:
                return;
        }

        foreach (var (id, amount) in entries)
        {
            if (PrototypeManager.HasIndex<EntityPrototype>(id))
            {
                var restock = amount;
                var chanceOfMissingStock = 1 - restockQuality;

                var result = Randomizer.NextFloat(0, 1);
                if (result < chanceOfMissingStock)
                {
                    restock = (uint) Math.Floor(amount * result / chanceOfMissingStock);
                }

                // New Frontiers - Unlimited vending - support items with unlimited vending stock.
                // This code is licensed under AGPLv3. See AGPLv3.txt
                if (inventory.TryGetValue(id, out var entry))
                {
                    // Frontier: Max value is reserved for unlimited items, this should not be restocked.
                    if (entry.Amount == uint.MaxValue)
                        continue;

                    // Prevent a machine's stock from going over three times
                    // the prototype's normal amount. This is an arbitrary
                    // number and meant to be a convenience for someone
                    // restocking a machine who doesn't want to force vend out
                    // all the items just to restock one empty slot without
                    // losing the rest of the restock.
                    entry.Amount = Math.Min(entry.Amount + amount, 3 * restock);
                }
                else
                    inventory.Add(id, new VendingMachineInventoryEntry(type, id, restock));
                // End of modified code
            }
        }
    }
}<|MERGE_RESOLUTION|>--- conflicted
+++ resolved
@@ -21,11 +21,8 @@
     [Dependency] private readonly SharedDoAfterSystem _doAfter = default!;
     [Dependency] protected readonly SharedPopupSystem Popup = default!;
     [Dependency] protected readonly IRobustRandom Randomizer = default!;
-<<<<<<< HEAD
     [Dependency] private readonly EmagSystem _emag = default!;
-=======
     [Dependency] protected readonly ItemSlotsSystem ItemSlots = default!; // Frontier
->>>>>>> d734a975
 
     public override void Initialize()
     {
