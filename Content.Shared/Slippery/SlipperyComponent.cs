using System;
using System.Collections.Generic;
using System.Linq;
<<<<<<< HEAD
using Content.Shared.Audio;
using Content.Shared.EffectBlocker;
using Content.Shared.Module;
using Content.Shared.NetIDs;
using Content.Shared.Sound;
using Content.Shared.Stunnable;
using Robust.Shared.Audio;
using Robust.Shared.Containers;
=======
>>>>>>> 10af8efc
using Robust.Shared.GameObjects;
using Robust.Shared.GameStates;
using Robust.Shared.Maths;
using Robust.Shared.Players;
using Robust.Shared.Serialization;
using Robust.Shared.Serialization.Manager.Attributes;
using Robust.Shared.ViewVariables;

namespace Content.Shared.Slippery
{
    [RegisterComponent]
    [NetworkedComponent()]
    public sealed class SlipperyComponent : Component
    {
        public override string Name => "Slippery";

        private float _paralyzeTime = 3f;
        private float _intersectPercentage = 0.3f;
        private float _requiredSlipSpeed = 0.1f;
        private float _launchForwardsMultiplier = 1f;
        private bool _slippery = true;
        private SoundSpecifier _slipSound = new SoundPathSpecifier("/Audio/Effects/slip.ogg");

        /// <summary>
        ///     List of entities that are currently colliding with the entity.
        /// </summary>
        public readonly HashSet<EntityUid> Colliding = new();

        /// <summary>
        ///     The list of entities that have been slipped by this component, which shouldn't be slipped again.
        /// </summary>
        public readonly HashSet<EntityUid> Slipped = new();

        /// <summary>
        ///     Path to the sound to be played when a mob slips.
        /// </summary>
        [ViewVariables]
        [DataField("slipSound")]
        public SoundSpecifier SlipSound
        {
            get => _slipSound;
            set
            {
                if (value == _slipSound)
                    return;

                _slipSound = value;
                Dirty();
            }
        }

        /// <summary>
        ///     How many seconds the mob will be paralyzed for.
        /// </summary>
        [ViewVariables(VVAccess.ReadWrite)]
        [DataField("paralyzeTime")]
        public float ParalyzeTime
        {
            get => _paralyzeTime;
            set
            {
                if (MathHelper.CloseTo(_paralyzeTime, value)) return;

                _paralyzeTime = value;
                Dirty();
            }
        }

        /// <summary>
        ///     Percentage of shape intersection for a slip to occur.
        /// </summary>
        [ViewVariables(VVAccess.ReadWrite)]
        [DataField("intersectPercentage")]
        public float IntersectPercentage
        {
            get => _intersectPercentage;
            set
            {
                if (MathHelper.CloseTo(_intersectPercentage, value)) return;

                _intersectPercentage = value;
                Dirty();
            }
        }

        /// <summary>
        ///     Entities will only be slipped if their speed exceeds this limit.
        /// </summary>
        [ViewVariables(VVAccess.ReadWrite)]
        [DataField("requiredSlipSpeed")]
        public float RequiredSlipSpeed
        {
            get => _requiredSlipSpeed;
            set
            {
                if (MathHelper.CloseTo(_requiredSlipSpeed, value)) return;

                _requiredSlipSpeed = value;
                Dirty();
            }
        }

        /// <summary>
        ///     The entity's speed will be multiplied by this to slip it forwards.
        /// </summary>
        [ViewVariables(VVAccess.ReadWrite)]
        [DataField("launchForwardsMultiplier")]
        public float LaunchForwardsMultiplier
        {
            get => _launchForwardsMultiplier;
            set
            {
                if (MathHelper.CloseTo(_launchForwardsMultiplier, value)) return;

                _launchForwardsMultiplier = value;
                Dirty();
            }
        }

        /// <summary>
        ///     Whether or not this component will try to slip entities.
        /// </summary>
        [ViewVariables(VVAccess.ReadWrite)]
        [DataField("slippery")]
        public bool Slippery
        {
            get => _slippery;
            set
            {
                if (_slippery == value) return;

                _slippery = value;
                Dirty();
            }
        }

<<<<<<< HEAD
        private bool TrySlip(IPhysBody ourBody, IPhysBody otherBody)
        {
            if (!Slippery
                || Owner.IsInContainer()
                ||  _slipped.Contains(otherBody.Owner.Uid)
                ||  !otherBody.Owner.TryGetComponent(out SharedStunnableComponent? stun))
            {
                return false;
            }

            if (otherBody.LinearVelocity.Length < RequiredSlipSpeed || stun.KnockedDown)
            {
                return false;
            }

            var percentage = otherBody.GetWorldAABB().IntersectPercentage(ourBody.GetWorldAABB());

            if (percentage < IntersectPercentage)
            {
                return false;
            }

            if (!EffectBlockerSystem.CanSlip(otherBody.Owner))
            {
                return false;
            }

            otherBody.LinearVelocity *= LaunchForwardsMultiplier;

            stun.Paralyze(5);
            _slipped.Add(otherBody.Owner.Uid);
            Dirty();

            if (SlipSound.TryGetSound(out var slipSound) && _moduleManager.IsServerModule)
            {
                SoundSystem.Play(Filter.Broadcast(), slipSound, Owner, AudioHelpers.WithVariation(0.2f));
            }

            return true;
        }

        void IStartCollide.CollideWith(Fixture _, Fixture otherFixture, in Manifold manifold)
        {
            _colliding.Add(otherFixture.Body.Owner.Uid);
        }

        public void Update()
        {
            if (!Slippery)
                return;

            var physics = Owner.GetComponent<IPhysBody>();

            foreach (var uid in _colliding.ToArray())
            {
                if (!uid.IsValid() || !Owner.EntityManager.EntityExists(uid))
                {
                    _colliding.Remove(uid);
                    _slipped.Remove(uid);
                    Dirty();
                    continue;
                }

                var entity = Owner.EntityManager.GetEntity(uid);
                var otherPhysics = entity.GetComponent<IPhysBody>();

                if (!physics.GetWorldAABB().Intersects(otherPhysics.GetWorldAABB()))
                {
                    _colliding.Remove(uid);
                    _slipped.Remove(uid);
                    Dirty();
                    continue;
                }

                if (!_slipped.Contains(uid))
                    TrySlip(physics, otherPhysics);
            }
        }

        public override ComponentState GetComponentState(ICommonSession player)
        {
            return new SlipperyComponentState(ParalyzeTime, IntersectPercentage, RequiredSlipSpeed, LaunchForwardsMultiplier, Slippery, SlipSound.GetSound(), _slipped.ToArray());
=======
        public override ComponentState GetComponentState(ICommonSession player)
        {
            return new SlipperyComponentState(ParalyzeTime, IntersectPercentage, RequiredSlipSpeed, LaunchForwardsMultiplier, Slippery, SlipSound, Slipped.ToArray());
>>>>>>> 10af8efc
        }

        public override void HandleComponentState(ComponentState? curState, ComponentState? nextState)
        {
            if (curState is not SlipperyComponentState state) return;

            _slippery = state.Slippery;
            _intersectPercentage = state.IntersectPercentage;
            _paralyzeTime = state.ParalyzeTime;
            _requiredSlipSpeed = state.RequiredSlipSpeed;
            _launchForwardsMultiplier = state.LaunchForwardsMultiplier;
<<<<<<< HEAD
            _slipSound = new SoundPathSpecifier(state.SlipSound);
            _slipped.Clear();
=======
            _slipSound = state.SlipSound;
            Slipped.Clear();
>>>>>>> 10af8efc

            foreach (var slipped in state.Slipped)
            {
                Slipped.Add(slipped);
            }
        }
    }

    [Serializable, NetSerializable]
    public class SlipperyComponentState : ComponentState
    {
        public float ParalyzeTime { get; }
        public float IntersectPercentage { get; }
        public float RequiredSlipSpeed { get; }
        public float LaunchForwardsMultiplier { get; }
        public bool Slippery { get; }
        public string SlipSound { get; }
        public readonly EntityUid[] Slipped;

        public SlipperyComponentState(float paralyzeTime, float intersectPercentage, float requiredSlipSpeed, float launchForwardsMultiplier, bool slippery, string slipSound, EntityUid[] slipped)
        {
            ParalyzeTime = paralyzeTime;
            IntersectPercentage = intersectPercentage;
            RequiredSlipSpeed = requiredSlipSpeed;
            LaunchForwardsMultiplier = launchForwardsMultiplier;
            Slippery = slippery;
            SlipSound = slipSound;
            Slipped = slipped;
        }
    }
}<|MERGE_RESOLUTION|>--- conflicted
+++ resolved
@@ -1,17 +1,7 @@
 using System;
 using System.Collections.Generic;
 using System.Linq;
-<<<<<<< HEAD
-using Content.Shared.Audio;
-using Content.Shared.EffectBlocker;
-using Content.Shared.Module;
-using Content.Shared.NetIDs;
 using Content.Shared.Sound;
-using Content.Shared.Stunnable;
-using Robust.Shared.Audio;
-using Robust.Shared.Containers;
-=======
->>>>>>> 10af8efc
 using Robust.Shared.GameObjects;
 using Robust.Shared.GameStates;
 using Robust.Shared.Maths;
@@ -148,94 +138,9 @@
             }
         }
 
-<<<<<<< HEAD
-        private bool TrySlip(IPhysBody ourBody, IPhysBody otherBody)
-        {
-            if (!Slippery
-                || Owner.IsInContainer()
-                ||  _slipped.Contains(otherBody.Owner.Uid)
-                ||  !otherBody.Owner.TryGetComponent(out SharedStunnableComponent? stun))
-            {
-                return false;
-            }
-
-            if (otherBody.LinearVelocity.Length < RequiredSlipSpeed || stun.KnockedDown)
-            {
-                return false;
-            }
-
-            var percentage = otherBody.GetWorldAABB().IntersectPercentage(ourBody.GetWorldAABB());
-
-            if (percentage < IntersectPercentage)
-            {
-                return false;
-            }
-
-            if (!EffectBlockerSystem.CanSlip(otherBody.Owner))
-            {
-                return false;
-            }
-
-            otherBody.LinearVelocity *= LaunchForwardsMultiplier;
-
-            stun.Paralyze(5);
-            _slipped.Add(otherBody.Owner.Uid);
-            Dirty();
-
-            if (SlipSound.TryGetSound(out var slipSound) && _moduleManager.IsServerModule)
-            {
-                SoundSystem.Play(Filter.Broadcast(), slipSound, Owner, AudioHelpers.WithVariation(0.2f));
-            }
-
-            return true;
-        }
-
-        void IStartCollide.CollideWith(Fixture _, Fixture otherFixture, in Manifold manifold)
-        {
-            _colliding.Add(otherFixture.Body.Owner.Uid);
-        }
-
-        public void Update()
-        {
-            if (!Slippery)
-                return;
-
-            var physics = Owner.GetComponent<IPhysBody>();
-
-            foreach (var uid in _colliding.ToArray())
-            {
-                if (!uid.IsValid() || !Owner.EntityManager.EntityExists(uid))
-                {
-                    _colliding.Remove(uid);
-                    _slipped.Remove(uid);
-                    Dirty();
-                    continue;
-                }
-
-                var entity = Owner.EntityManager.GetEntity(uid);
-                var otherPhysics = entity.GetComponent<IPhysBody>();
-
-                if (!physics.GetWorldAABB().Intersects(otherPhysics.GetWorldAABB()))
-                {
-                    _colliding.Remove(uid);
-                    _slipped.Remove(uid);
-                    Dirty();
-                    continue;
-                }
-
-                if (!_slipped.Contains(uid))
-                    TrySlip(physics, otherPhysics);
-            }
-        }
-
         public override ComponentState GetComponentState(ICommonSession player)
         {
-            return new SlipperyComponentState(ParalyzeTime, IntersectPercentage, RequiredSlipSpeed, LaunchForwardsMultiplier, Slippery, SlipSound.GetSound(), _slipped.ToArray());
-=======
-        public override ComponentState GetComponentState(ICommonSession player)
-        {
-            return new SlipperyComponentState(ParalyzeTime, IntersectPercentage, RequiredSlipSpeed, LaunchForwardsMultiplier, Slippery, SlipSound, Slipped.ToArray());
->>>>>>> 10af8efc
+            return new SlipperyComponentState(ParalyzeTime, IntersectPercentage, RequiredSlipSpeed, LaunchForwardsMultiplier, Slippery, SlipSound.GetSound(), Slipped.ToArray());
         }
 
         public override void HandleComponentState(ComponentState? curState, ComponentState? nextState)
@@ -247,13 +152,8 @@
             _paralyzeTime = state.ParalyzeTime;
             _requiredSlipSpeed = state.RequiredSlipSpeed;
             _launchForwardsMultiplier = state.LaunchForwardsMultiplier;
-<<<<<<< HEAD
             _slipSound = new SoundPathSpecifier(state.SlipSound);
-            _slipped.Clear();
-=======
-            _slipSound = state.SlipSound;
             Slipped.Clear();
->>>>>>> 10af8efc
 
             foreach (var slipped in state.Slipped)
             {
