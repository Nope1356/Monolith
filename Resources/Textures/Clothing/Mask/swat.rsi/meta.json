{
  "version": 1,
  "license": "CC-BY-SA-3.0",
  "copyright": "Taken from tgstation at commit https://github.com/RemieRichards/-tg-station/blob/f8c05e21694cd3cb703e40edc5cfc375017944b1/icons/obj/clothing/masks.dmi. Reptilian edit by Nairod(Github). equipped-MASK-vox state taken from Paradise at https://github.com/ParadiseSS13/Paradise/blob/bc095ad398790a2b718b2bab4f2157cdd80a51da/icons/mob/clothing/species/vox/mask.dmi",
  "size": {
    "x": 32,
    "y": 32
  },
  "states": [
    {
      "name": "icon"
    },
    {
      "name": "equipped-MASK",
      "directions": 4
    },
    {
<<<<<<< HEAD
        "name": "equipped-MASK-vulpkanin",
        "directions": 4
    },
    {
      "name": "inhand-left",
=======
      "name": "equipped-MASK-reptilian",
>>>>>>> 13dbb95d
      "directions": 4
    },
    {
      "name": "equipped-MASK-vox",
      "directions": 4
    },
    {
      "name": "inhand-left",
      "directions": 4
    },
    {
      "name": "inhand-right",
      "directions": 4
    }
  ]
}<|MERGE_RESOLUTION|>--- conflicted
+++ resolved
@@ -14,16 +14,12 @@
       "name": "equipped-MASK",
       "directions": 4
     },
+      {
+          "name": "equipped-MASK-vulpkanin",
+          "directions": 4
+      },
     {
-<<<<<<< HEAD
-        "name": "equipped-MASK-vulpkanin",
-        "directions": 4
-    },
-    {
-      "name": "inhand-left",
-=======
       "name": "equipped-MASK-reptilian",
->>>>>>> 13dbb95d
       "directions": 4
     },
     {
