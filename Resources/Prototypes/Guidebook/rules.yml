--- conflicted
+++ resolved
@@ -1,4 +1,4 @@
-﻿- type: guideEntry # Default for forks and stuff. Should not be listed anywhere if the server is using a custom ruleset.
+- type: guideEntry # Default for forks and stuff. Should not be listed anywhere if the server is using a custom ruleset.
   id: DefaultRuleset
   name: guide-entry-rules
   ruleEntry: true
@@ -385,54 +385,37 @@
   priority: 10
   text: "/ServerInfo/Guidebook/ServerRules/SiliconRules/RuleS10OrderConflicts.xml"
 
-<<<<<<< HEAD
+
 # Frontier: WizDen SpaceLaw, irrelevant here
-# - type: guideEntry
-#   id: SpaceLaw
-#   name: guide-entry-rules-space-law
-#   priority: 1
-#   text: "/ServerInfo/Guidebook/ServerRules/SpaceLaw/SpaceLaw.xml"
-#   children:
-#   - SpaceLawCrimeList
-
-# - type: guideEntry
-#   id: SpaceLawCrimeList
-#   name: guide-entry-rules-sl-crime-list
-#   priority: 5
-#   text: "/ServerInfo/Guidebook/ServerRules/SpaceLaw/SLCrimeList.xml"
-# End Frontier
-=======
-
-- type: guideEntry
-  id: MRPRules
-  name: guide-entry-rules-mrp-m0
-  ruleEntry: true
-  priority: 60
-  text: "/ServerInfo/Guidebook/ServerRules/MRPRules/RuleM0.xml"
-  children:
-  - RuleM1
-
-- type: guideEntry
-  id: RuleM1
-  name: guide-entry-rules-m1
-  ruleEntry: true
-  priority: 10
-  text: "/ServerInfo/Guidebook/ServerRules/MRPRules/RuleM1DoNotPowergame.xml"
-
-- type: guideEntry
-  id: SpaceLaw
-  name: guide-entry-rules-space-law
-  priority: 1
-  text: "/ServerInfo/Guidebook/ServerRules/SpaceLaw/SpaceLaw.xml"
-  children:
-  - SpaceLawCrimeList
-
-- type: guideEntry
-  id: SpaceLawCrimeList
-  name: guide-entry-rules-sl-crime-list
-  priority: 5
-  text: "/ServerInfo/Guidebook/ServerRules/SpaceLaw/SLCrimeList.xml"
->>>>>>> e0163fb0
+#- type: guideEntry
+#  id: MRPRules
+#  name: guide-entry-rules-mrp-m0
+#  ruleEntry: true
+#  priority: 60
+#  text: "/ServerInfo/Guidebook/ServerRules/MRPRules/RuleM0.xml"
+#  children:
+#  - RuleM1
+#
+#- type: guideEntry
+#  id: RuleM1
+#  name: guide-entry-rules-m1
+#  ruleEntry: true
+#  priority: 10
+#  text: "/ServerInfo/Guidebook/ServerRules/MRPRules/RuleM1DoNotPowergame.xml"
+#
+#- type: guideEntry
+#  id: SpaceLaw
+#  name: guide-entry-rules-space-law
+#  priority: 1
+#  text: "/ServerInfo/Guidebook/ServerRules/SpaceLaw/SpaceLaw.xml"
+#  children:
+#  - SpaceLawCrimeList
+#
+#- type: guideEntry
+#  id: SpaceLawCrimeList
+#  name: guide-entry-rules-sl-crime-list
+#  priority: 5
+#  text: "/ServerInfo/Guidebook/ServerRules/SpaceLaw/SLCrimeList.xml"
 
 - type: guideEntry
   id: BanTypes
