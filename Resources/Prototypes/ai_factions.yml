- type: npcFaction
  id: Dragon
  hostile:
<<<<<<< HEAD
    - NanoTrasen
    - Syndicate
    - Xeno
    - PetsNT
    - Zombie
    - Revolutionary
    - AllHostile
    - WizFedFaction # Frontier
    - BloodCultNF # Frontier
    - PirateNF # Frontier
    - ExplorersExpeditionNF # Frontier
    - ArtifactConstruct # Frontier
    - StreetGangNF # Frontier
    - DinosaursNF # Frontier
    - MercenariesExpeditionNF # Frontier
    - SiliconsExpeditionNF # Frontier
    - AberrantFleshExpeditionNF # Frontier
    - ContrabandClothing # Frontier
    - ContrabandDetection # Frontier
=======
  - NanoTrasen
  - Syndicate
  - Xeno
  - PetsNT
  - Zombie
  - Revolutionary
  - AllHostile
  - Wizard
>>>>>>> 7f8f1bfb

- type: npcFaction
  id: NanoTrasen
  hostile:
  - SimpleHostile
  - Syndicate
  - Xeno
  - Zombie
  - Revolutionary
  - Dragon
  - AllHostile
<<<<<<< HEAD
  - WizFedFaction # Frontier
  - BloodCultNF # Frontier
  - PirateNF # Frontier
  - ExplorersExpeditionNF # Frontier
  - ArtifactConstruct # Frontier
  - StreetGangNF # Frontier
  - DinosaursNF # Frontier
  - MercenariesExpeditionNF # Frontier
  - SiliconsExpeditionNF # Frontier
  - AberrantFleshExpeditionNF # Frontier
  - ContrabandClothing # Frontier
=======
  - Wizard
>>>>>>> 7f8f1bfb

- type: npcFaction
  id: Mouse
  hostile:
  - PetsNT
  - AllHostile

- type: npcFaction
  id: Passive

- type: npcFaction
  id: PetsNT
  hostile:
  - Mouse
  # - SimpleHostile # Frontier
  # - Zombie # Frontier
  # - Xeno # Frontier
  # - AllHostile # Frontier

- type: npcFaction
  id: SimpleHostile
  hostile:
  - NanoTrasen
  - Syndicate
  - Passive
  - PetsNT
  - Zombie
  - Revolutionary
  - AllHostile
<<<<<<< HEAD
  - WizFedFaction # Frontier
  - BloodCultNF # Frontier
  - PirateNF # Frontier
  - ExplorersExpeditionNF # Frontier
  - ArtifactConstruct # Frontier
  - StreetGangNF # Frontier
  - DinosaursNF # Frontier
  - MercenariesExpeditionNF # Frontier
  - SiliconsExpeditionNF # Frontier
  - AberrantFleshExpeditionNF # Frontier
  - ContrabandClothing # Frontier
  - ContrabandDetection # Frontier
=======
  - Wizard
>>>>>>> 7f8f1bfb

- type: npcFaction
  id: SimpleNeutral

- type: npcFaction
  id: Syndicate
  friendly: # Frontier
  - SyndicateNF # Frontier
  hostile:
  - NanoTrasen
  - SimpleHostile
  - Xeno
  - PetsNT
  - Zombie
  - Dragon
  - AllHostile
<<<<<<< HEAD
  - WizFedFaction # Frontier
  - BloodCultNF # Frontier
  - PirateNF # Frontier
  - ExplorersExpeditionNF # Frontier
  - ArtifactConstruct # Frontier
  - StreetGangNF # Frontier
  - DinosaursNF # Frontier
  - MercenariesExpeditionNF # Frontier
  - SiliconsExpeditionNF # Frontier
  - AberrantFleshExpeditionNF # Frontier
  - ContrabandClothing # Frontier
  - ContrabandDetection # Frontier
=======
  - Wizard
>>>>>>> 7f8f1bfb

- type: npcFaction
  id: Xeno
  hostile:
  - NanoTrasen
  - Syndicate
  - Passive
  - PetsNT
  - Zombie
  - Revolutionary
  - AllHostile
<<<<<<< HEAD
  - WizFedFaction # Frontier
  - BloodCultNF # Frontier
  - PirateNF # Frontier
  - ExplorersExpeditionNF # Frontier
  - ArtifactConstruct # Frontier
  - StreetGangNF # Frontier
  - DinosaursNF # Frontier
  - MercenariesExpeditionNF # Frontier
  - SiliconsExpeditionNF # Frontier
  - AberrantFleshExpeditionNF # Frontier
  - ContrabandClothing # Frontier
  - ContrabandDetection # Frontier
=======
  - Wizard
>>>>>>> 7f8f1bfb

- type: npcFaction
  id: Zombie
  hostile:
  - NanoTrasen
  - SimpleNeutral
  - SimpleHostile
  - Syndicate
  - Passive
  - PetsNT
  - Revolutionary
  - AllHostile
<<<<<<< HEAD
  - WizFedFaction # Frontier
  - BloodCultNF # Frontier
  - PirateNF # Frontier
  - ExplorersExpeditionNF # Frontier
  - ArtifactConstruct # Frontier
  - StreetGangNF # Frontier
  - DinosaursNF # Frontier
  - MercenariesExpeditionNF # Frontier
  - SiliconsExpeditionNF # Frontier
  - AberrantFleshExpeditionNF # Frontier
  - ContrabandClothing # Frontier
  - ContrabandDetection # Frontier
=======
  - Wizard
>>>>>>> 7f8f1bfb

- type: npcFaction
  id: Revolutionary
  hostile:
  - NanoTrasen
  - Zombie
  - SimpleHostile
  - Dragon
  - WizFedFaction # Frontier
  - BloodCultNF # Frontier
  - PirateNF # Frontier
  - ExplorersExpeditionNF # Frontier
  - ArtifactConstruct # Frontier
  #- StreetGangNF # Frontier
  - DinosaursNF # Frontier
  - MercenariesExpeditionNF # Frontier
  - SiliconsExpeditionNF # Frontier
  - AberrantFleshExpeditionNF # Frontier
  - ContrabandClothing # Frontier
  - ContrabandDetection # Frontier
  - AllHostile
  - Wizard

- type: npcFaction
  id: AllHostile # Frontier: use HostileUniversally
  hostile:
  - NanoTrasen
  - Dragon
  - Mouse
  - Passive
  - PetsNT
  - SimpleHostile
  - SimpleNeutral
  - Syndicate
  - Xeno
  - Zombie
  - Revolutionary
  - Wizard

- type: npcFaction
  id: Wizard
  hostile:
  - NanoTrasen
  - Dragon
  - SimpleHostile
  - Syndicate
  - Xeno
  - Zombie
  - Revolutionary
  - AllHostile<|MERGE_RESOLUTION|>--- conflicted
+++ resolved
@@ -1,36 +1,26 @@
 - type: npcFaction
   id: Dragon
   hostile:
-<<<<<<< HEAD
-    - NanoTrasen
-    - Syndicate
-    - Xeno
-    - PetsNT
-    - Zombie
-    - Revolutionary
-    - AllHostile
-    - WizFedFaction # Frontier
-    - BloodCultNF # Frontier
-    - PirateNF # Frontier
-    - ExplorersExpeditionNF # Frontier
-    - ArtifactConstruct # Frontier
-    - StreetGangNF # Frontier
-    - DinosaursNF # Frontier
-    - MercenariesExpeditionNF # Frontier
-    - SiliconsExpeditionNF # Frontier
-    - AberrantFleshExpeditionNF # Frontier
-    - ContrabandClothing # Frontier
-    - ContrabandDetection # Frontier
-=======
-  - NanoTrasen
-  - Syndicate
-  - Xeno
-  - PetsNT
-  - Zombie
-  - Revolutionary
-  - AllHostile
-  - Wizard
->>>>>>> 7f8f1bfb
+  - NanoTrasen
+  - Syndicate
+  - Xeno
+  - PetsNT
+  - Zombie
+  - Revolutionary
+  - AllHostile
+  - Wizard
+  - WizFedFaction # Frontier
+  - BloodCultNF # Frontier
+  - PirateNF # Frontier
+  - ExplorersExpeditionNF # Frontier
+  - ArtifactConstruct # Frontier
+  - StreetGangNF # Frontier
+  - DinosaursNF # Frontier
+  - MercenariesExpeditionNF # Frontier
+  - SiliconsExpeditionNF # Frontier
+  - AberrantFleshExpeditionNF # Frontier
+  - ContrabandClothing # Frontier
+  - ContrabandDetection # Frontier
 
 - type: npcFaction
   id: NanoTrasen
@@ -42,21 +32,18 @@
   - Revolutionary
   - Dragon
   - AllHostile
-<<<<<<< HEAD
-  - WizFedFaction # Frontier
-  - BloodCultNF # Frontier
-  - PirateNF # Frontier
-  - ExplorersExpeditionNF # Frontier
-  - ArtifactConstruct # Frontier
-  - StreetGangNF # Frontier
-  - DinosaursNF # Frontier
-  - MercenariesExpeditionNF # Frontier
-  - SiliconsExpeditionNF # Frontier
-  - AberrantFleshExpeditionNF # Frontier
-  - ContrabandClothing # Frontier
-=======
-  - Wizard
->>>>>>> 7f8f1bfb
+  - Wizard
+  - WizFedFaction # Frontier
+  - BloodCultNF # Frontier
+  - PirateNF # Frontier
+  - ExplorersExpeditionNF # Frontier
+  - ArtifactConstruct # Frontier
+  - StreetGangNF # Frontier
+  - DinosaursNF # Frontier
+  - MercenariesExpeditionNF # Frontier
+  - SiliconsExpeditionNF # Frontier
+  - AberrantFleshExpeditionNF # Frontier
+  - ContrabandClothing # Frontier
 
 - type: npcFaction
   id: Mouse
@@ -86,22 +73,19 @@
   - Zombie
   - Revolutionary
   - AllHostile
-<<<<<<< HEAD
-  - WizFedFaction # Frontier
-  - BloodCultNF # Frontier
-  - PirateNF # Frontier
-  - ExplorersExpeditionNF # Frontier
-  - ArtifactConstruct # Frontier
-  - StreetGangNF # Frontier
-  - DinosaursNF # Frontier
-  - MercenariesExpeditionNF # Frontier
-  - SiliconsExpeditionNF # Frontier
-  - AberrantFleshExpeditionNF # Frontier
-  - ContrabandClothing # Frontier
-  - ContrabandDetection # Frontier
-=======
-  - Wizard
->>>>>>> 7f8f1bfb
+  - Wizard
+  - WizFedFaction # Frontier
+  - BloodCultNF # Frontier
+  - PirateNF # Frontier
+  - ExplorersExpeditionNF # Frontier
+  - ArtifactConstruct # Frontier
+  - StreetGangNF # Frontier
+  - DinosaursNF # Frontier
+  - MercenariesExpeditionNF # Frontier
+  - SiliconsExpeditionNF # Frontier
+  - AberrantFleshExpeditionNF # Frontier
+  - ContrabandClothing # Frontier
+  - ContrabandDetection # Frontier
 
 - type: npcFaction
   id: SimpleNeutral
@@ -118,22 +102,19 @@
   - Zombie
   - Dragon
   - AllHostile
-<<<<<<< HEAD
-  - WizFedFaction # Frontier
-  - BloodCultNF # Frontier
-  - PirateNF # Frontier
-  - ExplorersExpeditionNF # Frontier
-  - ArtifactConstruct # Frontier
-  - StreetGangNF # Frontier
-  - DinosaursNF # Frontier
-  - MercenariesExpeditionNF # Frontier
-  - SiliconsExpeditionNF # Frontier
-  - AberrantFleshExpeditionNF # Frontier
-  - ContrabandClothing # Frontier
-  - ContrabandDetection # Frontier
-=======
-  - Wizard
->>>>>>> 7f8f1bfb
+  - Wizard
+  - WizFedFaction # Frontier
+  - BloodCultNF # Frontier
+  - PirateNF # Frontier
+  - ExplorersExpeditionNF # Frontier
+  - ArtifactConstruct # Frontier
+  - StreetGangNF # Frontier
+  - DinosaursNF # Frontier
+  - MercenariesExpeditionNF # Frontier
+  - SiliconsExpeditionNF # Frontier
+  - AberrantFleshExpeditionNF # Frontier
+  - ContrabandClothing # Frontier
+  - ContrabandDetection # Frontier
 
 - type: npcFaction
   id: Xeno
@@ -145,22 +126,19 @@
   - Zombie
   - Revolutionary
   - AllHostile
-<<<<<<< HEAD
-  - WizFedFaction # Frontier
-  - BloodCultNF # Frontier
-  - PirateNF # Frontier
-  - ExplorersExpeditionNF # Frontier
-  - ArtifactConstruct # Frontier
-  - StreetGangNF # Frontier
-  - DinosaursNF # Frontier
-  - MercenariesExpeditionNF # Frontier
-  - SiliconsExpeditionNF # Frontier
-  - AberrantFleshExpeditionNF # Frontier
-  - ContrabandClothing # Frontier
-  - ContrabandDetection # Frontier
-=======
-  - Wizard
->>>>>>> 7f8f1bfb
+  - Wizard
+  - WizFedFaction # Frontier
+  - BloodCultNF # Frontier
+  - PirateNF # Frontier
+  - ExplorersExpeditionNF # Frontier
+  - ArtifactConstruct # Frontier
+  - StreetGangNF # Frontier
+  - DinosaursNF # Frontier
+  - MercenariesExpeditionNF # Frontier
+  - SiliconsExpeditionNF # Frontier
+  - AberrantFleshExpeditionNF # Frontier
+  - ContrabandClothing # Frontier
+  - ContrabandDetection # Frontier
 
 - type: npcFaction
   id: Zombie
@@ -173,22 +151,19 @@
   - PetsNT
   - Revolutionary
   - AllHostile
-<<<<<<< HEAD
-  - WizFedFaction # Frontier
-  - BloodCultNF # Frontier
-  - PirateNF # Frontier
-  - ExplorersExpeditionNF # Frontier
-  - ArtifactConstruct # Frontier
-  - StreetGangNF # Frontier
-  - DinosaursNF # Frontier
-  - MercenariesExpeditionNF # Frontier
-  - SiliconsExpeditionNF # Frontier
-  - AberrantFleshExpeditionNF # Frontier
-  - ContrabandClothing # Frontier
-  - ContrabandDetection # Frontier
-=======
-  - Wizard
->>>>>>> 7f8f1bfb
+  - Wizard
+  - WizFedFaction # Frontier
+  - BloodCultNF # Frontier
+  - PirateNF # Frontier
+  - ExplorersExpeditionNF # Frontier
+  - ArtifactConstruct # Frontier
+  - StreetGangNF # Frontier
+  - DinosaursNF # Frontier
+  - MercenariesExpeditionNF # Frontier
+  - SiliconsExpeditionNF # Frontier
+  - AberrantFleshExpeditionNF # Frontier
+  - ContrabandClothing # Frontier
+  - ContrabandDetection # Frontier
 
 - type: npcFaction
   id: Revolutionary
@@ -197,6 +172,8 @@
   - Zombie
   - SimpleHostile
   - Dragon
+  - AllHostile
+  - Wizard
   - WizFedFaction # Frontier
   - BloodCultNF # Frontier
   - PirateNF # Frontier
@@ -209,8 +186,6 @@
   - AberrantFleshExpeditionNF # Frontier
   - ContrabandClothing # Frontier
   - ContrabandDetection # Frontier
-  - AllHostile
-  - Wizard
 
 - type: npcFaction
   id: AllHostile # Frontier: use HostileUniversally
