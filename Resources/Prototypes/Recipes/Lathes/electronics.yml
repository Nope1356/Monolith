--- conflicted
+++ resolved
@@ -965,14 +965,9 @@
   result: ShuttleGunDusterCircuitboard
   completetime: 12
   materials:
-<<<<<<< HEAD
      Steel: 3100
      Glass: 1900
      Gold: 1500
-=======
-     Steel: 100
-     Glass: 900
-     Gold: 100
 
 - type: latheRecipe
   id: ReagentGrinderIndustrialMachineCircuitboard
@@ -981,5 +976,4 @@
   materials:
      Steel: 100
      Glass: 900
-     Gold: 100
->>>>>>> 694ae001
+     Gold: 100