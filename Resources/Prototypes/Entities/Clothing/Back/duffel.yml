--- conflicted
+++ resolved
@@ -4,26 +4,16 @@
   name: duffel bag
   description: A large duffel bag for holding extra things.
   components:
-<<<<<<< HEAD
-    - type: Sprite
-      sprite: Clothing/Back/Duffels/duffel.rsi
-    - type: Storage
-      capacity: 120
-    - type: ClothingSpeedModifier
-      walkModifier: 1
-      sprintModifier: 0.9
-=======
   - type: Sprite
     sprite: Clothing/Back/Duffels/duffel.rsi
   - type: Storage
     maxItemSize: Huge
     grid:
-    - 0,0,7,4
+  - 0,0,7,4
   - type: ClothingSpeedModifier
     walkModifier: 1
     sprintModifier: 0.9
   - type: HeldSpeedModifier
->>>>>>> dfbf47c3
 
 - type: entity
   parent: ClothingBackpackDuffel
@@ -173,17 +163,10 @@
   name: syndicate duffel bag
   description: A large duffel bag for holding various traitor goods.
   components:
-<<<<<<< HEAD
-    - type: Sprite
-      sprite: Clothing/Back/Duffels/syndicate.rsi
-    - type: Storage
-      capacity: 131
-=======
   - type: Sprite
     sprite: Clothing/Back/Duffels/syndicate.rsi
   - type: ExplosionResistance
     damageCoefficient: 0.1
->>>>>>> dfbf47c3
 
 - type: entity
   parent: ClothingBackpackDuffelSyndicate
@@ -241,19 +224,6 @@
   name: duffelbag of holding
   description: A duffelbag that opens into a localized pocket of bluespace.
   components:
-<<<<<<< HEAD
-    - type: Sprite
-      sprite: Clothing/Back/Duffels/holding.rsi
-      state: icon
-      layers:
-        - state: icon
-        - state: icon-unlit
-          shader: unshaded
-    - type: Storage
-      capacity: 9999
-    - type: ClothingSpeedModifier
-      sprintModifier: 1 # makes its stats identical to other variants of bag of holding
-=======
   - type: Sprite
     sprite: Clothing/Back/Duffels/holding.rsi
     state: icon
@@ -270,7 +240,6 @@
   - type: ClothingSpeedModifier
     sprintModifier: 1 # makes its stats identical to other variants of bag of holding
   - type: HeldSpeedModifier
->>>>>>> dfbf47c3
 
 - type: entity
   parent: ClothingBackpackDuffel
@@ -278,17 +247,9 @@
   name: CBURN duffel bag
   description: A duffel bag containing a variety of biological containment equipment.
   components:
-<<<<<<< HEAD
-    - type: Storage
-      capacity: 150
-    - type: ClothingSpeedModifier
-      walkModifier: 1
-      sprintModifier: 1
-=======
   - type: Storage
     maxItemSize: Huge
   - type: ClothingSpeedModifier
     walkModifier: 1
     sprintModifier: 1
-  - type: HeldSpeedModifier
->>>>>>> dfbf47c3
+  - type: HeldSpeedModifier