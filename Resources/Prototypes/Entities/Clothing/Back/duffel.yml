--- conflicted
+++ resolved
@@ -158,11 +158,7 @@
       sprite: Clothing/Back/Duffels/salvage.rsi
 
 - type: entity
-<<<<<<< HEAD
-  parent: [ClothingBackpackDuffel, ContrabandClothing] # Frontier: added ContrabandClothing as parent
-=======
-  parent: [ClothingBackpackDuffel, BaseSyndicateContraband]
->>>>>>> 9a68cf0b
+  parent: [ClothingBackpackDuffel, BaseSyndicateContraband, ContrabandClothing] # Frontier: added ContrabandClothing as parent
   id: ClothingBackpackDuffelSyndicate
   name: syndicate duffel bag
   description: A large duffel bag for holding various traitor goods.
