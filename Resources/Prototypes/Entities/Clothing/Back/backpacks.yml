--- conflicted
+++ resolved
@@ -58,11 +58,7 @@
       collection: IanBark
 
 - type: entity
-<<<<<<< HEAD
-  parent: [NFClothingBackpack, BaseC1Contraband ] # Frontier: BaseRestrictedContraband<BaseC1Contraband, ClothingBackpack<NFClothingBackpack
-=======
-  parent: [ClothingBackpack, BaseSecurityContraband]
->>>>>>> 4dfd3e57
+  parent: [NFClothingBackpack, BaseC1Contraband ] # Frontier: BaseSecurityContraband<BaseC1Contraband, ClothingBackpack<NFClothingBackpack
   id: ClothingBackpackSecurity
   name: security backpack
   description: It's a very robust backpack.
@@ -71,11 +67,7 @@
     sprite: Clothing/Back/Backpacks/security.rsi
 
 - type: entity
-<<<<<<< HEAD
-  parent: [NFClothingBackpack, BaseC2Contraband ] # Frontier: BaseRestrictedContraband<BaseC2Contraband, ClothingBackpack<NFClothingBackpack
-=======
-  parent: [ClothingBackpack, BaseSecurityContraband]
->>>>>>> 4dfd3e57
+  parent: [NFClothingBackpack, BaseC2Contraband ] # Frontier: BaseSecurityContraband<BaseC2Contraband, ClothingBackpack<NFClothingBackpack
   id: ClothingBackpackBrigmedic
   name: brigmedic backpack
   description: It's a very sterile backpack.
