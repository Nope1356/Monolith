- type: entity
  abstract: true
  parent: Clothing
  id: ClothingHeadset
  name: headset
  description: An updated, modular intercom that fits over the head. Takes encryption keys.
  components:
  - type: ContainerContainer
    containers:
      key_slots: !type:Container
  - type: ContainerFill
    containers:
      key_slots:
      - EncryptionKeyCommon
  - type: Headset
  - type: EncryptionKeyHolder
    keySlots: 5 # Frontier 4<5
  - type: Sprite
    state: icon
  - type: Item
    size: Small
  - type: Clothing
    slots:
    - ears
    sprite: Clothing/Ears/Headsets/base.rsi
  - type: GuideHelp
    guides:
    - Radio

- type: entity
  parent: ClothingHeadset
  id: ClothingHeadsetGrey
  name: passenger headset
  components:
  - type: Sprite
    sprite: Clothing/Ears/Headsets/base.rsi

- type: entity
  parent: ClothingHeadset
  id: ClothingHeadsetCargo
  name: cargo headset
  description: A headset used by supply employees.
  components:
  - type: ContainerFill
    containers:
      key_slots:
      - EncryptionKeyCargo
      - EncryptionKeyCommon
  - type: Sprite
    sprite: Clothing/Ears/Headsets/cargo.rsi
  - type: Clothing
    sprite: Clothing/Ears/Headsets/cargo.rsi

- type: entity
  parent: ClothingHeadsetCargo
  id: ClothingHeadsetMining
  name: mining headset
  description: Headset used by shaft miners.
  components:
  - type: Sprite
    sprite: Clothing/Ears/Headsets/mining.rsi
  - type: Clothing
    sprite: Clothing/Ears/Headsets/mining.rsi

- type: entity
  parent: ClothingHeadsetCargo
  id: ClothingHeadsetQM
  name: qm headset
  description: A headset used by the quartermaster.
  components:
  - type: ContainerFill
    containers:
      key_slots:
      - EncryptionKeyCargo
#      - EncryptionKeyCommand # Frontier
      - EncryptionKeyCommon

- type: entity
  parent: ClothingHeadset
  id: ClothingHeadsetCentCom
  name: CentCom headset
  description: A headset used by the upper echelons of Nanotrasen.
  components:
  - type: ContainerFill
    containers:
      key_slots:
      - EncryptionKeyCentCom
      - EncryptionKeyStationMaster
  - type: Sprite
    sprite: Clothing/Ears/Headsets/centcom.rsi
  - type: Clothing
    sprite: Clothing/Ears/Headsets/centcom.rsi

- type: entity
  parent: ClothingHeadset
  id: ClothingHeadsetCommand
  name: command headset
  description: A headset with a commanding channel.
  components:
  - type: ContainerFill
    containers:
      key_slots:
      - EncryptionKeyStationMaster
  - type: Sprite
    sprite: Clothing/Ears/Headsets/command.rsi
  - type: Clothing
    sprite: Clothing/Ears/Headsets/command.rsi

- type: entity
  parent: ClothingHeadset
  id: ClothingHeadsetEngineering
  name: engineering headset
  description: A headset for engineers to chat while the station burns around them.
  components:
  - type: ContainerFill
    containers:
      key_slots:
      - EncryptionKeyEngineering
      - EncryptionKeyCommon
  - type: Sprite
    sprite: Clothing/Ears/Headsets/engineering.rsi
  - type: Clothing
    sprite: Clothing/Ears/Headsets/engineering.rsi

- type: entity
  parent: ClothingHeadsetEngineering
  id: ClothingHeadsetCE
  name: ce headset
  description: A headset for the chief engineer to ignore all emergency calls on.
  components:
  - type: ContainerFill
    containers:
      key_slots:
      - EncryptionKeyEngineering
#      - EncryptionKeyCommand # Frontier
      - EncryptionKeyCommon

- type: entity
  parent: ClothingHeadset
  id: ClothingHeadsetMedical
  name: medical headset
  description: A headset for the trained staff of the medbay.
  components:
  - type: ContainerFill
    containers:
      key_slots:
      - EncryptionKeyMedical
      - EncryptionKeyCommon
  - type: Sprite
    sprite: Clothing/Ears/Headsets/medical.rsi
  - type: Clothing
    sprite: Clothing/Ears/Headsets/medical.rsi

- type: entity
  parent: ClothingHeadsetMedical
  id: ClothingHeadsetCMO
  name: cmo headset
  description: A headset used by the CMO.
  components:
  - type: ContainerFill
    containers:
      key_slots:
      - EncryptionKeyMedical
#      - EncryptionKeyCommand # Frontier
      - EncryptionKeyCommon

- type: entity
  parent: ClothingHeadset
  id: ClothingHeadsetScience
  name: science headset
  description: A sciency headset. Like usual.
  components:
  - type: ContainerFill
    containers:
      key_slots:
      - EncryptionKeyScience
      - EncryptionKeyCommon
  - type: Sprite
    sprite: Clothing/Ears/Headsets/science.rsi
  - type: Clothing
    sprite: Clothing/Ears/Headsets/science.rsi

- type: entity
  parent: ClothingHeadsetScience
  id: ClothingHeadsetMedicalScience
  name: medical research headset
  description: A headset that is a result of the mating between medical and science.
  components:
  - type: ContainerFill
    containers:
      key_slots:
      - EncryptionKeyMedicalScience
      - EncryptionKeyCommon
  - type: Sprite
    sprite: Clothing/Ears/Headsets/medicalscience.rsi
  - type: Clothing
    sprite: Clothing/Ears/Headsets/medicalscience.rsi

- type: entity
  parent: ClothingHeadsetScience
  id: ClothingHeadsetRobotics
  name: robotics headset
  description: Made specifically for the roboticists, who cannot decide between departments.
  components:
  - type: ContainerFill
    containers:
      key_slots:
      - EncryptionKeyRobo
      - EncryptionKeyCommon
  - type: Sprite
    sprite: Clothing/Ears/Headsets/robotics.rsi
  - type: Clothing
    sprite: Clothing/Ears/Headsets/robotics.rsi

- type: entity
  parent: ClothingHeadsetScience
  id: ClothingHeadsetRD
  name: rd headset
  description: Lamarr used to love chewing on this...
  components:
  - type: ContainerFill
    containers:
      key_slots:
      - EncryptionKeyScience
#      - EncryptionKeyCommand # Frontier
      - EncryptionKeyCommon

- type: entity
  parent: ClothingHeadset
  id: ClothingHeadsetSecurity
  name: deputy headset
  description: This is used by your elite sheriff's department force.
  components:
  - type: ContainerFill
    containers:
      key_slots:
      - EncryptionKeySecurity
      - EncryptionKeyCommon
  - type: Sprite
    sprite: Clothing/Ears/Headsets/security.rsi
  - type: Clothing
    sprite: Clothing/Ears/Headsets/security.rsi

- type: entity
  parent: ClothingHeadset
  id: ClothingHeadsetBrigmedic
  name: brigmedic headset
  description: A headset that helps to hear the death cries.
  components:
  - type: ContainerFill
    containers:
      key_slots:
      - EncryptionKeyMedical
      - EncryptionKeySecurity
      - EncryptionKeyCommon
  - type: Sprite
    sprite: Clothing/Ears/Headsets/brigmedic.rsi
  - type: Clothing
    sprite: Clothing/Ears/Headsets/brigmedic.rsi

- type: entity
  parent: ClothingHeadset
  id: ClothingHeadsetService
  name: service headset
  description: Headset used by the service staff, tasked with keeping the station full, happy and clean.
  components:
  - type: ContainerFill
    containers:
      key_slots:
      - EncryptionKeyService
      - EncryptionKeyCommon
  - type: Sprite
    sprite: Clothing/Ears/Headsets/service.rsi
  - type: Clothing
    sprite: Clothing/Ears/Headsets/service.rsi
<<<<<<< HEAD
  - type: Tag
    tags:
      - PetWearableCat
=======

- type: entity
  parent: ClothingHeadset
  id: ClothingHeadsetFreelance
  name: freelancer headset
  description: This is used by a roaming group of freelancers
  components:
    - type: ContainerFill
      containers:
        key_slots:
          - EncryptionKeyFreelance
    - type: Sprite
      sprite: Clothing/Ears/Headsets/freelance.rsi
    - type: Clothing
      sprite: Clothing/Ears/Headsets/freelance.rsi
>>>>>>> dfbf47c3
<|MERGE_RESOLUTION|>--- conflicted
+++ resolved
@@ -273,11 +273,9 @@
     sprite: Clothing/Ears/Headsets/service.rsi
   - type: Clothing
     sprite: Clothing/Ears/Headsets/service.rsi
-<<<<<<< HEAD
   - type: Tag
     tags:
       - PetWearableCat
-=======
 
 - type: entity
   parent: ClothingHeadset
@@ -292,5 +290,4 @@
     - type: Sprite
       sprite: Clothing/Ears/Headsets/freelance.rsi
     - type: Clothing
-      sprite: Clothing/Ears/Headsets/freelance.rsi
->>>>>>> dfbf47c3
+      sprite: Clothing/Ears/Headsets/freelance.rsi