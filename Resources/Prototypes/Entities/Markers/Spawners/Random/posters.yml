- type: entity
  parent: MarkerBase
  id: RandomPosterAny
  name: random poster spawner
  components:
  - type: Sprite
    layers:
      - state: red
      - sprite: Structures/Wallmounts/posters.rsi
        state: random_anything
  - type: RandomSpawner
    offset: 0
    prototypes:
      - RandomPosterContraband
      - RandomPosterLegit
    chance: 0.95
    rarePrototypes:
      - PosterBroken
    rareChance: 0.05

- type: entity
  parent: MarkerBase
  id: RandomPosterContraband
  name: random contraband poster spawner
  components:
  - type: Sprite
    layers:
      - state: red
      - sprite: Structures/Wallmounts/posters.rsi
        state: random_contraband
  - type: RandomSpawner
    offset: 0
    prototypes:
      - PosterContrabandFreeTonto
      - PosterContrabandAtmosiaDeclarationIndependence
      - PosterContrabandFunPolice
      - PosterContrabandLustyExomorph
      - PosterContrabandSyndicateRecruitment
      - PosterContrabandClown
      - PosterContrabandSmoke
      - PosterContrabandGreyTide
      - PosterContrabandMissingGloves
      - PosterContrabandHackingGuide
      - PosterContrabandRIPBadger
      - PosterContrabandAmbrosiaVulgaris
      - PosterContrabandDonutCorp
      - PosterContrabandEAT
      - PosterContrabandTools
      - PosterContrabandPower
      - PosterContrabandSpaceCube
      - PosterContrabandCommunistState
      - PosterContrabandLamarr
      - PosterContrabandBorgFancy
      - PosterContrabandBorgFancyv2
      - PosterContrabandKosmicheskayaStantsiya
      - PosterContrabandRebelsUnite
      - PosterContrabandC20r
      - PosterContrabandHaveaPuff
      - PosterContrabandRevolver
      - PosterContrabandDDayPromo
      - PosterContrabandSyndicatePistol
      - PosterContrabandEnergySwords
      - PosterContrabandRedRum
      - PosterContrabandCC64KAd
      - PosterContrabandPunchShit
      - PosterContrabandTheGriffin
      - PosterContrabandFreeDrone
      - PosterContrabandBustyBackdoorExoBabes6
      - PosterContrabandRobustSoftdrinks
      - PosterContrabandShamblersJuice
      - PosterContrabandPwrGame
      - PosterContrabandSunkist
      - PosterContrabandSpaceCola
      - PosterContrabandSpaceUp
      - PosterContrabandKudzu
      - PosterContrabandMaskedMen
      - PosterContrabandUnreadableAnnouncement
      - PosterContrabandFreeSyndicateEncryptionKey
      - PosterContrabandBountyHunters
      - PosterContrabandTheBigGasTruth
      - PosterContrabandWehWatches
      - PosterContrabandVoteWeh
      - PosterContrabandBeachStarYamamoto
      - PosterContrabandHighEffectEngineering
      - PosterContrabandNuclearDeviceInformational
      - PosterContrabandRevolt
      - PosterContrabandRise
      - PosterContrabandMoth
      - PosterContrabandCybersun600
      - PosterContrabandDonk
      - PosterContrabandEnlistGorlex
      - PosterContrabandInterdyne
      - PosterContrabandWaffleCorp
      - PosterContrabandMissingSpacepen
      - NFPosterContrabandLvhiStation # Frontier
      - NFPosterContrabandLvhiShuttle # Frontier
      - NFPosterContrabandLvhiSpace # Frontier
      - NFPosterContrabandFsbLogo # Frontier
      - NFPosterContrabandFsbStasis # Frontier
      - NFPosterContrabandFsbApothecary # Frontier
    chance: 1

- type: entity
  parent: MarkerBase
  id: RandomPosterLegit
  name: random legit poster spawner
  components:
  - type: Sprite
    layers:
      - state: red
      - sprite: Structures/Wallmounts/posters.rsi
        state: random_legit
  - type: RandomSpawner
    offset: 0
    prototypes:
      - PosterLegitHereForYourSafety
      - PosterLegitNanotrasenLogo
      - PosterLegitCleanliness
      - PosterLegitHelpOthers
      - PosterLegitBuild
      - PosterLegitBlessThisSpess
      - PosterLegitScience
      - PosterLegitIan
      - PosterLegitObey
      - PosterLegitWalk
      - PosterLegitStateLaws
      - PosterLegitLoveIan
      - PosterLegitSpaceCops
      - PosterLegitUeNo
      - PosterLegitGetYourLEGS
      - PosterLegitDoNotQuestion
      - PosterLegitWorkForAFuture
      - PosterLegitSoftCapPopArt
      - PosterLegitSafetyInternals
      - PosterLegitSafetyEyeProtection
      - PosterLegitSafetyReport
      - PosterLegitReportCrimes
      - PosterLegitIonRifle
      - PosterLegitFoamForceAd
      - PosterLegitCohibaRobustoAd
      - PosterLegit50thAnniversaryVintageReprint
      - PosterLegitFruitBowl
      - PosterLegitPDAAd
      - PosterLegitEnlist
      - PosterLegitNanomichiAd
      - PosterLegit12Gauge
      - PosterLegitHighClassMartini
      - PosterLegitTheOwl
      - PosterLegitNoERP
      - PosterLegitCarbonDioxide
      - PosterLegitDickGumshue
      - PosterLegitThereIsNoGasGiant
      - PosterLegitJustAWeekAway
      - PosterLegitSecWatch
      - PosterLegitVacation
      - PosterLegitPeriodicTable
      - PosterLegitRenault
      - PosterLegitNTTGC
<<<<<<< HEAD
      - NFPosterLegitMagnusWatching # Frontier
=======
      - PosterLegitSafetyMothDelam
      - PosterLegitSafetyMothEpi
      - PosterLegitSafetyMothPiping
      - PosterLegitSafetyMothMeth
      - PosterLegitSafetyMothHardhat
      - PosterLegitSafetyMothSSD
>>>>>>> d4da9923
    chance: 1<|MERGE_RESOLUTION|>--- conflicted
+++ resolved
@@ -156,14 +156,11 @@
       - PosterLegitPeriodicTable
       - PosterLegitRenault
       - PosterLegitNTTGC
-<<<<<<< HEAD
-      - NFPosterLegitMagnusWatching # Frontier
-=======
       - PosterLegitSafetyMothDelam
       - PosterLegitSafetyMothEpi
       - PosterLegitSafetyMothPiping
       - PosterLegitSafetyMothMeth
       - PosterLegitSafetyMothHardhat
       - PosterLegitSafetyMothSSD
->>>>>>> d4da9923
+      - NFPosterLegitMagnusWatching # Frontier
     chance: 1