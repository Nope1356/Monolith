# Hacky for the stress test so don't even consider adding to this
# I added to it anyways because heck you
- type: entity
  name: Burrower
  id: MobXeno
  parent: SimpleSpaceMobBase
  description: They mostly come at night. Mostly.
  components:
  - type: Insulated
  - type: CombatMode
  - type: InputMover
  - type: MobMover
  - type: HTN
    rootTask:
      task: XenoCompound
    blackboard:
      NavClimb: !type:Bool
        true
      NavInteract: !type:Bool
        true
      NavPry: !type:Bool
        true
      NavSmash: !type:Bool
        true
  - type: Tool
    speed: 1.5
    qualities:
      - Prying
  - type: Prying
    pryPowered: !type:Bool
        true
    force: !type:Bool
      true
    useSound:
      path: /Audio/Items/crowbar.ogg
  - type: Reactive
    groups:
      Flammable: [Touch]
      Extinguish: [Touch]
  - type: NpcFactionMember
    factions:
    - Xeno
  - type: Hands
  - type: Sprite
    drawdepth: Mobs
    sprite: Mobs/Aliens/Xenos/burrower.rsi
    layers:
    - map: ["enum.DamageStateVisualLayers.Base"]
      state: running
  - type: Fixtures
    fixtures:
      fix1:
        shape:
          !type:PhysShapeCircle
          radius: 0.25
        density: 1000
        mask:
        - MobMask
        layer:
        - MobLayer
  - type: MobState
    allowedStates:
    - Alive
    - Dead
  - type: MobThresholds
    thresholds:
      0: Alive
      50: Dead
  - type: Stamina
    critThreshold: 200
  - type: Bloodstream
    bloodReagent: FluorosulfuricAcid
    bloodMaxVolume: 650
  - type: MeleeWeapon
    altDisarm: false
    angle: 0
    soundHit:
     collection: AlienClaw
    animation: WeaponArcBite
    damage:
      groups:
        Brute: 6
  - type: DamageStateVisuals
    rotate: true
    states:
      Alive:
        Base: running
      Critical:
        Base: crit
      Dead:
        Base: dead
  - type: Puller
  - type: Butcherable
    butcheringType: Spike
    spawned:
    - id: FoodMeatXeno
      amount: 5
  # Frontier - Remove GhostRole from all xenos
  # - type: GhostRole
  #   allowMovement: true
  #   allowSpeech: true
  #   makeSentient: true
  #   name: ghost-role-information-xeno-name
  #   description: ghost-role-information-xeno-description
  #   rules: ghost-role-information-xeno-rules
  # - type: GhostTakeoverAvailable
  - type: TypingIndicator
    proto: alien
  - type: Temperature
    heatDamageThreshold: 360
    coldDamageThreshold: -150
    currentTemperature: 310.15
  - type: Tag
    tags:
      - CannotSuicide
      - DoorBumpOpener
      - FootstepSound
  - type: NoSlip
  - type: Perishable #Ummmm the acid kills a lot of the bacteria or something
    molsPerSecondPerUnitMass: 0.0005
  - type: Speech
    speechVerb: LargeMob

- type: entity
  name: Praetorian
  parent: MobXeno
  id: MobXenoPraetorian
  components:
  - type: Sprite
    drawdepth: Mobs
    sprite: Mobs/Aliens/Xenos/praetorian.rsi
    offset: 0,0.4
    layers:
    - map: ["enum.DamageStateVisualLayers.Base"]
      state: running
  - type: MobThresholds
    thresholds:
      0: Alive
      75: Dead
  - type: Stamina
    critThreshold: 300
  - type: SlowOnDamage
    speedModifierThresholds:
      50: 0.7
  - type: Fixtures
    fixtures:
      fix1:
        shape:
          !type:PhysShapeCircle
          radius: 0.45
        density: 400
        mask:
        - MobMask
        layer:
        - MobLayer
  - type: ReplacementAccent
    accent: genericAggressive

- type: entity
  name: Drone
  parent: MobXeno
  id: MobXenoDrone
  components:
  - type: Sprite
    drawdepth: Mobs
    sprite: Mobs/Aliens/Xenos/drone.rsi
    offset: 0,0.2
    layers:
    - map: ["enum.DamageStateVisualLayers.Base"]
      state: running
  - type: MobThresholds
    thresholds:
      0: Alive
      150: Dead
  - type: MeleeWeapon
    damage:
      groups:
        Brute: 5
  - type: MovementSpeedModifier
    baseWalkSpeed: 2.0
    baseSprintSpeed: 2.5
  - type: SlowOnDamage
    speedModifierThresholds:
      100: 0.4
      50: 0.7
  - type: Fixtures
    fixtures:
      fix1:
        shape:
          !type:PhysShapeCircle
          radius: 0.45
        density: 450
        mask:
        - MobMask
        layer:
        - MobLayer
  - type: ReplacementAccent
    accent: genericAggressive

- type: entity
  name: Queen
  parent: MobXeno
  id: MobXenoQueen
  components:
  - type: Sprite
    drawdepth: Mobs
    sprite: Mobs/Aliens/Xenos/queen.rsi
    offset: 0,0.4
    layers:
    - map: ["enum.DamageStateVisualLayers.Base"]
      state: running
  - type: MobThresholds
    thresholds:
      0: Alive
      300: Dead
  - type: Stamina
    critThreshold: 1500
  - type: MovementSpeedModifier
    baseWalkSpeed: 2.8
    baseSprintSpeed: 3.8
  - type: MeleeWeapon
    damage:
     groups:
       Brute: 20
  - type: SlowOnDamage
    speedModifierThresholds:
      250: 0.4
      200: 0.7
  - type: Fixtures
    fixtures:
      fix1:
        shape:
          !type:PhysShapeCircle
          radius: 0.45
        density: 15500
        mask:
        - MobMask
        layer:
        - MobLayer
  - type: Tag
    tags:
    - CannotSuicide

- type: entity
  name: Ravager
  parent: MobXeno
  id: MobXenoRavager
  components:
  - type: Sprite
    drawdepth: Mobs
    sprite: Mobs/Aliens/Xenos/ravager.rsi
    offset: 0,0.5
    layers:
    - map: ["enum.DamageStateVisualLayers.Base"]
      state: running
  - type: MobThresholds
    thresholds:
      0: Alive
      200: Dead
  - type: Stamina
    critThreshold: 550
  - type: MovementSpeedModifier
    baseWalkSpeed: 2.3
    baseSprintSpeed: 4.2
  - type: MeleeWeapon
    damage:
     groups:
       Brute: 10
  - type: SlowOnDamage
    speedModifierThresholds:
      150: 0.5
      100: 0.7
  - type: Fixtures
    fixtures:
      fix1:
        shape:
          !type:PhysShapeCircle
          radius: 0.45
        density: 1350
        mask:
        - MobMask
        layer:
        - MobLayer
  - type: ReplacementAccent
    accent: genericAggressive

- type: entity
  name: Runner
  parent: MobXeno
  id: MobXenoRunner
  components:
  - type: Sprite
    drawdepth: Mobs
    sprite: Mobs/Aliens/Xenos/runner.rsi
    offset: 0,0.6
    layers:
    - map: ["enum.DamageStateVisualLayers.Base"]
      state: running
  - type: Stamina
    critThreshold: 250
  - type: MovementSpeedModifier
    baseWalkSpeed: 2.7
    baseSprintSpeed: 6.0
  - type: MeleeWeapon
    damage:
     groups:
       Brute: 3
  - type: Fixtures
    fixtures:
      fix1:
        shape:
          !type:PhysShapeCircle
          radius: 0.35
        density: 235
        mask:
        - MobMask
        layer:
        - MobLayer
  - type: ReplacementAccent
    accent: genericAggressive

- type: entity
  name: Rouny
  parent: MobXenoRunner
  id: MobXenoRouny
  components:
  - type: Sprite
    drawdepth: Mobs
    sprite: Mobs/Aliens/Xenos/rouny.rsi
    offset: 0,0.6
  - type: Butcherable
    butcheringType: Spike
    spawned:
    - id: FoodMeatRouny
      amount: 3
  - type: ReplacementAccent
    accent: genericAggressive

- type: entity
  name: Spitter
  parent: MobXeno
  id: MobXenoSpitter
  components:
  - type: Sprite
    drawdepth: Mobs
    sprite: Mobs/Aliens/Xenos/spitter.rsi
    offset: 0,0.3
    layers:
    - map: ["enum.DamageStateVisualLayers.Base"]
      state: running
  - type: MobThresholds
    thresholds:
      0: Alive
      75: Dead
  - type: HTN
    rootTask:
      task: SimpleRangedHostileCompound
  - type: Stamina
    critThreshold: 300
  - type: RechargeBasicEntityAmmo
    rechargeCooldown: 0.75
  - type: BasicEntityAmmoProvider
    proto: BulletAcid
    capacity: 1
    count: 1
  - type: Gun
    fireRate: 0.75
    useKey: false
    selectedMode: FullAuto
    availableModes:
      - FullAuto
    soundGunshot: /Audio/Weapons/Xeno/alien_spitacid.ogg
  - type: SlowOnDamage
    speedModifierThresholds:
      50: 0.4
  - type: Fixtures
    fixtures:
      fix1:
        shape:
          !type:PhysShapeCircle
          radius: 0.45
        density: 235
        mask:
        - MobMask
        layer:
        - MobLayer
  - type: ReplacementAccent
    accent: genericAggressive

- type: entity
  name: space adder
  parent: SimpleSpaceMobBase
  id: MobPurpleSnake
  description: A menacing purple snake from Kepler-283c.
  components:
  - type: Sprite
    drawdepth: Mobs
    sprite: Mobs/Aliens/Xenos/purple_snake.rsi
    layers:
    - map: ["enum.DamageStateVisualLayers.Base"]
      state: purple_snake
  - type: DamageStateVisuals
    states:
      Alive:
        Base: purple_snake
      Critical:
        Base: dead_purple_snake
      Dead:
        Base: dead_purple_snake
  - type: Grammar
    attributes:
      proper: true
      gender: male
  - type: InputMover
  - type: MobMover
  - type: HTN
    rootTask:
      task: SimpleHostileCompound
  - type: NpcFactionMember
    factions:
    - Xeno
  - type: MeleeWeapon
    angle: 0
    animation: WeaponArcBite
    damage:
      types:
        Piercing: 5
  - type: SolutionContainerManager
    solutions:
      melee:
        reagents:
        - ReagentId: Toxin
          Quantity: 50
  - type: MeleeChemicalInjector
    solution: melee
  - type: Fixtures
    fixtures:
      fix1:
        shape:
          !type:PhysShapeCircle
          radius: 0.35
        density: 25
        mask:
        - MobMask
        layer:
        - MobLayer
  - type: FootstepModifier
    footstepSoundCollection:
      collection: FootstepSnake
  - type: Tag
    tags:
    - DoorBumpOpener
    - FootstepSound

<<<<<<< HEAD
  - type: ReplacementAccent
    accent: genericAggressive

=======
>>>>>>> 76823cc5
- type: entity
  name: space adder
  parent: MobPurpleSnake
  id: MobSmallPurpleSnake
  suffix: small
  description: A smaller version of the menacing purple snake from Kepler-283c.
  components:
  - type: Sprite
    drawdepth: Mobs
    sprite: Mobs/Aliens/Xenos/purple_snake.rsi
    layers:
    - map: ["enum.DamageStateVisualLayers.Base"]
      state: small_purple_snake
  - type: DamageStateVisuals
    states:
      Alive:
        Base: small_purple_snake
      Critical:
        Base: dead_small_purple_snake
      Dead:
        Base: dead_small_purple_snake
  - type: SolutionTransfer
    maxTransferAmount: 1
  - type: ReplacementAccent
    accent: genericAggressive<|MERGE_RESOLUTION|>--- conflicted
+++ resolved
@@ -66,6 +66,9 @@
     thresholds:
       0: Alive
       50: Dead
+  - type: SlowOnDamage
+    speedModifierThresholds:
+      25: 0.5
   - type: Stamina
     critThreshold: 200
   - type: Bloodstream
@@ -171,7 +174,10 @@
   - type: MobThresholds
     thresholds:
       0: Alive
-      150: Dead
+      80: Dead
+  - type: SlowOnDamage
+    speedModifierThresholds:
+      40: 0.7
   - type: MeleeWeapon
     damage:
       groups:
@@ -212,9 +218,7 @@
   - type: MobThresholds
     thresholds:
       0: Alive
-      300: Dead
-  - type: Stamina
-    critThreshold: 1500
+      250: Dead
   - type: MovementSpeedModifier
     baseWalkSpeed: 2.8
     baseSprintSpeed: 3.8
@@ -224,8 +228,8 @@
        Brute: 20
   - type: SlowOnDamage
     speedModifierThresholds:
-      250: 0.4
-      200: 0.7
+      150: 0.4
+      100: 0.7
   - type: Fixtures
     fixtures:
       fix1:
@@ -256,7 +260,7 @@
   - type: MobThresholds
     thresholds:
       0: Alive
-      200: Dead
+      150: Dead
   - type: Stamina
     critThreshold: 550
   - type: MovementSpeedModifier
@@ -268,8 +272,8 @@
        Brute: 10
   - type: SlowOnDamage
     speedModifierThresholds:
-      150: 0.5
-      100: 0.7
+      100: 0.5
+      75: 0.7
   - type: Fixtures
     fixtures:
       fix1:
@@ -451,13 +455,9 @@
     tags:
     - DoorBumpOpener
     - FootstepSound
-
-<<<<<<< HEAD
-  - type: ReplacementAccent
-    accent: genericAggressive
-
-=======
->>>>>>> 76823cc5
+  - type: ReplacementAccent
+    accent: genericAggressive
+
 - type: entity
   name: space adder
   parent: MobPurpleSnake
