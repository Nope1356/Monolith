- type: entity
  save: false
  name: Urist McWebs
  parent: BaseMobSpeciesOrganic
  id: BaseMobArachnid
  abstract: true
  components:
  - type: Body
    prototype: Arachnid
    requiredLegs: 2 # It would be funny if arachnids could use their little back limbs to move around once they lose their legs, but just something to consider post-woundmed
  - type: HumanoidAppearance
    species: Arachnid
  - type: Hunger
  - type: Thirst
  - type: Sericulture
    action: ActionSericulture
    productionLength: 2
    entityProduced: MaterialWebSilk1
    hungerCost: 4 # Should total to 25 total silk on full hunger
  - type: Tag
    tags:
    - CanPilot
    - FootstepSound
    - DoorBumpOpener
    - SpiderCraft
  - type: Butcherable
    butcheringType: Spike
    spawned:
      - id: FoodMeatSpider
        amount: 5
  - type: Reactive
    reactions:
    - reagents: [Water]
      methods: [Touch]
      effects:
      - !type:WearableReaction
        slot: head
        prototypeID: WaterDropletHat
    - reagents: [Water, SpaceCleaner]
      methods: [Touch]
      effects:
      - !type:WashCreamPieReaction
  # Damage (Self)
  - type: Bloodstream
    bloodReagent: CopperBlood
  # Damage (Others)
  - type: MeleeWeapon
    animation: WeaponArcBite
    soundHit:
      path: /Audio/Effects/bite.ogg
    damage:
      types:
        Piercing: 5
  # Visual & Audio
  - type: DamageVisuals
    damageOverlayGroups:
      Brute:
        sprite: Mobs/Effects/brute_damage.rsi
        color: "#162581"
  - type: Speech
    speechVerb: Arachnid
    speechSounds: Arachnid
    allowedEmotes: ['Click', 'Chitter']
  - type: Vocal
    sounds:
      Male: UnisexArachnid
      Female: UnisexArachnid
      Unsexed: UnisexArachnid
  - type: TypingIndicator
    proto: spider
  - type: Sprite # I'd prefer if these maps were better. Insert map pun here.
    layers:
      - map: [ "enum.HumanoidVisualLayers.Chest" ]
      - map: [ "enum.HumanoidVisualLayers.Head" ]
      - map: [ "enum.HumanoidVisualLayers.Snout" ]
      - map: [ "enum.HumanoidVisualLayers.Eyes" ]
      - map: [ "enum.HumanoidVisualLayers.RArm" ]
      - map: [ "enum.HumanoidVisualLayers.LArm" ]
      - map: [ "enum.HumanoidVisualLayers.RLeg" ]
      - map: [ "enum.HumanoidVisualLayers.LLeg" ]
      - map: ["jumpsuit"]
      - map: ["enum.HumanoidVisualLayers.LFoot"]
      - map: ["enum.HumanoidVisualLayers.RFoot"]
      - map: ["enum.HumanoidVisualLayers.LHand"]
      - map: ["enum.HumanoidVisualLayers.RHand"]
      - map: [ "gloves" ]
      - map: [ "shoes" ]
      - map: [ "ears" ]
      - map: [ "outerClothing" ]
      - map: [ "eyes" ]
      - map: [ "belt" ]
      - map: [ "id" ]
      - map: [ "enum.HumanoidVisualLayers.Tail" ] # Mentioned in moth code: This needs renaming lol.
      - map: [ "neck" ]
      - map: [ "back" ]
      - map: [ "enum.HumanoidVisualLayers.FacialHair" ]
      - map: [ "enum.HumanoidVisualLayers.Hair" ] # Do these need to be here? (arachnid hair arachnid hair)
      - map: [ "enum.HumanoidVisualLayers.HeadSide" ]
      - map: [ "enum.HumanoidVisualLayers.HeadTop" ]
      - map: [ "mask" ]
      - map: [ "head" ]
      - map: [ "pocket1" ]
      - map: [ "pocket2" ]
      - map: ["enum.HumanoidVisualLayers.Handcuffs"]
        color: "#ffffff"
        sprite: Objects/Misc/handcuffs.rsi
        state: body-overlay-2
        visible: false
      - map: [ "clownedon" ] # Dynamically generated
        sprite: "Effects/creampie.rsi"
        state: "creampie_arachnid"
        visible: false
<<<<<<< HEAD
  - type: Carriable # Carrying system from nyanotrasen.
=======
  - type: Inventory
    templateId: arachnid

>>>>>>> 9a68cf0b

- type: entity
  parent: BaseSpeciesDummy
  id: MobArachnidDummy
  categories: [ HideSpawnMenu ]
  components:
  - type: HumanoidAppearance
    species: Arachnid


#>88w88<<|MERGE_RESOLUTION|>--- conflicted
+++ resolved
@@ -110,13 +110,10 @@
         sprite: "Effects/creampie.rsi"
         state: "creampie_arachnid"
         visible: false
-<<<<<<< HEAD
-  - type: Carriable # Carrying system from nyanotrasen.
-=======
   - type: Inventory
     templateId: arachnid
+  - type: Carriable # Frontier: Carrying system from nyanotrasen.
 
->>>>>>> 9a68cf0b
 
 - type: entity
   parent: BaseSpeciesDummy
@@ -126,5 +123,4 @@
   - type: HumanoidAppearance
     species: Arachnid
 
-
 #>88w88<