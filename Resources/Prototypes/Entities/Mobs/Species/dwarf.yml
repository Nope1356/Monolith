--- conflicted
+++ resolved
@@ -6,13 +6,6 @@
   abstract: true
   components:
   - type: Hunger
-<<<<<<< HEAD
-    starvationDamage:
-      types:
-        Cold: 0.1
-        Bloodloss: 0.1
-=======
->>>>>>> 76823cc5
   - type: Thirst
   - type: Carriable # Carrying system from nyanotrasen.
   - type: Icon
