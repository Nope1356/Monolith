--- conflicted
+++ resolved
@@ -8,13 +8,6 @@
   - type: HumanoidAppearance
     species: Reptilian
   - type: Hunger
-<<<<<<< HEAD
-    starvationDamage:
-      types:
-        Cold: 0.1
-        Bloodloss: 0.1
-=======
->>>>>>> 76823cc5
   - type: Puller
     needsHands: false
   - type: Thirst
@@ -53,12 +46,7 @@
     animation: WeaponArcClaw
     damage:
       types:
-<<<<<<< HEAD
-        Slash: 4
-        Blunt: 1
-=======
         Slash: 5
->>>>>>> 76823cc5
   - type: Temperature
     heatDamageThreshold: 400
     coldDamageThreshold: 285
@@ -69,15 +57,11 @@
         Cold : 0.1 #per second, scales with temperature & other constants
     heatDamage:
       types:
-<<<<<<< HEAD
-        Heat : 0.1 #per second, scales with temperature & other constants
+        Heat : 1.5 #per second, scales with temperature & other constants
+  - type: Wagging
   - type: SizeAttributeWhitelist # Frontier
     tall: true
     tallscale: 1.2
-=======
-        Heat : 1.5 #per second, scales with temperature & other constants
-  - type: Wagging
->>>>>>> 76823cc5
 
 - type: entity
   parent: BaseSpeciesDummy
