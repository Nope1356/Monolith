--- conflicted
+++ resolved
@@ -46,318 +46,40 @@
   parent: BorgChassisSelectable
   name: salvage cyborg
   components:
-<<<<<<< HEAD
-  - type: Sprite
-    layers:
-    - state: miner
-      map: ["movement"]
-    - state: miner_e_r
-      map: ["enum.BorgVisualLayers.Light"]
-      shader: unshaded
-      visible: false
-    - state: miner_l
-      shader: unshaded
-      map: ["light"]
-      visible: false
-  - type: SpriteMovement
-    movementLayers:
-      movement:
-        state: miner_moving
-    noMovementLayers:
-      movement:
-        state: miner
-  - type: BorgChassis
-    maxModules: 4
-    moduleWhitelist:
-      tags:
-      - BorgModuleGeneric
-      - BorgModuleCargo
-    hasMindState: miner_e
-    noMindState: miner_e_r
-  - type: BorgTransponder
-    sprite:
-      sprite: Mobs/Silicon/chassis.rsi
-      state: miner
-    name: salvage cyborg
-  - type: Construction
-    node: mining
-  - type: IntrinsicRadioTransmitter
-    channels:
-    - Supply
-    - Binary
-    - Common
-    - Science
-  - type: ActiveRadio
-    channels:
-    - Supply
-    - Binary
-    - Common
-    - Science
-#  - type: AccessReader # Frontier
-#    access: [["Cargo"], ["Salvage"], ["Command"], ["Research"]] # Frontier
-  - type: Inventory
-    templateId: borgTall
-  - type: InteractionPopup
-    interactSuccessString: petting-success-salvage-cyborg
-    interactFailureString: petting-failure-salvage-cyborg
-    interactSuccessSound:
-      path: /Audio/Ambience/Objects/periodic_beep.ogg
-=======
   - type: BorgSwitchableType
     selectedBorgType: mining
->>>>>>> e0163fb0
 
 - type: entity
   id: BorgChassisEngineer
   parent: BorgChassisSelectable
   name: engineer cyborg
   components:
-<<<<<<< HEAD
-  - type: Sprite
-    layers:
-    - state: engineer
-    - state: engineer_e_r
-      map: ["enum.BorgVisualLayers.Light"]
-      shader: unshaded
-      visible: false
-    - state: engineer_l
-      shader: unshaded
-      map: ["light"]
-      visible: false
-  - type: BorgChassis
-    maxModules: 4
-    moduleWhitelist:
-      tags:
-      - BorgModuleGeneric
-      - BorgModuleEngineering
-    hasMindState: engineer_e
-    noMindState: engineer_e_r
-  - type: BorgTransponder
-    sprite:
-      sprite: Mobs/Silicon/chassis.rsi
-      state: engineer
-    name: engineer cyborg
-  - type: Construction
-    node: engineer
-  - type: IntrinsicRadioTransmitter
-    channels:
-    - Engineering
-    - Binary
-    - Common
-    - Science
-  - type: ActiveRadio
-    channels:
-    - Engineering
-    - Binary
-    - Common
-    - Science
-#  - type: AccessReader # Frontier
-#    access: [["Engineering"], ["Command"], ["Research"]] # Frontier
-  - type: Inventory
-    templateId: borgShort
-  - type: InteractionPopup
-    interactSuccessString: petting-success-engineer-cyborg
-    interactFailureString: petting-failure-engineer-cyborg
-    interactSuccessSound:
-      path: /Audio/Ambience/Objects/periodic_beep.ogg
-=======
   - type: BorgSwitchableType
     selectedBorgType: engineering
->>>>>>> e0163fb0
 
 - type: entity
   id: BorgChassisJanitor
   parent: BorgChassisSelectable
   name: janitor cyborg
   components:
-<<<<<<< HEAD
-  - type: Sprite
-    layers:
-    - state: janitor
-      map: ["movement"]
-    - state: janitor_e_r
-      map: ["enum.BorgVisualLayers.Light"]
-      shader: unshaded
-      visible: false
-    - state: janitor_l
-      shader: unshaded
-      map: ["light"]
-      visible: false
-  - type: SpriteMovement
-    movementLayers:
-      movement:
-        state: janitor_moving
-    noMovementLayers:
-      movement:
-        state: janitor
-  - type: BorgChassis
-    maxModules: 4
-    moduleWhitelist:
-      tags:
-      - BorgModuleGeneric
-      - BorgModuleJanitor
-    hasMindState: janitor_e
-    noMindState: janitor_e_r
-  - type: BorgTransponder
-    sprite:
-      sprite: Mobs/Silicon/chassis.rsi
-      state: janitor
-    name: janitor cyborg
-  - type: Construction
-    node: janitor
-  - type: IntrinsicRadioTransmitter
-    channels:
-    - Service
-    - Binary
-    - Common
-    - Science
-  - type: ActiveRadio
-    channels:
-    - Service
-    - Binary
-    - Common
-    - Science
-#  - type: AccessReader # Frontier
-#    access: [["Service"], ["Command"], ["Research"]] # Frontier
-  - type: Inventory
-    templateId: borgShort
-  - type: InteractionPopup
-    interactSuccessString: petting-success-janitor-cyborg
-    interactFailureString: petting-failure-janitor-cyborg
-    interactSuccessSound:
-      path: /Audio/Ambience/Objects/periodic_beep.ogg
-=======
   - type: BorgSwitchableType
     selectedBorgType: janitor
->>>>>>> e0163fb0
 
 - type: entity
   id: BorgChassisMedical
   parent: BorgChassisSelectable
   name: medical cyborg
   components:
-<<<<<<< HEAD
-  - type: Sprite
-    layers:
-    - state: medical
-      map: ["movement"]
-    - state: medical_e_r
-      map: ["enum.BorgVisualLayers.Light"]
-      shader: unshaded
-      visible: false
-    - state: medical_l
-      shader: unshaded
-      map: ["light"]
-      visible: false
-  - type: SpriteMovement
-    movementLayers:
-      movement:
-        state: medical_moving
-    noMovementLayers:
-      movement:
-        state: medical
-  - type: BorgChassis
-    maxModules: 4
-    moduleWhitelist:
-      tags:
-      - BorgModuleGeneric
-      - BorgModuleMedical
-    hasMindState: medical_e
-    noMindState: medical_e_r
-  - type: BorgTransponder
-    sprite:
-      sprite: Mobs/Silicon/chassis.rsi
-      state: medical
-    name: medical cyborg
-  - type: Construction
-    node: medical
-  - type: IntrinsicRadioTransmitter
-    channels:
-    - Medical
-    - Binary
-    - Common
-    - Science
-  - type: ActiveRadio
-    channels:
-    - Medical
-    - Binary
-    - Common
-    - Science
-#  - type: AccessReader # Frontier
-#    access: [["Medical"], ["Command"], ["Research"]] # Frontier
-  - type: Inventory
-    templateId: borgDutch
-  - type: FootstepModifier
-    footstepSoundCollection:
-      collection: FootstepHoverBorg
-  - type: SolutionScanner
-  - type: InteractionPopup
-    interactSuccessString: petting-success-medical-cyborg
-    interactFailureString: petting-failure-medical-cyborg
-    interactSuccessSound:
-      path: /Audio/Ambience/Objects/periodic_beep.ogg
-=======
   - type: BorgSwitchableType
     selectedBorgType: medical
->>>>>>> e0163fb0
 
 - type: entity
   id: BorgChassisService
   parent: BorgChassisSelectable
   name: service cyborg
   components:
-<<<<<<< HEAD
-  - type: Sprite
-    layers:
-    - state: service
-    - state: service_e_r
-      map: ["enum.BorgVisualLayers.Light"]
-      shader: unshaded
-      visible: false
-    - state: service_l
-      shader: unshaded
-      map: ["light"]
-      visible: false
-  - type: BorgChassis
-    maxModules: 4
-    moduleWhitelist:
-      tags:
-      - BorgModuleGeneric
-      - BorgModuleService
-    hasMindState: service_e
-    noMindState: service_e_r
-  - type: BorgTransponder
-    sprite:
-      sprite: Mobs/Silicon/chassis.rsi
-      state: service
-    name: service cyborg
-  - type: Construction
-    node: service
-  - type: IntrinsicRadioTransmitter
-    channels:
-    - Service
-    - Binary
-    - Common
-    - Science
-  - type: ActiveRadio
-    channels:
-    - Service
-    - Binary
-    - Common
-    - Science
-#  - type: AccessReader # Frontier
-#    access: [["Service"], ["Command"], ["Research"]] # Frontier
-  - type: Inventory
-    templateId: borgTall
-  - type: InteractionPopup
-    interactSuccessString: petting-success-service-cyborg
-    interactFailureString: petting-failure-service-cyborg
-    interactSuccessSound:
-      path: /Audio/Ambience/Objects/periodic_beep.ogg
-=======
   - type: BorgSwitchableType
     selectedBorgType: service
->>>>>>> e0163fb0
 
 - type: entity
   id: BorgChassisSyndicateAssault
