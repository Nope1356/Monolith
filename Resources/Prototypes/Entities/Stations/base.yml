--- conflicted
+++ resolved
@@ -70,7 +70,7 @@
           - /Maps/Ruins/syndicate_dropship.yml
           - /Maps/Ruins/whiteship_ancient.yml
           - /Maps/Ruins/whiteship_bluespacejumper.yml
-<<<<<<< HEAD
+          - /Maps/Ruins/wrecklaimer.yml
         # vgroid: !type:DungeonSpawnGroup # Frontier
           # minimumDistance: 300 # Frontier
           # maximumDistance: 350 # Frontier
@@ -82,20 +82,6 @@
             # inherent: true # Frontier
           # protos: # Frontier
           # - VGRoid # Frontier
-=======
-          - /Maps/Ruins/wrecklaimer.yml
-        vgroid: !type:DungeonSpawnGroup
-          minimumDistance: 300
-          maximumDistance: 350
-          nameDataset: NamesBorer
-          stationGrid: false
-          addComponents:
-          - type: Gravity
-            enabled: true
-            inherent: true
-          protos:
-          - VGRoid
->>>>>>> ae213066
 
 - type: entity
   id: BaseStationCentcomm
