- type: entity
  name: holoparasite injector
  suffix: Ghost # Frontier
  id: HoloparasiteInjector
  parent: [BaseItem, BaseSyndicateContraband]
  description: A complex artwork of handheld machinery allowing the user to host a holoparasite guardian.
  components:
  - type: Sprite
    sprite: Objects/Specific/Medical/hypospray.rsi
    state: combat_hypo
  - type: GuardianCreator
    guardianProto: MobHoloparasiteGuardian

- type: entity
  name: holoclown injector
  parent: HoloparasiteInjector
  suffix: Ghost # Frontier
  id: HoloClownInjector
  description: A complex artwork of handheld machinery allowing the user to host a holoclown guardian.
  components:
  - type: GuardianCreator
    guardianProto: MobHoloClownGuardian

- type: entity
  name: magical lamp
  id: MagicalLamp
  suffix: Ghost # Frontier
  parent: BaseItem
  description: The wizard federation had to cut costs after the jinn merchandise scandal somehow.
  components:
  - type: Sprite
    sprite: Objects/Misc/Lights/lamp.rsi
    layers:
      - state: lamp
  - type: GuardianCreator
    guardianProto: MobIfritGuardian

- type: entity
  name: holoparasite box
<<<<<<< HEAD
  suffix: Ghost # Frontier
  parent: BoxCardboard
=======
  parent: [BoxCardboard, BaseSyndicateContraband]
>>>>>>> 9a68cf0b
  id: BoxHoloparasite
  description: A box containing a holoparasite injector.
  components:
  - type: StorageFill
    contents:
      - id: HoloparasiteInjector
      - id: HoloparasiteInfo
      - id: ClothingHeadHatBizarreSoft
  - type: Sprite
    layers:
      - state: box
      - state: holo
  - type: StaticPrice
    price: 1500

- type: entity
  name: holoclown box
<<<<<<< HEAD
  suffix: Ghost # Frontier
  parent: BoxCardboard
=======
  parent: [BoxCardboard, BaseSyndicateContraband]
>>>>>>> 9a68cf0b
  id: BoxHoloclown
  description: A box containing a holoclown injector.
  components:
  - type: StorageFill
    contents:
      - id: HoloClownInjector
      - id: ToyFigurineHoloClown
      - id: ToyHammer
  - type: Sprite
    layers:
      - state: box_hug
      - state: holo
  - type: Tag
    tags:
      - BoxHug
  - type: StaticPrice
    price: 1500<|MERGE_RESOLUTION|>--- conflicted
+++ resolved
@@ -37,12 +37,8 @@
 
 - type: entity
   name: holoparasite box
-<<<<<<< HEAD
   suffix: Ghost # Frontier
-  parent: BoxCardboard
-=======
   parent: [BoxCardboard, BaseSyndicateContraband]
->>>>>>> 9a68cf0b
   id: BoxHoloparasite
   description: A box containing a holoparasite injector.
   components:
@@ -60,12 +56,8 @@
 
 - type: entity
   name: holoclown box
-<<<<<<< HEAD
   suffix: Ghost # Frontier
-  parent: BoxCardboard
-=======
   parent: [BoxCardboard, BaseSyndicateContraband]
->>>>>>> 9a68cf0b
   id: BoxHoloclown
   description: A box containing a holoclown injector.
   components:
