--- conflicted
+++ resolved
@@ -37,12 +37,8 @@
     damage:
       types:
         Blunt: 0
-<<<<<<< HEAD
-  - type: ItemCooldown
   - type: StaticPrice
     price: 4.5
-=======
->>>>>>> dfbf47c3
 
 - type: entity
   parent: DrinkBaseCup
