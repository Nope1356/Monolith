--- conflicted
+++ resolved
@@ -191,12 +191,8 @@
   - type: StorageFill
     contents:
     - id: CigaretteSyndicate
-<<<<<<< HEAD
-      amount: 5
+      amount: 10
   - type: Contraband #frontier
-=======
-      amount: 10
->>>>>>> 5543689c
 
 - type: entity
   id: CigPackMixedMedical
