# When adding new food also add to random spawner located in Resources\Prototypes\Entities\Markers\Spawners\Random\Food_Drinks\food_meal.yml

- type: entity
  parent: FoodBase
  id: FoodBowlBase
  abstract: true
  components:
  - type: Item
    storedRotation: -90
  - type: Food
    trash: FoodBowlBig
    utensil: Spoon
  - type: SolutionContainerManager
    solutions:
      food:
        maxVol: 35
        reagents:
        - ReagentId: Nutriment
          Quantity: 20
        - ReagentId: Flavorol
          Quantity: 10
  - type: Sprite
    sprite: Objects/Consumable/Food/bowl.rsi
  - type: DamageOnLand
    damage:
      types:
        Blunt: 5
  - type: DamageOtherOnHit
    damage:
      types:
        Blunt: 5
  - type: Spillable
    solution: food
  # soup weapon!
  - type: MeleeWeapon
    soundNoDamage:
      path: "/Audio/Effects/Fluids/splat.ogg"
    damage:
      types:
        Blunt: 0
  - type: Damageable
    damageContainer: Inorganic
  - type: Tag
    tags:
    - Soup
  - type: Destructible
    thresholds:
    - trigger:
        !type:DamageTrigger
        damage: 5
      behaviors:
      - !type:PlaySoundBehavior
        sound:
          collection: GlassBreak
          params:
            volume: -8
      - !type:SpillBehavior { }
      - !type:SpawnEntitiesBehavior
        spawn:
          FoodBowlBigTrash:
            min: 1
            max: 1
      - !type:DoActsBehavior
        acts: [ "Destruction" ]

# Custom Soup Example

- type: entity
  name: pea soup
  parent: FoodBowlBase
  id: FoodSoupPea
  description: A humble split pea soup.
  components:
  - type: FlavorProfile
    flavors:
      - creamy
      - peas
  - type: Sprite
    sprite: Objects/Consumable/Food/bowl.rsi
    layers:
    - state: bowl
    - state: alpha-filling
      color: green
  - type: SolutionContainerManager
    solutions:
      food:
        maxVol: 20
        reagents:
        - ReagentId: Nutriment
          Quantity: 10
        - ReagentId: Vitamin
          Quantity: 5
        - ReagentId: Flavorol
          Quantity: 5
# Salad

- type: entity
  name: aesir salad
  parent: FoodBowlBase
  id: FoodSaladAesir
  description: Probably too incredible for mortals to fully enjoy.
  components:
  - type: FlavorProfile
    flavors:
      - leafy
  - type: Sprite
    layers:
    - state: bowl
    - state: aesir
  - type: SolutionContainerManager
    solutions:
      food:
        maxVol: 30
        reagents:
        - ReagentId: Nutriment
          Quantity: 8
        - ReagentId: Vitamin
          Quantity: 6
        - ReagentId: Omnizine
          Quantity: 8
        - ReagentId: Flavorol
          Quantity: 5
  - type: Tag
    tags:
    - Soup
    - Fruit # I don't know what this is but its' a salad so sure

- type: entity
  name: herb salad
  parent: FoodBowlBase
  id: FoodSaladHerb
  description: A tasty salad with apples on top.
  components:
  - type: FlavorProfile
    flavors:
      - leafy
      - apple
  - type: Sprite
    layers:
    - state: bowl
    - state: herb
  - type: SolutionContainerManager
    solutions:
      food:
        maxVol: 20
        reagents:
        - ReagentId: Nutriment
          Quantity: 8
        - ReagentId: Vitamin
          Quantity: 2
        - ReagentId: Flavorol
          Quantity: 5
  - type: Tag
    tags:
    - Fruit
    - Soup

- type: entity
  name: valid salad
  parent: FoodBowlBase
  id: FoodSaladValid
  description: It's just an herb salad with meatballs and fried potato slices. Nothing suspicious about it.
  components:
  - type: FlavorProfile
    flavors:
      - leafy
      - meaty
      - potatoes
      - validhunting
  - type: Sprite
    layers:
    - state: bowl
    - state: valid
  - type: SolutionContainerManager
    solutions:
      food:
        maxVol: 25
        reagents:
        - ReagentId: Nutriment
          Quantity: 8
        - ReagentId: Vitamin
          Quantity: 2
        - ReagentId: DoctorsDelight
          Quantity: 5
        - ReagentId: Flavorol
          Quantity: 5
  - type: Tag
    tags:
    - Meat
    - Fruit
    - Soup

- type: entity
  name: coleslaw
  parent: FoodBowlBase
  id: FoodSaladColeslaw
  description: Shredded cabbage and red onions dressed with a vinaigrette.
  components:
  - type: FlavorProfile
    flavors:
      - onion
      - cabbage
      - sour
  - type: Sprite
    layers:
    - state: bowl
    - state: coleslaw
  - type: SolutionContainerManager
    solutions:
      food:
        maxVol: 20
        reagents:
        - ReagentId: Nutriment
          Quantity: 8
        - ReagentId: Vitamin
          Quantity: 2
        - ReagentId: Allicin
          Quantity: 3
        - ReagentId: Flavorol
          Quantity: 5

- type: entity
  name: caesar salad
  parent: FoodBowlBase
  id: FoodSaladCaesar
  description: A simple yet flavorful salad of onions, lettuce, croutons, and shreds of cheese dressed in oil. Comes with a slice of pita bread!
  components:
  - type: FlavorProfile
    flavors:
      - onion
      - cabbage
      - bread
      - cheesy
  - type: Sprite
    layers:
    - state: bowl
    - state: caesar
  - type: SolutionContainerManager
    solutions:
      food:
        maxVol: 20
        reagents:
        - ReagentId: Nutriment
          Quantity: 8
        - ReagentId: Vitamin
          Quantity: 6
        - ReagentId: Flavorol
          Quantity: 5

- type: entity
  name: kimchi salad
  parent: FoodBowlBase
  id: FoodSaladKimchi
  description: It really is just a spicy salad.
  components:
  - type: FlavorProfile
    flavors:
      - spicy
      - cabbage
      - carrot
  - type: Sprite
    layers:
    - state: bowl
    - state: kimchi
  - type: SolutionContainerManager
    solutions:
      food:
        maxVol: 20
        reagents:
        - ReagentId: Nutriment
          Quantity: 8
        - ReagentId: Vitamin
          Quantity: 2
        - ReagentId: Allicin
          Quantity: 2
        - ReagentId: Flavorol
          Quantity: 5

- type: entity
  name: fruit salad
  parent: FoodBowlBase
  id: FoodSaladFruit
  description: Your standard fruit salad.
  components:
  - type: FlavorProfile
    flavors:
      - fruity
  - type: Sprite
    layers:
    - state: bowl
    - state: fruit
  - type: SolutionContainerManager
    solutions:
      food:
        maxVol: 15
        reagents:
        - ReagentId: Nutriment
          Quantity: 2
        - ReagentId: Vitamin
          Quantity: 4
        - ReagentId: Flavorol
          Quantity: 5
  - type: Tag
    tags:
    - Fruit
    - Soup

- type: entity
  name: jungle salad
  parent: FoodBowlBase
  id: FoodSaladJungle
  description: Exotic fruits in a bowl.
  components:
  - type: FlavorProfile
    flavors:
      - fruity
      - jungle
  - type: Sprite
    layers:
    - state: bowl
    - state: fruit
  - type: SolutionContainerManager
    solutions:
      food:
        maxVol: 20
        reagents:
        - ReagentId: Nutriment
          Quantity: 7
        - ReagentId: Vitamin
          Quantity: 4
        - ReagentId: Flavorol
          Quantity: 5
  - type: Tag
    tags:
    - Fruit
    - Soup

- type: entity
  name: citrus salad
  parent: FoodBowlBase
  id: FoodSaladCitrus
  description: Citrus overload!
  components:
  - type: FlavorProfile
    flavors:
      - leafy
      - sour
  - type: Sprite
    layers:
    - state: bowl
    - state: citrusdelight
  - type: SolutionContainerManager
    solutions:
      food:
        maxVol: 45
        reagents:
        - ReagentId: Nutriment
          Quantity: 13
        - ReagentId: Vitamin
          Quantity: 15
        - ReagentId: Flavorol
          Quantity: 12
  - type: Tag
    tags:
    - Fruit
    - Soup

- type: entity
  name: salad of eden
  parent: FoodBowlBase
  id: FoodSaladEden
  description: A salad brimming with untapped potential.
  components:
  - type: FlavorProfile
    flavors:
      - bitter
      - hope
  - type: Sprite
    layers:
    - state: bowl
    - state: eden
  - type: SolutionContainerManager
    solutions:
      food:
        maxVol: 25
        reagents:
        - ReagentId: Nutriment
          Quantity: 8
        - ReagentId: Vitamin
          Quantity: 5
        - ReagentId: Omnizine
          Quantity: 5
        - ReagentId: Flavorol
          Quantity: 5
# Rice

- type: entity
  name: boiled rice
  parent: FoodBowlBase
  id: FoodRiceBoiled
  description: A warm bowl of rice.
  components:
  - type: FlavorProfile
    flavors:
      - rice
  - type: Sprite
    layers:
    - state: bowl
    - state: rice

- type: entity
  name: egg-fried rice
  parent: FoodBowlBase
  id: FoodRiceEgg
  description: A bowl of rice with a fried egg.
  components:
  - type: FlavorProfile
    flavors:
      - rice
      - egg
  - type: Sprite
    layers:
    - state: bowl
    - state: rice-egg
  - type: SolutionContainerManager
    solutions:
      food:
        maxVol: 12
        reagents:
        - ReagentId: Nutriment
          Quantity: 4
        - ReagentId: Vitamin
          Quantity: 4
  - type: Tag
    tags:
    - Meat
    - Soup

- type: entity
  name: rice and pork
  parent: FoodBowlBase
  id: FoodRicePork
  description: Well, it looks like pork...
  components:
  - type: FlavorProfile
    flavors:
      - rice
      - meaty
  - type: Sprite
    layers:
    - state: bowl
    - state: rice-pork
  - type: SolutionContainerManager
    solutions:
      food:
        maxVol: 45
        reagents:
        - ReagentId: Nutriment
          Quantity: 13
        - ReagentId: Vitamin
          Quantity: 7
        - ReagentId: Dexalin ##This is probably a reference to something but I don't get it
          Quantity: 6.5
        - ReagentId: Epinephrine
          Quantity: 2
        - ReagentId: Flavorol
          Quantity: 10
  - type: Tag
    tags:
    - Meat
    - Soup

- type: entity
  name: rice pudding
  parent: FoodBowlBase
  id: FoodRicePudding
  description: Everybody loves rice pudding!
  components:
  - type: FlavorProfile
    flavors:
      - rice
      - sweet
  - type: Sprite
    layers:
    - state: bowl
    - state: rice-pudding
  - type: SolutionContainerManager
    solutions:
      food:
        maxVol: 30
        reagents:
        - ReagentId: Nutriment
          Quantity: 9
        - ReagentId: Vitamin
          Quantity: 3
        - ReagentId: Milk ##This is probably a reference to something but I don't get it
          Quantity: 5
        - ReagentId: Sugar
          Quantity: 5
        - ReagentId: Flavorol
          Quantity: 5

- type: entity
  name: black-eyed gumbo
  parent: FoodBowlBase
  id: FoodRiceGumbo
  description: A spicy and savory meat and rice dish.
  components:
  - type: FlavorProfile
    flavors:
      - rice
      - spicy
      - meaty
      - savory
  - type: Sprite
    layers:
    - state: bowl
    - state: gumbo
  - type: SolutionContainerManager
    solutions:
      food:
        maxVol: 17
        reagents:
        - ReagentId: Nutriment
          Quantity: 5
        - ReagentId: Vitamin
          Quantity: 3
        - ReagentId: CapsaicinOil
          Quantity: 2
        - ReagentId: Flavorol
          Quantity: 5
  - type: Tag
    tags:
    - Meat
    - Soup

# Misc

- type: entity
  name: oatmeal
  parent: FoodBowlBase
  id: FoodOatmeal
  description: A nice bowl of oatmeal.
  components:
  - type: FlavorProfile
    flavors:
      - oats
      - milk
  - type: Sprite
    layers:
    - state: bowl
    - state: oatmeal
  - type: SolutionContainerManager
    solutions:
      food:
        maxVol: 25
        reagents:
        - ReagentId: Nutriment
          Quantity: 7
        - ReagentId: Vitamin
          Quantity: 2
        - ReagentId: Milk
          Quantity: 10
        - ReagentId: Flavorol
          Quantity: 5

- type: entity
  name: space liberty duff
  parent: FoodBowlBase
  id: FoodJellyDuff
  description: Jello gelatin, from Alfred Hubbard's cookbook.
  components:
  - type: FlavorProfile
    flavors:
      - jelly
      - mushrooms
  - type: Sprite
    layers:
    - state: bowl
    - state: spacelibertyduff

- type: entity
  name: amanita jelly
  parent: FoodInjectableBase
  id: FoodJellyAmanita
  description: It's evil, don't touch it!
  components:
  - type: FlavorProfile
    flavors:
      - mushroom
      - jelly
  - type: Sprite
    sprite: Objects/Consumable/Food/meals.rsi
    state: amanita-jelly
  - type: SolutionContainerManager
    solutions:
      food:
        maxVol: 17
        reagents:
        - ReagentId: Nutriment
          Quantity: 6
        - ReagentId: Amatoxin
          Quantity: 6
        - ReagentId: Flavorol
          Quantity: 5
# Soup

- type: entity
  name: meatball soup
  parent: FoodBowlBase
  id: FoodSoupMeatball
  description: You've got balls kid, BALLS!
  components:
  - type: FlavorProfile
    flavors:
      - meatballs
  - type: Sprite
    layers:
    - state: bowl
    - state: meatball
  - type: SolutionContainerManager
    solutions:
      food:
        maxVol: 30
        reagents:
        - ReagentId: Nutriment
          Quantity: 7
        - ReagentId: Vitamin
          Quantity: 8
        - ReagentId: Water
          Quantity: 5
        - ReagentId: Flavorol
          Quantity: 5
  - type: Tag
    tags:
    - Meat
    - Soup

- type: entity
  name: slime soup
  parent: FoodBowlBase
  id: FoodSoupSlime
  description: If no water is available, you may substitute tears.
  components:
  - type: FlavorProfile
    flavors:
      - slimy
  - type: Sprite
    layers:
    - state: bowl
    - state: slime
  - type: SolutionContainerManager
    solutions:
      food:
        maxVol: 20
        reagents:
        - ReagentId: Nutriment
          Quantity: 1
        - ReagentId: Vitamin
          Quantity: 5
        - ReagentId: Water
          Quantity: 5
        - ReagentId: Flavorol
          Quantity: 5

- type: entity
  name: tomato soup
  parent: FoodBowlBase
  id: FoodSoupTomatoBlood
  description: Smells like copper... is that a bone?
  components:
  - type: FlavorProfile
    flavors:
      - metallic
      - tomato
  - type: Sprite
    layers:
    - state: bowl
    - state: tomato
  - type: SolutionContainerManager
    solutions:
      food:
        maxVol: 25
        reagents:
        - ReagentId: Nutriment
          Quantity: 3
        - ReagentId: Iron
          Quantity: 10
        - ReagentId: Blood
          Quantity: 5
        - ReagentId: Flavorol
          Quantity: 5
  - type: Tag
    tags:
    - Fruit
    - Soup

- type: entity
  name: wing fang chu
  parent: FoodBowlBase
  id: FoodSoupWingFangChu
  description: A savory dish of alien wing wang in soy.
  components:
  - type: FlavorProfile
    flavors:
      - meaty
      - salty
  - type: Sprite
    layers:
    - state: bowl
    - state: wingfangchu
  - type: SolutionContainerManager
    solutions:
      food:
        maxVol: 35
        reagents:
        - ReagentId: Protein
          Quantity: 9
        - ReagentId: Soysauce
          Quantity: 10
        - ReagentId: Vitamin
          Quantity: 7
        - ReagentId: Flavorol
          Quantity: 5

- type: entity
  name: clown's tears
  parent: FoodBowlBase
  id: FoodSoupClown
  description: Not very funny.
  components:
  - type: FlavorProfile
    flavors:
      - bad-joke
  - type: Sprite
    layers:
    - state: bowl
    - state: clowntears
  - type: SolutionContainerManager
    solutions:
      food:
        maxVol: 30
        reagents:
        - ReagentId: Nutriment
          Quantity: 2
        - ReagentId: Vitamin
          Quantity: 9
        - ReagentId: Water
          Quantity: 10
        - ReagentId: Flavorol
          Quantity: 5

- type: entity
  name: vegetable soup
  parent: FoodBowlBase
  id: FoodSoupVegetable
  description: A true vegan meal.
  components:
  - type: FlavorProfile
    flavors:
      - vegetables
      - sadness
  - type: Sprite
    layers:
    - state: bowl
    - state: vegetable
  - type: SolutionContainerManager
    solutions:
      food:
        maxVol: 25
        reagents:
        - ReagentId: Nutriment
          Quantity: 5
        - ReagentId: Vitamin
          Quantity: 7
        - ReagentId: Water
          Quantity: 5
        - ReagentId: Oculine
          Quantity: 1
        - ReagentId: Flavorol
          Quantity: 5

- type: entity
  name: nettle soup
  parent: FoodBowlBase
  id: FoodSoupNettle
  description: To think, the botanist would've beat you to death with one of these.
  components:
  - type: FlavorProfile
    flavors:
      - nettles
  - type: Sprite
    layers:
    - state: bowl
    - state: nettle
  - type: SolutionContainerManager
    solutions:
      food:
        maxVol: 30
        reagents:
        - ReagentId: Nutriment
          Quantity: 5
        - ReagentId: Vitamin
          Quantity: 8
        - ReagentId: Water
          Quantity: 5
        - ReagentId: Omnizine
          Quantity: 5
        - ReagentId: Histamine
          Quantity: 0.5
        - ReagentId: Flavorol
          Quantity: 5

- type: entity
  name: mystery soup
  parent: FoodBowlBase
  id: FoodSoupMystery
  description: The mystery is, why aren't you eating it?
  components:
  - type: FlavorProfile
    flavors:
      - chaos
  - type: Sprite
    layers:
    - state: bowl
    - state: mystery

- type: entity
  name: bowl of hot chili
  parent: FoodBowlBase
  id: FoodSoupChiliHot
  description: A Texan five-alarm chili!
  components:
  - type: FlavorProfile
    flavors:
      - spicy
  - type: Sprite
    layers:
    - state: bowl
    - state: chili-hot
  - type: SolutionContainerManager
    solutions:
      food:
        maxVol: 25
        reagents:
          - ReagentId: Nutriment
            Quantity: 8
          - ReagentId: CapsaicinOil
            Quantity: 5
          - ReagentId: Vitamin
            Quantity: 4
          - ReagentId: Allicin
            Quantity: 3
<<<<<<< HEAD
          - ReagentId: Flavorol
            Quantity: 5
=======
  - type: Tag
    tags:
    - ChiliBowl

>>>>>>> 694ae001

- type: entity
  name: cold chili
  parent: FoodBowlBase
  id: FoodSoupChiliCold
  description: This slush is barely a liquid!
  components:
  - type: FlavorProfile
    flavors:
      - minty
      - tomato
  - type: Sprite
    layers:
    - state: bowl
    - state: chili-cold
  - type: SolutionContainerManager
    solutions:
      food:
        maxVol: 20
        reagents:
          - ReagentId: Nutriment
            Quantity: 8
          - ReagentId: Vitamin
            Quantity: 4
<<<<<<< HEAD
          - ReagentId: Flavorol
            Quantity: 5
=======
  - type: Tag
    tags:
    - ChiliBowl
>>>>>>> 694ae001

- type: entity
  name: chili con carnival
  parent: FoodBowlBase
  id: FoodSoupChiliClown
  description: A delicious stew of meat, chilies, and salty, salty clown tears.
  components:
  - type: FlavorProfile
    flavors:
      - spicy
      - tomato
      - bad-joke
      - parents
  - type: Sprite
    layers:
    - state: bowl
    - state: chili-clown
  - type: SolutionContainerManager
    solutions:
      food:
        maxVol: 25
        reagents:
          - ReagentId: Nutriment
            Quantity: 6
          - ReagentId: CapsaicinOil
            Quantity: 5
          - ReagentId: Vitamin
            Quantity: 4
          - ReagentId: Allicin
            Quantity: 3
<<<<<<< HEAD
          - ReagentId: Flavorol
            Quantity: 5
=======
  - type: Tag
    tags:
    - ChiliBowl
>>>>>>> 694ae001

- type: entity
  name: monkey's delight
  parent: FoodBowlBase
  id: FoodSoupMonkey
  description: A delicious soup with hunks of monkey meat simmered to perfection, in a broth that tastes faintly of bananas.
  components:
  - type: FlavorProfile
    flavors:
      - jungle
      - banana
  - type: Sprite
    layers:
    - state: bowl
    - state: monkeydelight
  - type: SolutionContainerManager
    solutions:
      food:
        maxVol: 25
        reagents:
          - ReagentId: Nutriment
            Quantity: 10
          - ReagentId: Vitamin
            Quantity: 5
          - ReagentId: TableSalt
            Quantity: 1
          - ReagentId: Blackpepper
            Quantity: 1
          - ReagentId: Flavorol
            Quantity: 5
  - type: Tag
    tags:
    - Meat
    - Soup

- type: entity
  name: tomato soup
  parent: FoodBowlBase
  id: FoodSoupTomato
  description: Drinking this feels like being a vampire! A tomato vampire...
  components:
  - type: FlavorProfile
    flavors:
      - tomato
  - type: Sprite
    layers:
    - state: bowl
    - state: tomato
  - type: SolutionContainerManager
    solutions:
      food:
        maxVol: 22
        reagents:
          - ReagentId: Nutriment
            Quantity: 3
          - ReagentId: Vitamin
            Quantity: 5
          - ReagentId: Water
            Quantity: 5
          - ReagentId: Flavorol
            Quantity: 5
  - type: Tag
    tags:
    - Fruit
    - Soup

- type: entity
  name: eyeball soup
  parent: FoodBowlBase
  id: FoodSoupEyeball
  description: It's looking back at you...
  components:
  - type: FlavorProfile
    flavors:
      - tomato
      - squirming
  - type: Sprite
    layers:
    - state: bowl
    - state: eyeball
  - type: SolutionContainerManager
    solutions:
      food:
        maxVol: 17
        reagents:
          - ReagentId: Nutriment
            Quantity: 5
          - ReagentId: Vitamin
            Quantity: 3
          - ReagentId: Flavorol
            Quantity: 5
  - type: Tag
    tags:
    - Meat
    - Soup

- type: entity
  name: miso soup
  parent: FoodBowlBase
  id: FoodSoupMiso
  description: Salty, fishy soup, best had with ramen.
  components:
  - type: FlavorProfile
    flavors:
      - miso
  - type: Food
    trash: FoodBowlFancy
  - type: Sprite
    layers:
    - state: bowl2
    - state: miso
        #rip milo
  - type: SolutionContainerManager
    solutions:
      food:
        maxVol: 30
        reagents:
          - ReagentId: Nutriment
            Quantity: 9
          - ReagentId: Vitamin
            Quantity: 3
          - ReagentId: Water
            Quantity: 5
          - ReagentId: Flavorol
            Quantity: 5
  - type: Tag
    tags:
    - Meat
    - Soup

- type: entity
  name: mushroom soup
  parent: FoodBowlBase
  id: FoodSoupMushroom
  description: A delicious and hearty mushroom soup.
  components:
  - type: FlavorProfile
    flavors:
      - mushroom
  - type: Sprite
    layers:
    - state: bowl
    - state: mushroom
  - type: SolutionContainerManager
    solutions:
      food:
        maxVol: 30
        reagents:
          - ReagentId: Nutriment
            Quantity: 2
          - ReagentId: Vitamin
            Quantity: 6
          - ReagentId: Water
            Quantity: 5
          - ReagentId: Milk
            Quantity: 5
          - ReagentId: Flavorol
            Quantity: 5

- type: entity
  name: beet soup
  parent: FoodBowlBase
  id: FoodSoupBeet
  description: Wait, how do you spell it again..?
  components:
  - type: Sprite
    layers:
    - state: bowl
    - state: beet
  - type: SolutionContainerManager
    solutions:
      food:
        maxVol: 25
        reagents:
          - ReagentId: Nutriment
            Quantity: 3
          - ReagentId: Vitamin
            Quantity: 7
          - ReagentId: Water
            Quantity: 5
          - ReagentId: Flavorol
            Quantity: 5
# Tastes like borsch, bortsch, borstch, borsh, borshch, borscht.

- type: entity
  name: red beet soup
  parent: FoodBowlBase
  id: FoodSoupBeetRed
  description: Quite a delicacy.
  components:
  - type: Sprite
    layers:
    - state: bowl
    - state: redbeet
  - type: SolutionContainerManager
    solutions:
      food:
        maxVol: 20
        reagents:
          - ReagentId: Nutriment
            Quantity: 4
          - ReagentId: Vitamin
            Quantity: 6
          - ReagentId: Flavorol
            Quantity: 5
# Tastes like beet.

- type: entity
  name: stew
  parent: FoodBowlBase
  id: FoodSoupStew
  description: A nice and warm stew. Healthy and strong.
  components:
  - type: FlavorProfile
    flavors:
      - meaty
      - tomato
      - carrot
  - type: Sprite
    layers:
    - state: bowl
    - state: stew
  - type: SolutionContainerManager
    solutions:
      food:
        maxVol: 30
        reagents:
          - ReagentId: Nutriment
            Quantity: 10
          - ReagentId: Protein
            Quantity: 5
          - ReagentId: Vitamin
            Quantity: 2
          - ReagentId: Flavorol
            Quantity: 10
  - type: Tag
    tags:
    - Meat
    - Fruit
    - Soup

- type: entity
  name: sweet potato soup
  parent: FoodBowlBase
  id: FoodSoupPotato
  description: Delicious sweet potato in soup form.
  components:
  - type: FlavorProfile
    flavors:
      - sweet
  - type: Sprite
    layers:
    - state: bowl
    - state: sweetpotato
  - type: SolutionContainerManager
    solutions:
      food:
        maxVol: 17
        reagents:
          - ReagentId: Nutriment
            Quantity: 4
          - ReagentId: Vitamin
            Quantity: 5
          - ReagentId: Flavorol
            Quantity: 5
# Tastes like sweet potato.

- type: entity
  name: french onion soup
  parent: FoodBowlBase
  id: FoodSoupOnion
  description: Good enough to make a grown mime cry.
  components:
  - type: FlavorProfile
    flavors:
      - onion
  - type: Sprite
    layers:
    - state: bowl
    - state: onion
  - type: SolutionContainerManager
    solutions:
      food:
        maxVol: 16
        reagents:
          - ReagentId: Nutriment
            Quantity: 1
          - ReagentId: Vitamin
            Quantity: 5
          - ReagentId: Allicin
            Quantity: 5
          - ReagentId: Flavorol
            Quantity: 5

- type: entity
  name: bisque
  parent: FoodBowlBase
  id: FoodSoupBisque
  description: A classic entrée from Space France.
  components:
  - type: FlavorProfile
    flavors:
      - creamy
  - type: Sprite
    layers:
    - state: bowl
    - state: bisque
  - type: SolutionContainerManager
    solutions:
      food:
        maxVol: 35
        reagents:
          - ReagentId: Nutriment
            Quantity: 6
          - ReagentId: Vitamin
            Quantity: 6
          - ReagentId: Protein
            Quantity: 6
          - ReagentId: Water
            Quantity: 5
          - ReagentId: Flavorol
            Quantity: 5
# Tastes like crab.

- type: entity
  name: electron soup
  parent: FoodBowlBase
  id: FoodSoupElectron
  description: A gastronomic curiosity of ethereal origin.
  components:
  - type: FlavorProfile
    flavors:
      - mushrooms
      - electrons
  - type: Sprite
    layers:
    - state: bowl
    - state: electron
  - type: SolutionContainerManager
    solutions:
      food:
        maxVol: 15
        reagents:
          - ReagentId: Nutriment
            Quantity: 3
          - ReagentId: Licoxide
            Quantity: 6
          - ReagentId: Flavorol
            Quantity: 5

- type: entity
  name: bungo curry
  parent: FoodBowlBase
  id: FoodSoupBungo
  description: A spicy vegetable curry made with the humble bungo fruit, Exotic!
  components:
  - type: FlavorProfile
    flavors:
      - jungle
  - type: Sprite
    layers:
    - state: bowl
    - state: bungo
  - type: SolutionContainerManager
    solutions:
      food:
        maxVol: 35
        reagents:
          - ReagentId: Nutriment
            Quantity: 6
          - ReagentId: Vitamin
            Quantity: 5
          - ReagentId: CapsaicinOil
            Quantity: 5
          - ReagentId: Flavorol
            Quantity: 15
  - type: Tag
    tags:
    - Fruit
    - Soup
# Tastes like bungo, hot curry.<|MERGE_RESOLUTION|>--- conflicted
+++ resolved
@@ -851,15 +851,12 @@
             Quantity: 4
           - ReagentId: Allicin
             Quantity: 3
-<<<<<<< HEAD
-          - ReagentId: Flavorol
-            Quantity: 5
-=======
+          - ReagentId: Flavorol
+            Quantity: 5
   - type: Tag
     tags:
     - ChiliBowl
 
->>>>>>> 694ae001
 
 - type: entity
   name: cold chili
@@ -884,14 +881,11 @@
             Quantity: 8
           - ReagentId: Vitamin
             Quantity: 4
-<<<<<<< HEAD
-          - ReagentId: Flavorol
-            Quantity: 5
-=======
+          - ReagentId: Flavorol
+            Quantity: 5
   - type: Tag
     tags:
     - ChiliBowl
->>>>>>> 694ae001
 
 - type: entity
   name: chili con carnival
@@ -922,14 +916,11 @@
             Quantity: 4
           - ReagentId: Allicin
             Quantity: 3
-<<<<<<< HEAD
-          - ReagentId: Flavorol
-            Quantity: 5
-=======
+          - ReagentId: Flavorol
+            Quantity: 5
   - type: Tag
     tags:
     - ChiliBowl
->>>>>>> 694ae001
 
 - type: entity
   name: monkey's delight
