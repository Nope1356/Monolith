# When adding new food also add to random spawner located in Resources\Prototypes\Entities\Markers\Spawners\Random\Food_Drinks\food_single.yml
# Bun

- type: entity
  name: bun
  parent: FoodBreadSliceBase
  id: FoodBreadBun
  description: A hamburger bun. Round and convenient to hold.
  components:
  - type: Food
  - type: Sprite
    sprite: Objects/Consumable/Food/burger.rsi
    layers:
    - state: bun
  - type: SolutionContainerManager
    solutions:
      food:
        maxVol: 10
        reagents:
        - ReagentId: Nutriment
          Quantity: 6.66 # 1/3 of a loaf of bread, technically losing 0.01 nutriment per batch of three buns over making bread loaves/slices
  - type: Butcherable
    butcherDelay: 1
    spawned:
      - id: FoodBreadBunTop
        amount: 1
      - id: FoodBreadBunBottom
        amount: 1

- type: entity
  id: FoodBreadBunBottom
  parent: FoodBreadSliceBase
  name: bottom bun
  description: It's time to start building the burger tower. 
  components:
  - type: Item
    size: Normal #patch until there is an adequate resizing system in place 
  - type: Food
  - type: Sprite
    drawdepth: Mobs
    noRot: true
    sprite: Objects/Consumable/Food/burger_sequence.rsi
    layers:
    - state: bun_bottom
    - map: ["foodSequenceLayers"]
  - type: FoodSequenceStartPoint
    key: Burger
    maxLayers: 10
    startPosition: 0, 0
    offset: 0, 0.07
    minLayerOffset: -0.05, 0
    maxLayerOffset: 0.05, 0
    nameGeneration: food-sequence-burger-gen
  - type: Appearance
  - type: FoodMetamorphableByAdding
  - type: SolutionContainerManager
    solutions:
      food:
        maxVol: 5
        canReact: false # Dont want cause reactions inside burgers after merging ingredients
        reagents:
        - ReagentId: Nutriment
          Quantity: 3.3 # 1/2 of a bun

- type: entity
  id: FoodBreadBunTop
  parent: FoodBreadSliceBase
  name: top bun
  description: The perfect finish for your burger tower.
  components:
  - type: Food
  - type: Sprite
    sprite: Objects/Consumable/Food/burger_sequence.rsi
    layers:
    - state: bun_top
  - type: SolutionContainerManager
    solutions:
      food:
        maxVol: 5
        reagents:
        - ReagentId: Nutriment
          Quantity: 3.3 # 1/2 of a bun
  - type: FoodSequenceElement
    entries:
      Burger: BunTopBurger
  
# Base

- type: entity
  parent: FoodInjectableBase
  id: FoodBurgerBase
  abstract: true
  components:
  - type: FlavorProfile
    flavors:
      - bun
      - meaty
  - type: Food
    transferAmount: 5
  - type: Sprite
    sprite: Objects/Consumable/Food/burger.rsi
  - type: SolutionContainerManager
    solutions:
      food:
        maxVol: 15
        reagents:
        - ReagentId: Nutriment
          Quantity: 7
        - ReagentId: Vitamin
          Quantity: 3
  - type: Item
    sprite: Objects/Consumable/Food/burger.rsi

# Custom Burger Example

- type: entity
  name: jelly burger
  parent: FoodBurgerBase
  id: FoodBurgerJelly
  description: Culinary delight..?
  components:
  - type: FlavorProfile
    flavors:
      - bun
      - jelly
  - type: Sprite
    layers:
    - state: custburg-bottom
    - state: custburg-filling
      color: red
    - state: custburg-top

# Burger

- type: entity
  name: appendix burger
  parent: FoodBurgerBase
  id: FoodBurgerAppendix
  description: Tastes like appendicitis.
  components:
  - type: FlavorProfile
    flavors:
      - bun
      - grass
  - type: Sprite
    state: appendix
  - type: SolutionContainerManager
    solutions:
      food:
        maxVol: 25
        reagents:
        - ReagentId: Nutriment
          Quantity: 2
        - ReagentId: Protein
          Quantity: 6
        - ReagentId: Vitamin
          Quantity: 6
        - ReagentId: Flavorol
          Quantity: 6
  - type: Tag
    tags:
    - Meat
# Tastes like bun, grass.

- type: entity
  name: bacon burger
  parent: FoodBurgerBase
  id: FoodBurgerBacon
  description: The perfect combination of all things American.
  components:
  - type: FlavorProfile
    flavors:
      - bun
      - bacon
  - type: Sprite
    state: bacon
  - type: SolutionContainerManager
    solutions:
      food:
        maxVol: 40
        reagents:
        - ReagentId: Nutriment
          Quantity: 19
        - ReagentId: Vitamin
          Quantity: 5
        - ReagentId: Flavorol
          Quantity: 10
  - type: Tag
    tags:
    - Meat
# Tastes like bun, bacon.

- type: entity
  name: baseball burger
  parent: FoodBurgerBase
  id: FoodBurgerBaseball
  description: It's still warm. The steam coming off of it smells kinda sweaty.
  components:
  - type: FlavorProfile
    flavors:
      - bun
      - homerun
  - type: Sprite
    state: baseball
  - type: SolutionContainerManager
    solutions:
      food:
        maxVol: 20
        reagents:
        - ReagentId: Nutriment
          Quantity: 3
        - ReagentId: Protein
          Quantity: 5
        - ReagentId: Vitamin
          Quantity: 2
        - ReagentId: Flavorol
          Quantity: 5
  - type: Tag
    tags:
    - Meat

- type: entity
  name: bearger
  parent: FoodBurgerBase
  id: FoodBurgerBear
  description: Best served rawr.
  components:
  - type: FlavorProfile
    flavors:
      - bun
      - meaty
  - type: Sprite
    state: bearger
  - type: SolutionContainerManager
    solutions:
      food:
        maxVol: 20
        reagents:
        - ReagentId: Nutriment
          Quantity: 3
        - ReagentId: Protein
          Quantity: 6
        - ReagentId: Vitamin
          Quantity: 5
        - ReagentId: Flavorol
          Quantity: 5
  - type: Tag
    tags:
    - Meat

- type: entity
  name: big bite burger
  parent: FoodBurgerBase
  id: FoodBurgerBig
  description: Forget the Big Mac. THIS is the future!
  components:
  - type: FlavorProfile
    flavors: # What bun?
      - meaty
      - oily
      - cheesy
  - type: SolutionContainerManager
    solutions:
      food:
        maxVol: 43
        reagents:
        - ReagentId: Nutriment
          Quantity: 17
        - ReagentId: Vitamin
          Quantity: 9
        - ReagentId: Flavorol
          Quantity: 10
  - type: Sprite
    state: bigbite
  - type: Tag
    tags:
    - Meat
# Tastes like bun, silver, magic.

- type: entity
  name: brain burger
  parent: FoodBurgerBase
  id: FoodBurgerBrain
  description: A strange looking burger. It looks almost sentient.
  components:
  - type: FlavorProfile
    flavors:
      - bun
      - meaty
  - type: Sprite
    state: brain
  - type: SolutionContainerManager
    solutions:
      food:
        maxVol: 25
        reagents:
        - ReagentId: Nutriment
          Quantity: 6
        - ReagentId: Protein
          Quantity: 6
        - ReagentId: Vitamin
          Quantity: 5
        - ReagentId: Flavorol
          Quantity: 5
  - type: Tag
    tags:
    - Meat
# Tastes like bun, brains.

- type: entity
  name: cat burger
  parent: FoodBurgerBase
  id: FoodBurgerCat
  description: Finally those cats and catpeople are worth something!
  components:
  - type: Sprite
    state: cat
  - type: FlavorProfile
    flavors:
      - bun
      - meaty
      - cat
  - type: SolutionContainerManager
    solutions:
      food:
        maxVol: 15
        reagents:
        - ReagentId: Nutriment
          Quantity: 6
        - ReagentId: Protein
          Quantity: 3
        - ReagentId: Vitamin
          Quantity: 2
  - type: Tag
    tags:
    - Meat

- type: entity
  name: cheese burger
  parent: FoodBurgerBase
  id: FoodBurgerCheese
  description: This noble burger stands proudly clad in golden cheese.
  components:
  - type: FlavorProfile
    flavors:
      - bun
      - meaty
      - cheesy
  - type: Sprite
    state: cheese
  - type: SolutionContainerManager
    solutions:
      food:
        maxVol: 20
        reagents:
        - ReagentId: Nutriment
          Quantity: 3
        - ReagentId: Vitamin
          Quantity: 7
        - ReagentId: Protein
          Quantity: 1
        - ReagentId: Flavorol
          Quantity: 5
  - type: Tag
    tags:
    - Meat
# TODO: Make this work.
  # - type: Sprite
  #   state: plate
  # - type: RandomSpriteState
  #   spriteLayer: 1
  #   spriteStates:
  #     - cheese
  #     - cheesealt
# Tastes like bun, beef patty, cheese.

- type: entity
  name: chicken sandwich # Burger for you euro-cucks
  parent: FoodBurgerBase
  id: FoodBurgerChicken
  description: A delicious chicken sandwich, it is said the proceeds from this treat helps criminalize disarming people on the space frontier.
  components:
  - type: FlavorProfile
    flavors:
      - bun
      - chicken
  - type: Sprite
    state: chicken
  - type: SolutionContainerManager
    solutions:
      food:
        maxVol: 20
        reagents:
        - ReagentId: Nutriment
          Quantity: 3
        - ReagentId: Protein
          Quantity: 7
        - ReagentId: Vitamin
          Quantity: 1
        - ReagentId: Mayo
          Quantity: 3
        - ReagentId: Flavorol
          Quantity: 5
  - type: Tag
    tags:
    - Meat
# Tastes like bun, chicken.

- type: entity
  name: clown burger
  parent: FoodBurgerBase
  id: FoodBurgerClown
  description: This tastes funny...
  components:
  - type: FlavorProfile
    flavors:
      - bun
      - funny
  - type: Sprite
    state: clown
  - type: SolutionContainerManager
    solutions:
      food:
        maxVol: 20
        reagents:
        - ReagentId: Nutriment
          Quantity: 4
        - ReagentId: Protein
          Quantity: 6
        - ReagentId: Vitamin
          Quantity: 6
        - ReagentId: Flavorol
          Quantity: 5
  - type: Tag
    tags:
    - Meat

- type: entity
  name: corger #not curger
  parent: FoodBurgerBase
  id: FoodBurgerCorgi
  description: The Head of Personnel's favorite!
  components:
  - type: FlavorProfile
    flavors:
      - bun
      - validhunting
  - type: Sprite
    state: ian
  - type: SolutionContainerManager
    solutions:
      food:
        maxVol: 25
        reagents:
        - ReagentId: Bicaridine #keeping it somewhat consistent with the meat itself
          Quantity: 7
        - ReagentId: Vitamin
          Quantity: 12
  - type: Tag
    tags:
    - Meat

- type: entity
  name: crab burger
  parent: FoodBurgerBase
  id: FoodBurgerCrab
  description: A delicious patty of the crabby kind, slapped in between a bun.
  components:
  - type: FlavorProfile
    flavors:
      - bun
      - crabby
  - type: Sprite
    state: crab
  - type: SolutionContainerManager
    solutions:
      food:
        maxVol: 20
        reagents:
        - ReagentId: Nutriment
          Quantity: 4
        - ReagentId: Protein
          Quantity: 5
        - ReagentId: Vitamin
          Quantity: 4
        - ReagentId: Flavorol
          Quantity: 5
  - type: Tag
    tags:
    - Meat

- type: entity
  name: crazy hamburger # Burger for you euro-cucks
  parent: FoodBurgerBase
  id: FoodBurgerCrazy
  description: This looks like the sort of food that a demented clown in a trenchcoat would make.
  components:
  - type: FlavorProfile
    flavors:
      - bun
      - meaty
      - cheesy
      - flare
  - type: Sprite
    state: crazy
  - type: SolutionContainerManager
    solutions:
      food:
        maxVol: 25
        reagents:
        - ReagentId: Nutriment
          Quantity: 4
        - ReagentId: Protein
          Quantity: 6
        - ReagentId: CapsaicinOil
          Quantity: 3
        - ReagentId: Vitamin
          Quantity: 6
  - type: Tag
    tags:
    - Meat

- type: entity
  name: duck sandwich # Burger for you sick bastards
  parent: FoodBurgerBase
  id: FoodBurgerDuck
  description: A duck sandwich, only the criminally insane would dare to eat the meat of such an adorable creature.
  components:
  - type: FlavorProfile
    flavors:
      - bun
      - duck
  - type: Sprite
    state: chicken
  - type: SolutionContainerManager
    solutions:
      food:
        maxVol: 20
        reagents:
        - ReagentId: Nutriment
          Quantity: 3
        - ReagentId: Protein
          Quantity: 7
        - ReagentId: Vitamin
          Quantity: 1
        - ReagentId: Flavorol
          Quantity: 5
  - type: Tag
    tags:
    - Meat
# Tastes like bun, duck.

- type: entity
  name: empowered burger
  parent: FoodBurgerBase
  id: FoodBurgerEmpowered
  description: It's shockingly good, if you live off of electricity that is.
  components:
  - type: Sprite
    state: empowered
  - type: FlavorProfile
    flavors:
      - bun
      - shocking
  - type: SolutionContainerManager
    solutions:
      food:
        maxVol: 20
        reagents:
        - ReagentId: Nutriment
          Quantity: 8
        - ReagentId: Licoxide
          Quantity: 5
        - ReagentId: Flavorol
          Quantity: 5
# Tastes like bun, pure electricity.

- type: entity
  name: fillet-o-carp burger
  parent: FoodBurgerBase
  id: FoodBurgerCarp
  description: Almost like a carp is yelling somewhere...
  components:
  - type: FlavorProfile
    flavors:
      - bun
      - fishy
  - type: Sprite
    state: fish
  - type: Tag
    tags:
    - Meat
# Tastes like bun, fish.

- type: entity
  name: five alarm burger
  parent: FoodBurgerBase
  id: FoodBurgerFive
  description: HOT! HOT! HOT!
  components:
  - type: FlavorProfile
    flavors:
      - meaty
      - spicy
  - type: Sprite
    state: fivealarm
  - type: SolutionContainerManager
    solutions:
      food:
        maxVol: 20
        reagents:
        - ReagentId: Nutriment
          Quantity: 6
        - ReagentId: CapsaicinOil
          Quantity: 5
        - ReagentId: Blackpepper
          Quantity: 5
        - ReagentId: Vitamin
          Quantity: 1
<<<<<<< HEAD
        - ReagentId: Flavorol
          Quantity: 5
=======
  - type: Tag
    tags:
    - Meat

>>>>>>> e0163fb0
# Tastes like bun, HEAT.

- type: entity
  name: ghost burger
  parent: FoodBurgerBase
  id: FoodBurgerGhost
  description: Too spooky!
  components:
  - type: FlavorProfile
    flavors:
      - bun
      - spooky
  - type: Sprite
    state: ghost
  - type: SolutionContainerManager
    solutions:
      food:
        maxVol: 30
        reagents:
        - ReagentId: Nutriment
          Quantity: 7
        - ReagentId: Vitamin
          Quantity: 12
        - ReagentId: Flavorol
          Quantity: 5
  - type: Tag
    tags:
      - ClothMade
      - Meat
# Tastes like bun, ectoplasm.

- type: entity
  name: human burger
  parent: FoodBurgerBase
  id: FoodBurgerHuman
  description: You cant tell who this is made of...
  components:
  - type: FlavorProfile
    flavors:
      - bun
      - people
  - type: Sprite
    state: human
  - type: SolutionContainerManager
    solutions:
      food:
        maxVol: 20
        reagents:
        - ReagentId: Nutriment
          Quantity: 2
        - ReagentId: Protein
          Quantity: 6
        - ReagentId: Vitamin
          Quantity: 5
        - ReagentId: Flavorol
          Quantity: 5
  - type: Tag
    tags:
    - Meat

- type: entity
  name: McGuffin
  parent: FoodBurgerBase
  id: FoodBurgerMcguffin
  description: A cheap and greasy imitation of an eggs Benedict.
  components:
  - type: FlavorProfile
    flavors:
      - muffin
      - egg
  - type: Sprite
    state: mcguffin
  - type: SolutionContainerManager
    solutions:
      food:
        maxVol: 20
        reagents:
        - ReagentId: Nutriment
          Quantity: 2
        - ReagentId: Protein
          Quantity: 7
        - ReagentId: Vitamin
          Quantity: 1
        - ReagentId: Flavorol
          Quantity: 5
  - type: Tag
    tags:
    - Meat

- type: entity
  name: BBQ Rib Sandwich
  parent: FoodBurgerBase
  id: FoodBurgerMcrib
  description: An elusive rib shaped burger with limited availability across the galaxy. Not as good as you remember it.
  components:
  - type: Food
    trash: 
    - FoodKebabSkewer
  - type: FlavorProfile
    flavors:
      - bun
      - bacon
  - type: Sprite
    state: mcrib
  - type: SolutionContainerManager
    solutions:
      food:
        maxVol: 20
        reagents:
        - ReagentId: Nutriment
          Quantity: 2
        - ReagentId: Protein
          Quantity: 7
        - ReagentId: Vitamin
          Quantity: 4
        - ReagentId: BbqSauce
          Quantity: 1
        - ReagentId: Flavorol
          Quantity: 5
  - type: Tag
    tags:
    - Meat
# Tastes like bun, pork patty.

- type: entity
  name: mime burger
  parent: FoodBurgerBase
  id: FoodBurgerMime
  description: Its taste defies language.
  components:
  - type: FlavorProfile
    flavors:
      - bun
      - nothing
  - type: Sprite
    state: mime
  - type: SolutionContainerManager
    solutions:
      food:
        maxVol: 25
        reagents:
        - ReagentId: Nutriment
          Quantity: 6
        - ReagentId: Protein
          Quantity: 9
        - ReagentId: Vitamin
          Quantity: 4
        - ReagentId: Nothing
          Quantity: 1
        - ReagentId: Flavorol
          Quantity: 5
# Tastes like  .

- type: entity
  name: plain burger
  parent: FoodBurgerBase
  id: FoodBurgerPlain
  description: A boring, dry burger.
  components:
  - type: FlavorProfile
    flavors:
      - bun
      - meaty
  - type: Sprite
    state: plain
  - type: SolutionContainerManager
    solutions:
      food:
        maxVol: 25
        reagents:
        - ReagentId: Nutriment
          Quantity: 2
        - ReagentId: Protein
          Quantity: 6
        - ReagentId: Vitamin
          Quantity: 3
        - ReagentId: Flavorol
          Quantity: 5
  - type: Tag
    tags:
    - Meat

- type: entity
  name: rat burger
  parent: FoodBurgerBase
  id: FoodBurgerRat
  description: Pretty much what you'd expect...
  components:
  - type: FlavorProfile
    flavors:
      - bun
      - meaty
  - type: Sprite
    state: rat
  - type: SolutionContainerManager
    solutions:
      food:
        maxVol: 20
        reagents:
        - ReagentId: Nutriment
          Quantity: 3
        - ReagentId: Protein
          Quantity: 6
        - ReagentId: Vitamin
          Quantity: 2
        - ReagentId: Flavorol
          Quantity: 5
  - type: Tag
    tags:
    - Meat
# Tastes like bun, HEAT.

- type: entity
  name: roburger
  parent: FoodBurgerBase
  id: FoodBurgerRobot
  description: The lettuce is the only organic component. Beep.
  components:
  - type: FlavorProfile
    flavors:
      - bun
      - leafy
      - metallic
  - type: Sprite
    state: ro
  - type: SolutionContainerManager
    solutions:
      food:
        maxVol: 15
        reagents:
        - ReagentId: Nutriment
          Quantity: 5
        - ReagentId: SulfuricAcid
          Quantity: 5
  - type: Tag
    tags:
    - Meat
# Tastes like bun, lettuce, sludge.

- type: entity
  name: soylent burger
  parent: FoodBurgerBase
  id: FoodBurgerSoy
  description: After eating this you have the overwhelming urge to purchase overpriced figurines of superheroes.
  components:
  - type: FlavorProfile
    flavors:
      - bun
      - soy
  - type: Sprite
    state: soylent
  - type: SolutionContainerManager
    solutions:
      food:
        maxVol: 20
        reagents:
        - ReagentId: Nutriment
          Quantity: 4
        - ReagentId: Protein
          Quantity: 6
        - ReagentId: Vitamin
          Quantity: 4
        - ReagentId: Flavorol
          Quantity: 5
# Tastes like bun, redditors.

- type: entity
  name: spell burger
  parent: FoodBurgerBase
  id: FoodBurgerSpell
  description: This is absolutely Ei Nath.
  components:
  - type: FlavorProfile
    flavors:
      - bun
      - magical
  - type: Sprite
    state: spell
  - type: SolutionContainerManager
    solutions:
      food:
        maxVol: 25
        reagents:
        - ReagentId: Nutriment
          Quantity: 4
        - ReagentId: Protein
          Quantity: 5
        - ReagentId: Vitamin
          Quantity: 10
        - ReagentId: Flavorol
          Quantity: 5
# Tastes like bun, silver.

- type: entity
  name: super bite burger
  parent: FoodBurgerBase
  id: FoodBurgerSuper
  description: This is a mountain of a burger. FOOD!
  components:
  - type: FlavorProfile
    flavors: # What bun?
      - meaty
      - oily
      - cheesy
  - type: SolutionContainerManager
    solutions:
      food:
<<<<<<< HEAD
        maxVol: 60
=======
        maxVol: 90
>>>>>>> e0163fb0
        reagents:
        - ReagentId: Nutriment
          Quantity: 29
        - ReagentId: Vitamin
          Quantity: 24
        - ReagentId: TableSalt
          Quantity: 5
        - ReagentId: Blackpepper
          Quantity: 5
        - ReagentId: Flavorol
          Quantity: 20
  - type: Sprite
    state: superbite
  - type: Tag
    tags:
    - Meat
# Tastes like bun, diabetes.

- type: entity
  name: tofu burger
  parent: FoodBurgerBase
  id: FoodBurgerTofu
  description: What... is that meat?
  components:
  - type: FlavorProfile
    flavors:
      - bun
      - tofu
  - type: Sprite
    state: tofu
  - type: SolutionContainerManager
    solutions:
      food:
        maxVol: 20
        reagents:
        - ReagentId: Nutriment
          Quantity: 3
        - ReagentId: Protein
          Quantity: 6
        - ReagentId: Vitamin
          Quantity: 3
        - ReagentId: Flavorol
          Quantity: 5
# Tastes like bun, tofu.

- type: entity
  name: xenoburger
  parent: FoodBurgerBase
  id: FoodBurgerXeno
  description: Smells caustic. Tastes like heresy.
  components:
  - type: FlavorProfile
    flavors:
      - bun
      - meaty
      - acid
  - type: Sprite
    state: x
  - type: SolutionContainerManager
    solutions:
      food:
        maxVol: 20
        reagents:
        - ReagentId: Nutriment
          Quantity: 3
        - ReagentId: Protein
          Quantity: 6
        - ReagentId: Vitamin
          Quantity: 5
        - ReagentId: Flavorol
          Quantity: 5
  - type: Tag
    tags:
    - Meat
# Tastes like bun, acid.

# Note: I would put a bunch of colored burgers here as listed in the tg .dm but
# I'd rather wait for a custom burger component.

- type: entity
  name: mothroachburger
  parent: FoodBurgerBase
  id: FoodBurgerMothRoach
  description: The last lamp it saw was the one inside the microwave.
  components:
  - type: FlavorProfile
    flavors:
      - bun
      - meaty
      - light
  - type: Sprite
    state: mothroach
  - type: SolutionContainerManager
    solutions:
      food:
        maxVol: 15
        reagents:
        - ReagentId: Nutriment
          Quantity: 3
        - ReagentId: Protein
          Quantity: 4
        - ReagentId: Vitamin
          Quantity: 7
  - type: Tag
    tags:
    - Meat
    <|MERGE_RESOLUTION|>--- conflicted
+++ resolved
@@ -617,15 +617,12 @@
           Quantity: 5
         - ReagentId: Vitamin
           Quantity: 1
-<<<<<<< HEAD
-        - ReagentId: Flavorol
-          Quantity: 5
-=======
-  - type: Tag
-    tags:
-    - Meat
-
->>>>>>> e0163fb0
+        - ReagentId: Flavorol
+          Quantity: 5
+  - type: Tag
+    tags:
+    - Meat
+
 # Tastes like bun, HEAT.
 
 - type: entity
@@ -933,11 +930,7 @@
   - type: SolutionContainerManager
     solutions:
       food:
-<<<<<<< HEAD
-        maxVol: 60
-=======
-        maxVol: 90
->>>>>>> e0163fb0
+        maxVol: 110 # Frontier: 90>60
         reagents:
         - ReagentId: Nutriment
           Quantity: 29
