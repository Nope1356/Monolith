# When adding new food also add to random spawner located in Resources\Prototypes\Entities\Markers\Spawners\Random\Food_Drinks\food_meal.yml & food_single.yml
# Base

- type: entity
  parent: FoodInjectableBase
  id: FoodPizzaBase
  abstract: true
  components:
  - type: FlavorProfile
    flavors:
      - oily
      - bread
  - type: Food
  - type: Sprite
    sprite: Objects/Consumable/Food/Baked/pizza.rsi
  - type: SolutionContainerManager
    solutions:
      food:
        maxVol: 40
        reagents:
        - ReagentId: Nutriment
          Quantity: 15
        - ReagentId: Vitamin
          Quantity: 5
        - ReagentId: Flavorol
          Quantity: 15
  - type: SliceableFood
    count: 8
  - type: Item
    size: Normal
    shape:
    - 0,0,2,1
  - type: Tag
    tags:
    - Pizza
    - ReptilianFood

- type: entity
  parent: FoodInjectableBase # Not sliceable
  id: FoodPizzaSliceBase
  abstract: true
  components:
  - type: FlavorProfile
    flavors:
      - oily
      - bread
  - type: Food
  - type: Sprite
    sprite: Objects/Consumable/Food/Baked/pizza.rsi
  - type: SolutionContainerManager
    solutions:
      food:
        # Note: Keep FoodPizzaMoldySlice & FoodPizzaSliceBase roughly in sync
        maxVol: 6
        reagents:
        - ReagentId: Nutriment
          Quantity: 3
        - ReagentId: Vitamin
          Quantity: 0.8
        - ReagentId: Flavorol
          Quantity: 3
  - type: Item
    size: Tiny
  - type: Tag
    tags:
    - Pizza
    - ReptilianFood
    - Slice

# Pizza

- type: entity
  name: margherita pizza
  parent: FoodPizzaBase
  id: FoodPizzaMargherita
  description: The flavor of Italy.
  components:
  - type: FlavorProfile
    flavors:
      - cheesy
      - oily
      - bread
  - type: Sprite
    layers:
    - state: margherita
  - type: SliceableFood
    slice: FoodPizzaMargheritaSlice

- type: entity
  name: slice of margherita pizza
  parent: FoodPizzaSliceBase
  id: FoodPizzaMargheritaSlice
  description: A slice of Italy.
  components:
  - type: FlavorProfile
    flavors:
      - cheesy
      - oily
      - bread
  - type: Sprite
    layers:
    - state: margherita-slice

- type: entity
  name: meat pizza
  parent: FoodPizzaBase
  id: FoodPizzaMeat
  description: Greasy pizza with delicious meat.
  components:
  - type: FlavorProfile
    flavors:
      - meaty
      - cheesy
      - oily
      - bread
  - type: Sprite
    layers:
    - state: meat
  - type: SliceableFood
    slice: FoodPizzaMeatSlice
  - type: Tag
    tags:
    - Meat
    - Pizza

- type: entity
  name: slice of meat pizza
  parent: FoodPizzaSliceBase
  id: FoodPizzaMeatSlice
  description: A nutritious slice of meatpizza.
  components:
  - type: FlavorProfile
    flavors:
      - meaty
      - cheesy
      - oily
      - bread
  - type: Sprite
    layers:
    - state: meat-slice
  - type: Tag
    tags:
    - Meat
    - Pizza
    - Slice
# Tastes like crust, tomato, cheese, meat.

- type: entity
  name: mushroom pizza
  parent: FoodPizzaBase
  id: FoodPizzaMushroom
  description: Very special pizza.
  components:
  - type: FlavorProfile
    flavors:
      - mushroom
      - oily
      - bread
  - type: Sprite
    layers:
    - state: mushroom
  - type: SliceableFood
    slice: FoodPizzaMushroomSlice

- type: entity
  name: slice of mushroom pizza
  parent: FoodPizzaSliceBase
  id: FoodPizzaMushroomSlice
  description: Maybe it is the last slice of pizza in your life.
  components:
  - type: FlavorProfile
    flavors:
      - mushroom
      - oily
      - bread
  - type: Sprite
    layers:
    - state: mushroom-slice
# Tastes like crust, tomato, cheese, mushroom.

- type: entity
  name: vegetable pizza
  parent: FoodPizzaBase
  id: FoodPizzaVegetable
  description: The station's vegetarians will thank you for making this.
  components:
  - type: FlavorProfile
    flavors:
      - eggplant
      - corn
      - tomato
      - oily
      - cheesy
      - bread
  - type: Sprite
    layers:
    - state: vegetable
  - type: SliceableFood
    slice: FoodPizzaVegetableSlice
  - type: SolutionContainerManager
    solutions:
      food:
        maxVol: 40
        reagents:
        - ReagentId: Nutriment
          Quantity: 25
        - ReagentId: JuiceCarrot
          Quantity: 5
        - ReagentId: Vitamin
          Quantity: 5
        - ReagentId: Flavorol
          Quantity: 15

- type: entity
  name: slice of vegetable pizza
  parent: FoodPizzaSliceBase
  id: FoodPizzaVegetableSlice
  description: A slice of this is enough to satisfy even the pickiest station personnel.
  components:
  - type: FlavorProfile
    flavors:
      - eggplant
      - corn
      - tomato
      - carrot
      - oily
      - cheesy
      - bread
  - type: Sprite
    layers:
    - state: vegetable-slice
  - type: SolutionContainerManager
    solutions:
      food:
        maxVol: 40
        reagents:
        - ReagentId: Nutriment
          Quantity: 4
        - ReagentId: JuiceCarrot
          Quantity: 1
        - ReagentId: Vitamin
          Quantity: 1
        - ReagentId: Flavorol
          Quantity: 3

# Tastes like crust, tomato, cheese, carrot.

- type: entity
  name: donk-pocket pizza
  parent: FoodPizzaBase
  id: FoodPizzaDonkpocket
  description: Who thought this would be a good idea?
  components:
  - type: FlavorProfile
    flavors:
      - donk
  - type: Sprite
    layers:
    - state: donkpocket
  - type: SliceableFood
    slice: FoodPizzaDonkpocketSlice
  - type: SolutionContainerManager
    solutions:
      food:
        maxVol: 60
        reagents:
        - ReagentId: Nutriment
          Quantity: 27
        - ReagentId: Vitamin
          Quantity: 6
        - ReagentId: Omnizine
          Quantity: 9
        - ReagentId: Flavorol
          Quantity: 15
  - type: Tag
    tags:
    - Meat
    - Pizza


- type: entity
  name: slice of donk-pocket pizza
  parent: FoodPizzaSliceBase
  id: FoodPizzaDonkpocketSlice
  description: Smells like donk-pocket.
  components:
  - type: FlavorProfile
    flavors:
      - donk
  - type: Sprite
    layers:
    - state: donkpocket-slice
  - type: SolutionContainerManager
    solutions:
      food:
        maxVol: 50
        reagents:
        - ReagentId: Nutriment
          Quantity: 4.5
        - ReagentId: Vitamin
          Quantity: 1
        - ReagentId: Omnizine
          Quantity: 1.5
        - ReagentId: Flavorol
          Quantity: 3
  - type: Tag
    tags:
    - Meat
    - Pizza
    - Slice
# Tastes like crust, tomato, cheese, meat, laziness.

- type: entity
  name: dank pizza
  parent: FoodPizzaBase
  id: FoodPizzaDank
  description: The hippie's pizza of choice.
  components:
  - type: FlavorProfile
    flavors:
      - oily
      - bread
      - cheesy
      - leafy
  - type: Sprite
    layers:
    - state: dank
  - type: SliceableFood
    slice: FoodPizzaDankSlice
  - type: SolutionContainerManager
    solutions:
      food:
        maxVol: 65
        reagents:
        - ReagentId: Nutriment
<<<<<<< HEAD
          Quantity: 25
        - ReagentId: Vitamin
          Quantity: 5
        - ReagentId: DoctorsDelight
          Quantity: 6
        - ReagentId: Flavorol
          Quantity: 15
=======
          Quantity: 20
        - ReagentId: THC
          Quantity: 30
>>>>>>> 9a68cf0b

- type: entity
  name: slice of dank pizza
  parent: FoodPizzaSliceBase
  id: FoodPizzaDankSlice
  description: So good, man...
  components:
  - type: FlavorProfile
    flavors:
      - oily
      - bread
      - cheesy
      - leafy
  - type: Sprite
    layers:
    - state: dank-slice
  - type: SolutionContainerManager
    solutions:
      food:
        maxVol: 10
        reagents:
        - ReagentId: Nutriment
<<<<<<< HEAD
          Quantity: 4.2
        - ReagentId: Vitamin
          Quantity: 0.8
        - ReagentId: DoctorsDelight
          Quantity: 1
        - ReagentId: Flavorol
          Quantity: 3
=======
          Quantity: 3.5
        - ReagentId: THC
          Quantity: 5
>>>>>>> 9a68cf0b
# Tastes like crust, tomato, cheese, meat, satisfaction.

- type: entity
  name: sassysage pizza
  parent: FoodPizzaBase
  id: FoodPizzaSassysage
  description: You can really smell the sassiness.
  components:
  - type: FlavorProfile
    flavors:
      - meaty
      - cheesy
      - oily
      - bread
  - type: Sprite
    layers:
    - state: sassysage
  - type: SliceableFood
    slice: FoodPizzaSassysageSlice
  - type: Tag
    tags:
    - Meat
    - Pizza

- type: entity
  name: slice of sassysage pizza
  parent: FoodPizzaSliceBase
  id: FoodPizzaSassysageSlice
  description: Deliciously sassy.
  components:
  - type: FlavorProfile
    flavors:
      - meaty
      - cheesy
      - oily
      - bread
  - type: Sprite
    layers:
    - state: sassysage-slice
  - type: Tag
    tags:
    - Meat
    - Pizza
    - Slice
# Tastes like crust, tomato, cheese, sausage, sass.

- type: entity
  name: Hawaiian pizza
  parent: FoodPizzaBase
  id: FoodPizzaPineapple
  description: Makes people burst into tears. Tears of joy or sadness depends on the person's fondness for pineapple.
  components:
  - type: FlavorProfile
    flavors:
      - meaty
      - pineapple
      - cheesy
      - oily
      - bread
  - type: Sprite
    layers:
    - state: pineapple
  - type: SliceableFood
    slice: FoodPizzaPineappleSlice
  - type: Tag
    tags:
    - Meat
    - Pizza

- type: entity
  name: slice of Hawaiian pizza
  parent: FoodPizzaSliceBase
  id: FoodPizzaPineappleSlice
  description: A slice of joy/sin.
  components:
  - type: FlavorProfile
    flavors:
      - meaty
      - pineapple
      - cheesy
      - oily
      - bread
  - type: Sprite
    layers:
    - state: pineapple-slice
  - type: Tag
    tags:
    - Meat
    - Pizza
    - Slice
# Tastes like crust, tomato, cheese, pineapple, ham.

#TODO: This is a meme pizza from /tg/. It has specially coded mechanics.
- type: entity
  name: Arnold's pizza
  parent: FoodPizzaBase
  id: FoodPizzaArnold
  description: Hello, you've reached Arnold's pizza shop. I'm not here now, I'm out killing pepperoni.
  components:
  - type: FlavorProfile
    flavors:
      - meaty
      - cheesy
      - oily
      - bread
      - gunpowder
  - type: Sprite
    layers:
    - state: arnold
  - type: SliceableFood
    slice: FoodPizzaArnoldSlice
  - type: SolutionContainerManager
    solutions:
      food:
        maxVol: 85
        reagents:
        - ReagentId: Nutriment
          Quantity: 30
        - ReagentId: Vitamin
          Quantity: 5
        - ReagentId: Iron
          Quantity: 10
        - ReagentId: Omnizine
          Quantity: 30
        - ReagentId: Flavorol
          Quantity: 15
  - type: Tag
    tags:
    - Meat
    - Pizza

- type: entity
  name: slice of Arnold's pizza
  parent: FoodPizzaSliceBase
  id: FoodPizzaArnoldSlice
  description: I come over, maybe I give you a pizza, maybe I break off your arm.
  components:
  - type: FlavorProfile
    flavors:
      - meaty
      - cheesy
      - oily
      - bread
      - gunpowder
  - type: Sprite
    layers:
    - state: arnold-slice
  - type: SolutionContainerManager
    solutions:
      food:
        maxVol: 15
        reagents:
        - ReagentId: Nutriment
          Quantity: 5
        - ReagentId: Vitamin
          Quantity: 0.8
        - ReagentId: Iron
          Quantity: 1.6
        - ReagentId: Omnizine
          Quantity: 5
        - ReagentId: Flavorol
          Quantity: 4
  - type: Tag
    tags:
    - Meat
    - Pizza
    - Slice
# Tastes like crust, tomato, cheese, pepperoni, 9 millimeter bullets.

#TODO: Make this do poison damage and make cut pizza slices eventually rot into this.
- type: entity
  name: slice of moldy pizza
  parent: FoodPizzaSliceBase
  id: FoodPizzaMoldySlice
  description: Once a perfectly good slice of pizza pie, but now it lies here, rancid and bursting with spores.
  components:
  - type: FlavorProfile
    flavors:
      - bitter
      - terrible
      - mushroom
  - type: Sprite
    layers:
    - state: moldy-slice
  - type: Tag
    tags:
    - Trash
  - type: SolutionContainerManager
    solutions:
      food:
        # Note: Keep FoodPizzaMoldySlice & FoodPizzaSliceBase roughly in sync
        maxVol: 5
        reagents:
        - ReagentId: Nutriment
          Quantity: 2
        - ReagentId: Mold
          Quantity: 2
        - ReagentId: Vitamin
          Quantity: 1
# Tastes like stale crust, rancid cheese, mushroom.

- type: entity
  name: spicy rock pizza
  parent: FoodPizzaBase
  id: FoodPizzaUranium
  description: Spicy pizza covered in peppers and uranium.
  components:
  - type: FlavorProfile
    flavors:
    - spicy
    - cheesy
    - oily
    - bread
  - type: Sprite
    layers:
    - state: uranium-pizza
  - type: SliceableFood
    slice: FoodPizzaUraniumSlice
  - type: Tag
    tags:
    - Meat
    - Pizza
  - type: PointLight
    enabled: true
    radius: 2
  - type: SolutionContainerManager
    solutions:
      food:
        maxVol: 40
        reagents:
        - ReagentId: Nutriment
          Quantity: 20
        - ReagentId: Radium
          Quantity: 4
        - ReagentId: Uranium
          Quantity: 16

- type: entity
  name: slice of spicy rock pizza
  parent: FoodPizzaSliceBase
  id: FoodPizzaUraniumSlice
  description: A glowing slice of spicy rock pizza.
  components:
  - type: FlavorProfile
    flavors:
    - spicy
    - cheesy
    - oily
    - bread
  - type: Sprite
    layers:
    - state: uranium-slice
  - type: Tag
    tags:
    - Meat
    - Pizza
    - Slice
  - type: PointLight
    enabled: true
    radius: 2
  - type: SolutionContainerManager
    solutions:
      food:
        maxVol: 5
        reagents:
        - ReagentId: Nutriment
          Quantity: 2.5
        - ReagentId: Radium
          Quantity: 0.5
        - ReagentId: Uranium
          Quantity: 2

# Tastes like crust, tomato, cheese, radiation.<|MERGE_RESOLUTION|>--- conflicted
+++ resolved
@@ -333,19 +333,11 @@
         maxVol: 65
         reagents:
         - ReagentId: Nutriment
-<<<<<<< HEAD
-          Quantity: 25
-        - ReagentId: Vitamin
-          Quantity: 5
-        - ReagentId: DoctorsDelight
-          Quantity: 6
-        - ReagentId: Flavorol
-          Quantity: 15
-=======
-          Quantity: 20
+          Quantity: 6 # Frontier: 20<6 (keeping flavorol and total volume the same)
         - ReagentId: THC
           Quantity: 30
->>>>>>> 9a68cf0b
+        - ReagentId: Flavorol # Frontier
+          Quantity: 15 # Frontier
 
 - type: entity
   name: slice of dank pizza
@@ -368,19 +360,11 @@
         maxVol: 10
         reagents:
         - ReagentId: Nutriment
-<<<<<<< HEAD
-          Quantity: 4.2
-        - ReagentId: Vitamin
-          Quantity: 0.8
-        - ReagentId: DoctorsDelight
-          Quantity: 1
-        - ReagentId: Flavorol
-          Quantity: 3
-=======
-          Quantity: 3.5
+          Quantity: 1 # Frontier: 3.5<1
         - ReagentId: THC
           Quantity: 5
->>>>>>> 9a68cf0b
+        - ReagentId: Flavorol # Frontier
+          Quantity: 3 # Frontier
 # Tastes like crust, tomato, cheese, meat, satisfaction.
 
 - type: entity
