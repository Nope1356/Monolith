--- conflicted
+++ resolved
@@ -84,13 +84,8 @@
           Slash: 1
 
 - type: entity
-<<<<<<< HEAD
-  name: riot laser shield
+  name: laser shield
   parent: [ BaseShield, BaseC2ContrabandUnredeemable ] # Frontier: BaseRestrictedContraband<BaseC2ContrabandUnredeemable
-=======
-  name: laser shield
-  parent: [ BaseShield, BaseRestrictedContraband ]
->>>>>>> 7f8f1bfb
   id: RiotLaserShield
   description: A shield built for withstanding lasers, but not much else.
   components:
@@ -109,13 +104,8 @@
           Heat: 1
 
 - type: entity
-<<<<<<< HEAD
-  name: riot bullet shield
+  name: ballistic shield
   parent: [ BaseShield, BaseC2ContrabandUnredeemable ] # Frontier: BaseRestrictedContraband<BaseC2ContrabandUnredeemable
-=======
-  name: ballistic shield
-  parent: [ BaseShield, BaseRestrictedContraband ]
->>>>>>> 7f8f1bfb
   id: RiotBulletShield
   description: A shield built for protecting against ballistics, but not much else.
   components:
