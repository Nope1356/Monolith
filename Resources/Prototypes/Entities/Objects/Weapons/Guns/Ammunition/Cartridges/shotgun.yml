--- conflicted
+++ resolved
@@ -1,11 +1,7 @@
 - type: entity
   id: BaseShellShotgun
   name: shell (.50)
-<<<<<<< HEAD
-  parent: [ BaseCartridge, BaseC1Contraband ] # Frontier: BaseRestrictedContraband<BaseC1Contraband
-=======
-  parent: BaseCartridge
->>>>>>> 4dfd3e57
+  parent: [ BaseCartridge, BaseC1Contraband ] # Frontier: added BaseC1Contraband
   abstract: true
   components:
   - type: Tag
@@ -47,7 +43,7 @@
 - type: entity
   id: ShellShotgunSlug
   name: shell (.50 slug)
-  parent: [ BaseShellShotgun, BaseSecurityContraband]
+  parent: BaseShellShotgun # Frontier: remove BaseSecurityContraband
   components:
   - type: Sprite
     layers:
@@ -61,11 +57,7 @@
 - type: entity
   id: ShellShotgunFlare
   name: shell (.50 flare)
-<<<<<<< HEAD
-  parent: BaseShellShotgun # Frontier: remove BaseSecurityBartenderContraband
-=======
   parent: BaseShellShotgun
->>>>>>> 4dfd3e57
   components:
   - type: Tag
     tags:
@@ -84,7 +76,7 @@
 - type: entity
   id: ShellShotgun
   name: shell (.50)
-  parent: [ BaseShellShotgun, BaseSecurityContraband ]
+  parent: BaseShellShotgun # Frontier: remove BaseSecurityContraband
   components:
   - type: Sprite
     layers:
@@ -96,7 +88,7 @@
 - type: entity
   id: ShellShotgunIncendiary
   name: shell (.50 incendiary)
-  parent: [ BaseShellShotgun, BaseSecurityContraband ]
+  parent: BaseShellShotgun # Frontier: remove BaseSecurityContraband
   components:
   - type: Sprite
     layers:
@@ -110,7 +102,7 @@
 - type: entity
   id: ShellShotgunPractice
   name: shell (.50 practice)
-  parent: [ BaseShellShotgun, BaseSecurityContraband ]
+  parent: BaseShellShotgun # Frontier: remove BaseSecurityContraband
   components:
   - type: Sprite
     layers:
@@ -124,7 +116,7 @@
 - type: entity
   id: ShellTranquilizer
   name: shell (.50 tranquilizer)
-  parent: [ BaseShellShotgun, BaseSecurityContraband ]
+  parent: BaseShellShotgun # Frontier: remove BaseSecurityContraband
   components:
   - type: Tag
     tags:
@@ -153,7 +145,7 @@
   id: ShellShotgunImprovised
   name: improvised shotgun shell
   description: A homemade shotgun shell that shoots painful glass shrapnel. The spread is so wide that it couldn't hit the broad side of a barn.
-  parent: [ BaseShellShotgun, BaseSecurityContraband ]
+  parent: BaseShellShotgun # Frontier: remove BaseSecurityContraband
   components:
   - type: Tag
     tags:
@@ -175,7 +167,7 @@
 - type: entity
   id: ShellShotgunUranium
   name: uranium shotgun shell
-  parent: [ BaseShellShotgun, BaseSecurityContraband ]
+  parent: BaseShellShotgun # Frontier: remove BaseSecurityContraband
   components:
     - type: Sprite
       layers:
