--- conflicted
+++ resolved
@@ -2,11 +2,7 @@
 - type: entity
   id: BaseMagazineRifle
   name: "magazine (.20 rifle)"
-<<<<<<< HEAD
-  parent: [ BaseItem, BaseC1Contraband, RecyclableItemSteelTiny ] # Frontier: BaseRestrictedContraband<BaseC1Contraband, added RecyclableItemSteelTiny
-=======
-  parent: [ BaseItem, BaseSecurityContraband ]
->>>>>>> 4dfd3e57
+  parent: [ BaseItem, BaseC1Contraband, RecyclableItemSteelTiny ] # Frontier: BaseSecurityContraband<BaseC1Contraband, added RecyclableItemSteelTiny
   abstract: true
   components:
   - type: Tag
@@ -63,13 +59,8 @@
     layers:
     - state: base
       map: ["enum.GunVisualLayers.Base"]
-<<<<<<< HEAD
-    - state: mag-1 # Frontier
-      map: ["enum.GunVisualLayers.Mag"] # Frontier
-=======
     - state: mag-1
       map: ["enum.GunVisualLayers.Mag"]
->>>>>>> 4dfd3e57
 
 - type: entity
   id: MagazineRifleIncendiary
