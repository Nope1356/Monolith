- type: entity
  id: BaseWeaponBattery
  parent: BaseItem
  abstract: true
  components:
  - type: Sprite
  - type: Item
    size: Huge
  - type: Clothing
    sprite: Objects/Weapons/Guns/Battery/laser_retro.rsi
    quickEquip: false
    slots:
    - Back
    - suitStorage
  - type: AmmoCounter
  - type: Gun
    fireRate: 2
    selectedMode: SemiAuto
    availableModes:
    - SemiAuto
    soundGunshot:
      path: /Audio/Weapons/Guns/Gunshots/laser.ogg
  - type: Battery
    maxCharge: 1000
    startingCharge: 1000
  - type: MagazineVisuals
    magState: mag
    steps: 5
    zeroVisible: false
  - type: Appearance
  - type: StaticPrice
    price: 500

- type: entity
  id: BaseWeaponPowerCell
  parent: BaseItem
  abstract: true
  components:
  - type: Sprite
  - type: Item
    size: Huge
  - type: AmmoCounter
  - type: Gun
    fireRate: 2
    selectedMode: SemiAuto
    availableModes:
    - SemiAuto
    soundGunshot:
      path: /Audio/Weapons/Guns/Gunshots/laser.ogg
  - type: MagazineAmmoProvider
  - type: ItemSlots
    slots:
      gun_magazine:
        name: Magazine
        startingItem: PowerCellSmall
        insertSound: /Audio/Weapons/Guns/MagIn/batrifle_magin.ogg
        ejectSound: /Audio/Weapons/Guns/MagOut/batrifle_magout.ogg
        whitelist:
          tags:
            - PowerCell
            - PowerCellSmall
  - type: Appearance
  - type: StaticPrice
    price: 500
  - type: ContainerContainer
    containers:
      gun_magazine: !type:ContainerSlot

- type: entity
  id: BaseWeaponBatterySmall
  parent: BaseWeaponBattery
  abstract: true
  components:
  - type: Item
    size: Small
    shape:
    - 0,0,1,0
    - 0,1,0,1
  - type: Tag
    tags:
    - Sidearm
  - type: Clothing
    sprite: Objects/Weapons/Guns/Battery/taser.rsi
    quickEquip: false
    slots:
    - Belt
    - suitStorage

- type: entity
  id: BaseWeaponPowerCellSmall
  parent: BaseWeaponPowerCell
  abstract: true
  components:
  - type: Item
    size: Small
  - type: Tag
    tags:
    - Sidearm
  - type: Clothing
    sprite: Objects/Weapons/Guns/Battery/taser.rsi
    quickEquip: false
    slots:
    - Belt

- type: entity
  name: svalinn laser pistol
  parent: BaseWeaponPowerCellSmall
  id: WeaponLaserSvalinn
  description: A cheap and widely used laser pistol.
  components:
  - type: Sprite
    sprite: Objects/Weapons/Guns/Battery/svalinn.rsi
    layers:
    - state: base
      map: ["enum.GunVisualLayers.Base"]
    - state: mag-unshaded-4
      map: ["enum.GunVisualLayers.MagUnshaded"]
      shader: unshaded
  - type: Item
    sprite: Objects/Weapons/Guns/Battery/svalinn.rsi
  - type: MagazineVisuals
    magState: mag
    steps: 5
    zeroVisible: true

- type: entity
  name: retro laser pistol
  parent: BaseWeaponBatterySmall
  id: WeaponLaserGun
  description: A civilian grade weapon using light amplified by the stimulated emission of radiation.
  components:
  - type: Sprite
    sprite: Objects/Weapons/Guns/Battery/laser_retro.rsi
    layers:
    - state: base
      map: ["enum.GunVisualLayers.Base"]
    - state: mag-unshaded-4
      map: ["enum.GunVisualLayers.MagUnshaded"]
      shader: unshaded
  - type: HitscanBatteryAmmoProvider
    proto: RedLaser
    fireCost: 83.3
  - type: Item
    size: Normal
  - type: MagazineVisuals
    magState: mag
    steps: 5
    zeroVisible: true
  - type: Appearance
  - type: StaticPrice
    price: 190

- type: entity
  name: makeshift laser pistol
  parent: BaseWeaponBatterySmall
  id: WeaponMakeshiftLaser
  description: Better pray it won't burn your hands off. At least it's legal.
  components:
  - type: Sprite
    sprite: Objects/Weapons/Guns/Battery/makeshift.rsi
    layers:
    - state: base
      map: ["enum.GunVisualLayers.Base"]
    - state: mag-unshaded-4
      map: ["enum.GunVisualLayers.MagUnshaded"]
      shader: unshaded
  - type: Clothing
    sprite: Objects/Weapons/Guns/Battery/makeshift.rsi
  - type: HitscanBatteryAmmoProvider
    proto: RedLightLaser
    fireCost: 62.5
  - type: Battery
    maxCharge: 500
    startingCharge: 500

- type: entity
  name: tesla gun
  parent: BaseWeaponBattery
  id: WeaponTeslaGun
  description: The power of the primordial element of lightning in your hands. An experimental and illegal weapon.
  components:
  - type: Sprite
    sprite: Objects/Weapons/Guns/Battery/tesla_gun.rsi
    layers:
      - state: base
        map: ["enum.GunVisualLayers.Base"]
      - state: mag-unshaded-4
        map: ["enum.GunVisualLayers.MagUnshaded"]
        shader: unshaded
  - type: Gun
    projectileSpeed: 10
    soundGunshot:
      path: /Audio/Effects/Lightning/lightningshock.ogg
      params:
        variation: 0.2
  - type: ProjectileBatteryAmmoProvider
    proto: TeslaGunBullet
    fireCost: 300
  - type: MagazineVisuals
    magState: mag
    steps: 5
    zeroVisible: true
  - type: Appearance

- type: entity
  name: laser rifle
  parent: BaseWeaponBattery
  id: WeaponLaserCarbine
  description: A simple civilian grade laser carbine, the workhorse of many private security organizations.
  components:
  - type: Sprite
    sprite: Objects/Weapons/Guns/Battery/laser_gun.rsi
    layers:
    - state: base
      map: ["enum.GunVisualLayers.Base"]
    - state: mag-unshaded-4
      map: ["enum.GunVisualLayers.MagUnshaded"]
      shader: unshaded
  - type: Clothing
    sprite: Objects/Weapons/Guns/Battery/laser_gun.rsi
  - type: StaticPrice
    price: 420
  - type: Gun
    selectedMode: SemiAuto
    availableModes:
    - SemiAuto
  - type: HitscanBatteryAmmoProvider
    proto: RedMediumLaser
    fireCost: 55.5

- type: entity
  name: practice laser rifle
  parent: WeaponLaserCarbine
  id: WeaponLaserCarbinePractice
  description: This modified laser rifle fires nearly harmless beams in the 40-watt range, for target practice.
  components:
  - type: HitscanBatteryAmmoProvider
    proto: RedLaserPractice
    fireCost: 62.5
  - type: StaticPrice
    price: 300

- type: entity
  name: pulse pistol
  parent: BaseWeaponBatterySmall
  id: WeaponPulsePistol
  description: A state of the art energy pistol favoured as a sidearm by the NT operatives. On the handle is a label that says 'for authorized use only.'
  components:
  - type: Sprite
    sprite: Objects/Weapons/Guns/Battery/pulse_pistol.rsi
    layers:
    - state: base
      map: ["enum.GunVisualLayers.Base"]
    - state: mag-unshaded-4
      map: ["enum.GunVisualLayers.MagUnshaded"]
      shader: unshaded
  - type: Clothing
    sprite: Objects/Weapons/Guns/Battery/pulse_pistol.rsi
  - type: Gun
    selectedMode: SemiAuto
    availableModes:
    - SemiAuto
    soundGunshot:
      path: /Audio/Weapons/Guns/Gunshots/laser_cannon.ogg
  - type: HitscanBatteryAmmoProvider
    proto: Pulse
    fireCost: 200
  - type: Battery
    maxCharge: 2000
    startingCharge: 2000

- type: entity
  name: pulse carbine
  parent: BaseWeaponBattery
  id: WeaponPulseCarbine
  description: A high tech energy carbine favoured by the NT-ERT operatives. On the handle is a label that says 'for authorized use only.'
  components:
  - type: Sprite
    sprite: Objects/Weapons/Guns/Battery/pulse_carbine.rsi
    layers:
    - state: base
      map: ["enum.GunVisualLayers.Base"]
    - state: mag-unshaded-4
      map: ["enum.GunVisualLayers.MagUnshaded"]
      shader: unshaded
  - type: Clothing
    sprite: Objects/Weapons/Guns/Battery/pulse_carbine.rsi
  - type: Gun
    selectedMode: SemiAuto
    fireRate: 3
    availableModes:
      - SemiAuto
      - FullAuto
    soundGunshot:
      path: /Audio/Weapons/Guns/Gunshots/laser_cannon.ogg
  - type: HitscanBatteryAmmoProvider
    proto: Pulse
    fireCost: 200
  - type: Battery
    maxCharge: 5000
    startingCharge: 5000

- type: entity
  name: pulse rifle
  parent: BaseWeaponBattery
  id: WeaponPulseRifle
  description: A weapon that is almost as infamous as its users. On the handle is a label that says 'for authorized use only.'
  components:
  - type: Sprite
    sprite: Objects/Weapons/Guns/Battery/pulse_rifle.rsi
    layers:
    - state: base
      map: ["enum.GunVisualLayers.Base"]
    - state: mag-unshaded-4
      map: ["enum.GunVisualLayers.MagUnshaded"]
      shader: unshaded
  - type: Clothing
    sprite: Objects/Weapons/Guns/Battery/pulse_rifle.rsi
  - type: Gun
    fireRate: 1.5
    soundGunshot:
      path: /Audio/Weapons/Guns/Gunshots/laser3.ogg
  - type: HitscanBatteryAmmoProvider
    proto: Pulse
    fireCost: 100
  - type: Battery
    maxCharge: 40000
    startingCharge: 40000

- type: entity
  name: laser cannon
  parent: BaseWeaponBattery
  id: WeaponLaserCannon
  description: A heavy duty, high powered laser weapon. On the handle is a label that says 'for authorized use only.'
  components:
  - type: Sprite
    sprite: Objects/Weapons/Guns/Battery/laser_cannon.rsi
    layers:
    - state: base
      map: ["enum.GunVisualLayers.Base"]
    - state: mag-unshaded-4
      map: ["enum.GunVisualLayers.MagUnshaded"]
      shader: unshaded
  - type: Clothing
    sprite: Objects/Weapons/Guns/Battery/laser_cannon.rsi
  - type: Gun
    fireRate: 1.5
    soundGunshot:
      path: /Audio/Weapons/Guns/Gunshots/laser_cannon.ogg
  - type: HitscanBatteryAmmoProvider
    proto: RedHeavyLaser
    fireCost: 250
  - type: Battery
    maxCharge: 4000
    startingCharge: 4000


- type: entity
  name: portable particle decelerator
  parent: BaseWeaponBattery
  id: WeaponParticleDecelerator
  description: A portable particle decelerator capable of decomposing a tesla or singularity.
  components:
    - type: Item
      size: Ginormous
    - type: MultiHandedItem
    - type: ClothingSpeedModifier
      walkModifier: 0.6
      sprintModifier: 0.6
    - type: HeldSpeedModifier
    - type: Sprite
      sprite: Objects/Weapons/Guns/Battery/particle_decelerator.rsi
      layers:
        - state: base
          map: ["enum.GunVisualLayers.Base"]
    - type: Gun
      fireRate: 0.5
      soundGunshot:
        path: /Audio/Weapons/emitter.ogg
        params:
          pitch: 2
    - type: ProjectileBatteryAmmoProvider
      proto: AntiParticlesProjectile
      fireCost: 500
    - type: Battery
      maxCharge: 10000
      startingCharge: 10000

- type: entity
  name: x-ray cannon
  parent: BaseWeaponBattery
  id: WeaponXrayCannon
  description: An illegal and experimental weapon that uses concentrated x-ray energy against its target.
  components:
  - type: Sprite
    sprite: Objects/Weapons/Guns/Battery/xray.rsi
    layers:
    - state: base
      map: ["enum.GunVisualLayers.Base"]
    - state: mag-unshaded-0
      map: ["enum.GunVisualLayers.MagUnshaded"]
      shader: unshaded
  - type: Clothing
    sprite: Objects/Weapons/Guns/Battery/xray.rsi
  - type: Gun
    soundGunshot:
      path: /Audio/Weapons/Guns/Gunshots/laser3.ogg
  - type: HitscanBatteryAmmoProvider
    proto: XrayLaser
    fireCost: 200
  - type: MagazineVisuals
    magState: mag
    steps: 5
    zeroVisible: true
  - type: Appearance
  - type: Battery
    maxCharge: 4000
    startingCharge: 4000

- type: entity
  name: disabler
  parent: BaseWeaponBatterySmall
  id: WeaponDisabler
  description: A civilian grade self-defense weapon that exhausts organic targets, weakening them until they collapse.
  components:
    - type: Tag
      tags:
        - Taser
        - Sidearm
    - type: Sprite
      sprite: Objects/Weapons/Guns/Battery/disabler.rsi
      layers:
        - state: base
          map: ["enum.GunVisualLayers.Base"]
        - state: mag-unshaded-0
          map: ["enum.GunVisualLayers.MagUnshaded"]
          shader: unshaded
    - type: Clothing
      sprite: Objects/Weapons/Guns/Battery/disabler.rsi
      quickEquip: false
      slots:
        - suitStorage
        - Belt
    - type: Gun
      fireRate: 2
      soundGunshot:
        path: /Audio/Weapons/Guns/Gunshots/taser2.ogg
    - type: ProjectileBatteryAmmoProvider
      proto: BulletDisabler
      fireCost: 100
    - type: MagazineVisuals
      magState: mag
      steps: 5
      zeroVisible: true
    - type: Appearance
    - type: GuideHelp
      guides:
      - Security

- type: entity
  name: disabler SMG
  parent: BaseWeaponBattery
  id: WeaponDisablerSMG
  description: Advanced weapon that exhausts organic targets, weakening them until they collapse. On the handle is a label that says 'for authorized use only.'
  components:
  - type: Item
    size: Large
  - type: Tag
    tags:
      - Taser
      - Sidearm
  - type: Sprite
    sprite: Objects/Weapons/Guns/Battery/disabler_smg.rsi
    layers:
      - state: base
        map: ["enum.GunVisualLayers.Base"]
      - state: mag-unshaded-0
        map: ["enum.GunVisualLayers.MagUnshaded"]
        shader: unshaded
  - type: Gun
    selectedMode: FullAuto
    fireRate: 4
    availableModes:
      - SemiAuto
      - FullAuto
    soundGunshot:
      path: /Audio/Weapons/Guns/Gunshots/taser2.ogg
  - type: ProjectileBatteryAmmoProvider
    proto: BulletDisablerSmg
    fireCost: 33
  - type: MagazineVisuals
    magState: mag
    steps: 5
    zeroVisible: true
  - type: StaticPrice
    price: 260

- type: entity
  name: practice disabler
  parent: WeaponDisabler
  id: WeaponDisablerPractice
<<<<<<< HEAD
  description: A self-defense weapon that exhausts organic targets, weakening them until they collapse. This one has been undertuned for cadets making it mostly harmless.
=======
  description: A civilian-grade self-defense weapon that exhausts organic targets, weakening them until they collapse. This one has been undertuned for firearm training.
>>>>>>> f2ec4e9c
  components:
    - type: Sprite
      sprite: Objects/Weapons/Guns/Battery/practice_disabler.rsi
      layers:
        - state: base
          map: ["enum.GunVisualLayers.Base"]
        - state: mag-unshaded-0
          map: ["enum.GunVisualLayers.MagUnshaded"]
          shader: unshaded
    - type: Clothing
      sprite: Objects/Weapons/Guns/Battery/practice_disabler.rsi
      quickEquip: false
      slots:
        - Belt
    - type: StaticPrice
      price: 100
    - type: ProjectileBatteryAmmoProvider
      proto: BulletDisablerPractice
      fireCost: 100

- type: entity
  name: taser
  parent: BaseWeaponBatterySmall
  id: WeaponTaser
  description: A low-capacity, energy-based stun gun used by security teams to subdue targets at range. On the handle is a label that says 'for authorized use only.'
  components:
  - type: Tag
    tags:
    - Taser
    - Sidearm
  - type: Sprite
    sprite: Objects/Weapons/Guns/Battery/taser.rsi
    layers:
    - state: base
      map: ["enum.GunVisualLayers.Base"]
    - state: mag-unshaded-0
      map: ["enum.GunVisualLayers.MagUnshaded"]
      shader: unshaded
  - type: Item
    heldPrefix: taser4
  - type: Clothing
    quickEquip: false
    slots:
    - Belt
  - type: Gun
    soundGunshot:
      path: /Audio/Weapons/Guns/Gunshots/taser.ogg
  - type: ProjectileBatteryAmmoProvider
    proto: BulletTaser
    fireCost: 200
  - type: MagazineVisuals
    magState: mag
    steps: 5
    zeroVisible: true
  - type: Appearance

- type: entity
  name: antique laser pistol
  parent: BaseWeaponBatterySmall
  id: WeaponAntiqueLaser
  description: This is a civilian grade antique laser pistol. All craftsmanship is of the highest quality. It is decorated with assistant leather and chrome. The object menaces with spikes of energy.
  components:
  - type: Sprite
    sprite: Objects/Weapons/Guns/Battery/antiquelasergun.rsi
    layers:
    - state: base
      map: ["enum.GunVisualLayers.Base"]
    - state: mag-unshaded-4
      map: ["enum.GunVisualLayers.MagUnshaded"]
      shader: unshaded
  - type: Clothing
    sprite: Objects/Weapons/Guns/Battery/antiquelasergun.rsi
  - type: Gun
    soundGunshot:
      path: /Audio/Weapons/Guns/Gunshots/laser_cannon.ogg
  - type: HitscanBatteryAmmoProvider
    proto: RedMediumLaser
    fireCost: 100
  - type: BatterySelfRecharger
    autoRecharge: true
    autoRechargeRate: 40
  - type: MagazineVisuals
    magState: mag
    steps: 5
    zeroVisible: true
  - type: Appearance
  - type: Tag
    tags:
    - HighRiskItem
    - Sidearm
    - WeaponAntiqueLaser
  - type: StaticPrice
    price: 750
  - type: StealTarget
    stealGroup: WeaponAntiqueLaser

- type: entity
  name: advanced laser pistol
  parent: BaseWeaponBatterySmall
  id: WeaponAdvancedLaser
  description: An experimental civilian grade high-energy laser pistol with a self-charging nuclear battery.
  components:
  - type: Item
    size: Normal  # Intentionally larger than other pistols
  - type: Sprite
    sprite: Objects/Weapons/Guns/Battery/advancedlasergun.rsi
    layers:
    - state: base
      map: ["enum.GunVisualLayers.Base"]
    - state: mag-unshaded-4
      map: ["enum.GunVisualLayers.MagUnshaded"]
      shader: unshaded
  - type: Clothing
    sprite: Objects/Weapons/Guns/Battery/advancedlasergun.rsi
  - type: Gun
    soundGunshot:
      path: /Audio/Weapons/Guns/Gunshots/laser_cannon.ogg
  - type: HitscanBatteryAmmoProvider
    proto: RedMediumLaser
    fireCost: 100
  - type: BatterySelfRecharger
    autoRecharge: true
    autoRechargeRate: 30
  - type: MagazineVisuals
    magState: mag
    steps: 5
    zeroVisible: true
  - type: Appearance
  - type: StaticPrice
    price: 63

- type: entity
  name: C.H.I.M.P. handcannon
  parent: BaseWeaponBatterySmall
  id: WeaponPistolCHIMP
  description: Just because it's a little C.H.I.M.P. doesn't mean it can't punch like an A.P.E.
  components:
  - type: Sprite
    sprite: Objects/Weapons/Guns/Revolvers/chimp.rsi
    layers:
    - state: base
      map: ["enum.GunVisualLayers.Base"]
    - state: mag-unshaded-1
      visible: false
      map: ["enum.GunVisualLayers.MagUnshaded"]
      shader: unshaded
  - type: Appearance
  - type: MagazineVisuals
    magState: mag
    steps: 3
    zeroVisible: false
  - type: Clothing
    sprite: Objects/Weapons/Guns/Revolvers/chimp.rsi
  - type: Gun
    projectileSpeed: 4
    fireRate: 1.5
    soundGunshot:
      path: /Audio/Weapons/Guns/Gunshots/taser2.ogg
  - type: ProjectileBatteryAmmoProvider
    proto: AnomalousParticleDeltaStrong
    fireCost: 100
  - type: BatteryWeaponFireModes
    fireModes:
    - proto: AnomalousParticleDeltaStrong
      fireCost: 100
    - proto: AnomalousParticleEpsilonStrong
      fireCost: 100
    - proto: AnomalousParticleZetaStrong
      fireCost: 100
    - proto: AnomalousParticleSigmaStrong
      fireCost: 100
  - type: Construction
    graph: UpgradeWeaponPistolCHIMP
    node: start
  - type: StaticPrice
    price: 100

- type: entity
  name: experimental C.H.I.M.P. handcannon
  parent: WeaponPistolCHIMP
  id: WeaponPistolCHIMPUpgraded
  description: This C.H.I.M.P. seems to have a greater punch than is usual...
  components:
  - type: BatteryWeaponFireModes
    fireModes:
    - proto: AnomalousParticleDeltaStrong
      fireCost: 100
    - proto: AnomalousParticleEpsilonStrong
      fireCost: 100
    - proto: AnomalousParticleOmegaStrong
      fireCost: 100
    - proto: AnomalousParticleZetaStrong
      fireCost: 100
    - proto: AnomalousParticleSigmaStrong
      fireCost: 100

- type: entity
  name: eye of a behonker
  parent: BaseWeaponBatterySmall
  id: WeaponBehonkerLaser
  description: The eye of a behonker, it fires a laser when squeezed. An illegal weapon often used by the cult of the Honkmother.
  components:
  - type: Sprite
    sprite: Objects/Weapons/Guns/Battery/behonker_eye.rsi
    layers:
    - state: base
      map: ["enum.GunVisualLayers.Base"]
  - type: Gun
    fireRate: 1
    soundGunshot:
      path: /Audio/Weapons/Guns/Gunshots/laser_clown.ogg
  - type: HitscanBatteryAmmoProvider
    proto: RedMediumLaser
    fireCost: 100
  - type: BatterySelfRecharger
    autoRecharge: true
    autoRechargeRate: 40
  - type: MagazineVisuals
    magState: mag
    steps: 5
    zeroVisible: true
  - type: Appearance
  - type: StaticPrice
    price: 750<|MERGE_RESOLUTION|>--- conflicted
+++ resolved
@@ -499,11 +499,7 @@
   name: practice disabler
   parent: WeaponDisabler
   id: WeaponDisablerPractice
-<<<<<<< HEAD
-  description: A self-defense weapon that exhausts organic targets, weakening them until they collapse. This one has been undertuned for cadets making it mostly harmless.
-=======
   description: A civilian-grade self-defense weapon that exhausts organic targets, weakening them until they collapse. This one has been undertuned for firearm training.
->>>>>>> f2ec4e9c
   components:
     - type: Sprite
       sprite: Objects/Weapons/Guns/Battery/practice_disabler.rsi
