- type: entity
  name: BasePistol
  parent: BaseItem
  id: BaseWeaponPistol
  description: A rooty tooty point and shooty.
  abstract: true
  components:
  - type: Sprite
    layers:
      - state: base
        map: ["enum.GunVisualLayers.Base"]
      - state: mag-0
        map: ["enum.GunVisualLayers.Mag"]
  - type: Item
    size: Small
    shape:
    - 0,0,1,0
    - 0,1,0,1
  - type: Tag
    tags:
    - Sidearm
    - WeaponRanged # Frontier
    - WeaponShortArms # Frontier
  - type: Clothing
    sprite: Objects/Weapons/Guns/Pistols/viper.rsi
    quickEquip: false
    slots:
    - suitStorage
    - Belt
  - type: Gun
    fireRate: 6
    selectedMode: SemiAuto
    availableModes:
      - SemiAuto
      - FullAuto
    soundGunshot:
      path: /Audio/Weapons/Guns/Gunshots/pistol.ogg
  - type: ChamberMagazineAmmoProvider
    soundRack:
      path: /Audio/Weapons/Guns/Cock/pistol_cock.ogg
  - type: ItemSlots
    slots:
      gun_magazine:
        name: Magazine
        startingItem: MagazinePistol
        insertSound: /Audio/Weapons/Guns/MagIn/pistol_magin.ogg
        ejectSound: /Audio/Weapons/Guns/MagOut/pistol_magout.ogg
        priority: 2
        whitelist:
          tags:
            - MagazinePistol
      gun_chamber:
        name: Chamber
        startingItem: CartridgePistol
        priority: 1
        whitelist:
          tags:
            - CartridgePistol
  - type: ContainerContainer
    containers:
      gun_magazine: !type:ContainerSlot
      gun_chamber: !type:ContainerSlot
  - type: MagazineVisuals
    magState: mag
    steps: 1
    zeroVisible: true
  - type: Appearance
  - type: StaticPrice
    price: 500

- type: entity
  name: viper
  parent: BaseWeaponPistol
  id: WeaponPistolViper
  description: A small, easily concealable, but somewhat underpowered gun. Retrofitted with a fully automatic receiver. Uses .35 auto ammo.
  components:
  - type: Sprite
    sprite: Objects/Weapons/Guns/Pistols/viper.rsi
    availableModes:
    - FullAuto
    - SemiAuto
  - type: ItemSlots
    slots:
      gun_magazine:
        name: Magazine
        startingItem: MagazinePistol
        insertSound: /Audio/Weapons/Guns/MagIn/pistol_magin.ogg
        ejectSound: /Audio/Weapons/Guns/MagOut/pistol_magout.ogg
        priority: 2
        whitelist:
          tags:
            - MagazinePistol
            - MagazinePistolHighCapacity
      gun_chamber:
        name: Chamber
        startingItem: CartridgePistol
        priority: 1
        whitelist:
          tags:
            - CartridgePistol
  - type: ContainerContainer
    containers:
      gun_magazine: !type:ContainerSlot
      gun_chamber: !type:ContainerSlot
  - type: StaticPrice # Frontier 500<1000
    price: 1000

- type: entity
  name: cobra
  parent: BaseWeaponPistol
  id: WeaponPistolCobra
  description: A rugged, robust operator handgun with inbuilt silencer. Uses .25 caseless ammo.
  components:
  - type: Sprite
    sprite: Objects/Weapons/Guns/Pistols/cobra.rsi
    layers:
    - state: base
      map: ["enum.GunVisualLayers.Base"]
    - state: mag-0
      map: ["enum.GunVisualLayers.Mag"]
  - type: Clothing
    sprite: Objects/Weapons/Guns/Pistols/cobra.rsi
  - type: ChamberMagazineAmmoProvider
    boltClosed: null
  - type: Gun
    fireRate: 4
    soundGunshot:
      path: /Audio/Weapons/Guns/Gunshots/silenced.ogg
      params:
        volume: -14
    availableModes:
    - SemiAuto
  - type: ItemSlots
    slots:
      gun_magazine:
        name: Magazine
        startingItem: MagazinePistolCaselessRifle
        insertSound: /Audio/Weapons/Guns/MagIn/pistol_magin.ogg
        ejectSound: /Audio/Weapons/Guns/MagOut/pistol_magout.ogg
        priority: 2
        whitelist:
          tags:
            - MagazinePistolCaselessRifle
      gun_chamber:
        name: Chamber
        startingItem: CartridgeCaselessRifle
        priority: 1
        whitelist:
          tags:
            - CartridgeCaselessRifle
  - type: ContainerContainer
    containers:
      gun_magazine: !type:ContainerSlot
      gun_chamber: !type:ContainerSlot

- type: entity
  name: mk 58
  parent: BaseWeaponPistol
  id: WeaponPistolMk58
  description: A cheap, ubiquitous sidearm, produced by a NanoTrasen subsidiary. Uses .35 auto ammo.
  components:
  - type: Sprite
    sprite: Objects/Weapons/Guns/Pistols/mk58.rsi
    layers:
    - state: base
      map: ["enum.GunVisualLayers.Base"]
    - state: mag-0
      map: ["enum.GunVisualLayers.Mag"]
  - type: Clothing
    sprite: Objects/Weapons/Guns/Pistols/mk58.rsi
  - type: Gun
    fireRate: 5
    availableModes:
    - SemiAuto
    soundGunshot:
      path: /Audio/Weapons/Guns/Gunshots/mk58.ogg

- type: entity
  id: WeaponPistolMk58Nonlethal
  parent: WeaponPistolMk58
  suffix: Non-lethal
  components:
  - type: ItemSlots
    slots:
      gun_magazine:
        name: Magazine
        startingItem: MagazinePistolRubber
        insertSound: /Audio/Weapons/Guns/MagIn/pistol_magin.ogg
        ejectSound: /Audio/Weapons/Guns/MagOut/pistol_magout.ogg
        priority: 2
        whitelist:
          tags:
            - MagazinePistol
      gun_chamber:
        name: Chamber
        startingItem: CartridgePistolRubber
        priority: 1
        whitelist:
          tags:
            - CartridgePistol
<<<<<<< HEAD
  - type: StaticPrice
    price: 550
=======

- type: entity
  name: N1984
  parent: BaseWeaponPistol
  id: WeaponPistolN1984 # the spaces in description are for formatting.
  description: The sidearm of any self respecting officer.     Comes in .45 magnum, the lord's caliber. 
  components:
  - type: Sprite
    sprite: Objects/Weapons/Guns/Pistols/N1984.rsi
    layers:
    - state: base
      map: ["enum.GunVisualLayers.Base"]
    - state: mag-0
      map: ["enum.GunVisualLayers.Mag"]
  - type: Clothing
    sprite: Objects/Weapons/Guns/Pistols/N1984.rsi
  - type: Gun
    minAngle: 1
    maxAngle: 20
    angleIncrease: 8
    angleDecay: 9
    fireRate: 4
    availableModes:
    - SemiAuto
    soundGunshot:
      path: /Audio/Weapons/Guns/Gunshots/mk58.ogg
  - type: ItemSlots
    slots:
      gun_magazine:
        name: Magazine
        startingItem: MagazineMagnum
        insertSound: /Audio/Weapons/Guns/MagIn/pistol_magin.ogg
        ejectSound: /Audio/Weapons/Guns/MagOut/pistol_magout.ogg
        priority: 2
        whitelist:
          tags:
            - MagazineMagnum
      gun_chamber:
        name: Chamber
        startingItem: CartridgeMagnum
        priority: 1
        whitelist:
          tags:
            - CartridgeMagnum

- type: entity
  name: N1984
  parent: WeaponPistolN1984
  id: WeaponPistolN1984Nonlethal
  suffix: Non-lethal
  components:
  - type: ItemSlots
    slots:
      gun_magazine:
        name: Magazine
        startingItem: MagazineMagnumRubber
        insertSound: /Audio/Weapons/Guns/MagIn/pistol_magin.ogg
        ejectSound: /Audio/Weapons/Guns/MagOut/pistol_magout.ogg
        priority: 2
        whitelist:
          tags:
            - MagazineMagnum
      gun_chamber:
        name: Chamber
        startingItem: CartridgeMagnumRubber
        priority: 1
        whitelist:
          tags:
            - CartridgeMagnum
>>>>>>> dfbf47c3
<|MERGE_RESOLUTION|>--- conflicted
+++ resolved
@@ -198,16 +198,14 @@
         whitelist:
           tags:
             - CartridgePistol
-<<<<<<< HEAD
   - type: StaticPrice
     price: 550
-=======
 
 - type: entity
   name: N1984
   parent: BaseWeaponPistol
   id: WeaponPistolN1984 # the spaces in description are for formatting.
-  description: The sidearm of any self respecting officer.     Comes in .45 magnum, the lord's caliber. 
+  description: The sidearm of any self respecting officer.     Comes in .45 magnum, the lord's caliber.
   components:
   - type: Sprite
     sprite: Objects/Weapons/Guns/Pistols/N1984.rsi
@@ -270,5 +268,4 @@
         priority: 1
         whitelist:
           tags:
-            - CartridgeMagnum
->>>>>>> dfbf47c3
+            - CartridgeMagnum