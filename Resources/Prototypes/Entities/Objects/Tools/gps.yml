- type: entity
  name: global positioning system
  parent: BaseItem
  id: HandheldGPSBasic
  description: Helping lost spacemen find their way through the planets since 2016.
  components:
  - type: Sprite
    sprite: Objects/Devices/gps.rsi
    layers:
    - state: icon
    - state: active
  - type: Item
    sprite: Objects/Devices/gps.rsi
  - type: HandheldGPS
  - type: StaticPrice
<<<<<<< HEAD
    price: 25
=======
    price: 55
>>>>>>> 313d7fec
<|MERGE_RESOLUTION|>--- conflicted
+++ resolved
@@ -13,8 +13,4 @@
     sprite: Objects/Devices/gps.rsi
   - type: HandheldGPS
   - type: StaticPrice
-<<<<<<< HEAD
-    price: 25
-=======
-    price: 55
->>>>>>> 313d7fec
+    price: 55