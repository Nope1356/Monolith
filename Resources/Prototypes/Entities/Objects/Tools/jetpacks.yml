- type: entity
  id: JetpackEffect
  categories: [ HideSpawnMenu ]
  components:
  - type: TimedDespawn
    lifetime: 2
  - type: Sprite
    drawdepth: SmallMobs
    noRot: true
    layers:
    - shader: unshaded
      map: ["enum.EffectLayers.Unshaded"]
      sprite: Effects/atmospherics.rsi
      state: frezon_old
  - type: EffectVisuals
  - type: Tag
    tags:
      - HideContextMenu
  - type: AnimationPlayer

- type: entity
  parent: GasTankBase
  abstract: true
  id: BaseJetpack
  name: jetpack
  description: It's a jetpack. It can hold 5 L of gas.
  components:
    - type: InputMover
      toParent: true
    - type: MovementSpeedModifier
      weightlessAcceleration: 1
      weightlessFriction: 0.3
      weightlessModifier: 1.2
    - type: CanMoveInAir
    - type: Sprite
      sprite: _DV/Objects/Tanks/Jetpacks/blue.rsi # DeltaV - Modified sprites to allow SUITSTORAGE use.
      state: icon
    - type: Item
      sprite: _DV/Objects/Tanks/Jetpacks/blue.rsi # DeltaV - Modified sprites to allow SUITSTORAGE use.
      size: Huge
    - type: UserInterface
      interfaces:
        enum.SharedGasTankUiKey.Key:
          type: GasTankBoundUserInterface
    - type: Clothing
      sprite: _DV/Objects/Tanks/Jetpacks/blue.rsi # DeltaV - Modified sprites to allow SUITSTORAGE use.
      quickEquip: false
      slots:
        - Back
        - SuitStorage # DeltaV - Allow all jetpacks to fit in the suit storage slot
    - type: GasTank
      outputPressure: 21.3
      air:
        volume: 5
        temperature: 293.15
    - type: Jetpack
      moleUsage: 0.00085
    - type: Appearance
    - type: StaticPrice
      price: 100

- type: entity
  id: ActionToggleJetpack
  name: Toggle jetpack
  description: Toggles the jetpack, giving you movement outside the station.
  components:
  - type: InstantAction
    icon:
      sprite: Objects/Tanks/Jetpacks/blue.rsi
      state: icon
    iconOn:
      sprite: Objects/Tanks/Jetpacks/blue.rsi
      state: icon-on
    useDelay: 1.0
    event: !type:ToggleJetpackEvent

#Empty blue
- type: entity
  id: JetpackBlue
  parent: BaseJetpack
  name: jetpack
  suffix: Empty
  components:
  - type: Sprite
    sprite: _DV/Objects/Tanks/Jetpacks/blue.rsi # DeltaV - Modified sprites to allow SUITSTORAGE use.
  - type: Clothing
    sprite: _DV/Objects/Tanks/Jetpacks/blue.rsi # DeltaV - Modified sprites to allow SUITSTORAGE use.
    # DeltaV modifications - Covered by modifications on parent
    #slots:
    #  - Back
    # End DeltaV modifications

# Filled blue
- type: entity
  id: JetpackBlueFilled
  parent: JetpackBlue
  name: jetpack
  suffix: Filled
  components:
  - type: GasTank
    outputPressure: 42.6
    air:
      # 13 minutes of thrust
      volume: 5
      temperature: 293.15
      moles:
        - 1.025689525 # oxygen
        - 1.025689525 # nitrogen

#Empty black
- type: entity
  id: JetpackBlack
  parent: [BaseJetpack, BaseC3SyndicateContraband] # Frontier: BaseSyndicateContraband<BaseC3SyndicateContraband
  name: jetpack
  suffix: Empty
  components:
  - type: Item
    sprite: _DV/Objects/Tanks/Jetpacks/black.rsi # DeltaV - Modified sprites to allow SUITSTORAGE use.
  - type: Sprite
    sprite: _DV/Objects/Tanks/Jetpacks/black.rsi # DeltaV - Modified sprites to allow SUITSTORAGE use.
  - type: Clothing
    sprite: _DV/Objects/Tanks/Jetpacks/black.rsi # DeltaV - Modified sprites to allow SUITSTORAGE use.
    # DeltaV modifications - Covered by modifications on parent
    #slots:
    #  - Back
    # End DeltaV modifications

# Filled black
- type: entity
  id: JetpackBlackFilled
  parent: JetpackBlack
  name: jetpack
  suffix: Filled
  components:
  - type: GasTank
    outputPressure: 42.6
    air:
      # 13 minutes of thrust
      volume: 5
      temperature: 293.15
      moles:
        - 1.025689525 # oxygen
        - 1.025689525 # nitrogen

#Empty captain
- type: entity
  id: JetpackCaptain
  parent: BaseJetpack # Frontier: remove BaseGrandTheftContraband
  name: captain's jetpack
  suffix: Empty
  components:
  - type: Sprite
    sprite: Objects/Tanks/Jetpacks/captain.rsi
  - type: Clothing
    sprite: Objects/Tanks/Jetpacks/captain.rsi
    # DeltaV modifications - Covered by modifications on parent
    #slots:
    #  - Back
    # End DeltaV modifications
  - type: Item
    sprite: Objects/Tanks/Jetpacks/captain.rsi
    size: Normal
  - type: Tag
    tags:
    - HighRiskItem
  - type: StealTarget
    stealGroup: JetpackCaptainFilled

# Filled captain
- type: entity
  id: JetpackCaptainFilled
  parent: JetpackCaptain
  name: captain's jetpack
  suffix: Filled
  components:
  - type: GasTank
    outputPressure: 42.6
    air:
      # 13 minutes of thrust
      volume: 5
      temperature: 293.15
      moles:
        - 1.025689525 # oxygen
        - 1.025689525 # nitrogen

#Empty mini
- type: entity
  id: JetpackMini
  parent: BaseJetpack
  name: mini jetpack
  description: It's a jetpack. It can hold 1.5 L of gas.
  suffix: Empty
  components:
    - type: Item
      sprite: Objects/Tanks/Jetpacks/mini.rsi
    - type: Sprite
      sprite: Objects/Tanks/Jetpacks/mini.rsi
    - type: Clothing
      sprite: Objects/Tanks/Jetpacks/mini.rsi
      slots:
        - Back
        - suitStorage
        - Belt
    - type: GasTank
      outputPressure: 42.6
      air:
        volume: 1.5
    - type: StaticPrice
      price: 95

# Filled mini
- type: entity
  id: JetpackMiniFilled
  parent: JetpackMini
  name: mini jetpack
  suffix: Filled
  components:
  - type: GasTank
    outputPressure: 42.6
    air:
      # 4 minutes of thrust
      volume: 1.5
      temperature: 293.15
      moles:
        - 0.307706858 # oxygen
        - 0.307706858 # nitrogen

#Empty security
- type: entity
  id: JetpackSecurity
<<<<<<< HEAD
  parent: [BaseJetpack, BaseC2ContrabandUnredeemable] # Frontier: BaseRestrictedContraband<BaseC2ContrabandUnredeemable
=======
  parent: [BaseJetpack, BaseSecurityContraband]
>>>>>>> 4dfd3e57
  name: security jetpack
  suffix: Empty
  components:
  - type: Item
    sprite: _DV/Objects/Tanks/Jetpacks/security.rsi # DeltaV - Modified sprites to allow SUITSTORAGE use.
  - type: Sprite
    sprite: _DV/Objects/Tanks/Jetpacks/security.rsi # DeltaV - Modified sprites to allow SUITSTORAGE use.
  - type: Clothing
    sprite: _DV/Objects/Tanks/Jetpacks/security.rsi # DeltaV - Modified sprites to allow SUITSTORAGE use.
    # DeltaV modifications - Covered by modifications on parent
    #slots:
    #  - Back
    # End DeltaV modifications

#Filled security
- type: entity
  id: JetpackSecurityFilled
  parent: JetpackSecurity
  name: security jetpack
  suffix: Filled
  components:
  - type: GasTank
    outputPressure: 42.6
    air:
      # 13 minutes thrust
      volume: 5
      temperature: 293.15
      moles:
        - 1.025689525 # oxygen
        - 1.025689525 # nitrogen

#Empty void
- type: entity
  id: JetpackVoid
  parent: BaseJetpack
  name: void jetpack
  suffix: Empty
  components:
  - type: Item
    sprite: Objects/Tanks/Jetpacks/void.rsi
  - type: Sprite
    sprite: Objects/Tanks/Jetpacks/void.rsi
  - type: Clothing
    sprite: Objects/Tanks/Jetpacks/void.rsi
    slots:
      - Back
      - suitStorage
      - Belt

# Filled void
- type: entity
  id: JetpackVoidFilled
  parent: JetpackVoid
  name: void jetpack
  suffix: Filled
  components:
  - type: GasTank
    outputPressure: 42.6
    air:
      # 13 minutes of thrust
      volume: 5
      temperature: 293.15
      moles:
        - 1.025689525 # oxygen
        - 1.025689525 # nitrogen<|MERGE_RESOLUTION|>--- conflicted
+++ resolved
@@ -228,11 +228,7 @@
 #Empty security
 - type: entity
   id: JetpackSecurity
-<<<<<<< HEAD
-  parent: [BaseJetpack, BaseC2ContrabandUnredeemable] # Frontier: BaseRestrictedContraband<BaseC2ContrabandUnredeemable
-=======
-  parent: [BaseJetpack, BaseSecurityContraband]
->>>>>>> 4dfd3e57
+  parent: [BaseJetpack, BaseC2ContrabandUnredeemable] # Frontier: BaseSecurityContraband<BaseC2ContrabandUnredeemable
   name: security jetpack
   suffix: Empty
   components:
