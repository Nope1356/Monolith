- type: entity
  name: wirecutter
  parent: BaseItem
  id: Wirecutter
  description: This kills the wire.
  components:
  - type: EmitSoundOnLand
    sound:
      path: /Audio/Items/wirecutter_drop.ogg
  - type: Tag
    tags:
    - PlantSampleTaker
    - Wirecutter
  - type: Sprite
    sprite: Objects/Tools/wirecutters.rsi
    layers:
    - state: cutters
      map: [ "enum.DamageStateVisualLayers.Base" ]
    - state: cutters-cutty-thingy
  - type: MeleeWeapon
    wideAnimationRotation: -90
    damage:
      types:
        Piercing: 2
    attackRate: 2 #open and close that shit on their arm like hell! because you sure aren't doing any damage with this
    soundHit:
      path: "/Audio/Items/wirecutter.ogg"
  - type: Tool
    qualities:
      - Cutting
    useSound:
      path: /Audio/Items/wirecutter.ogg
  - type: RandomSprite
    available:
      - enum.DamageStateVisualLayers.Base:
          cutters: Rainbow
  - type: Item
    sprite: Objects/Tools/wirecutters.rsi
    storedRotation: -90
  - type: ToolTileCompatible
  - type: PhysicalComposition
    materialComposition:
      Steel: 100
  - type: StaticPrice
    price: 15

- type: entity
  name: screwdriver
  parent: BaseItem
  id: Screwdriver
  description: Industrial grade torque in a small screwdriving package.
  components:
  - type: EmitSoundOnLand
    sound:
      path: /Audio/Items/screwdriver_drop.ogg
  - type: Tag
    tags:
    - Screwdriver
  - type: Sprite
    sprite: Objects/Tools/screwdriver.rsi
    layers:
      - state: screwdriver
        map: [ "enum.DamageStateVisualLayers.Base" ]
      - state: screwdriver-screwybits
  - type: Item
    sprite: Objects/Tools/screwdriver.rsi
    storedRotation: -90
  - type: MeleeWeapon
    wideAnimationRotation: -90
    attackRate: 1
    damage:
      types:
        Piercing: 6
    soundHit:
      path: "/Audio/Weapons/bladeslice.ogg"
  - type: Tool
    qualities:
      - Screwing
    useSound:
      collection: Screwdriver
  - type: RandomSprite
    available:
      - enum.DamageStateVisualLayers.Base:
          screwdriver: Rainbow
  - type: PhysicalComposition
    materialComposition:
      Steel: 100
  - type: StaticPrice
    price: 15

- type: entity
  name: wrench
  parent: BaseItem
  id: Wrench
  description: 'A common tool for assembly and disassembly. Remember: righty tighty, lefty loosey.'
  components:
  - type: EmitSoundOnLand
    sound:
      path: /Audio/Items/wrench_drop.ogg
  - type: Tag
    tags:
    - Wrench
  - type: Sprite
    sprite: Objects/Tools/wrench.rsi
    state: icon
  - type: Item
    sprite: Objects/Tools/wrench.rsi
    storedSprite:
      sprite: Objects/Tools/wrench.rsi
      state: storage
  - type: MeleeWeapon
    wideAnimationRotation: 135
    attackRate: 1.5
    damage:
      types:
        Blunt: 4.5
    soundHit:
      collection: MetalThud
  - type: Tool
    qualities:
      - Anchoring
    useSound:
      path: /Audio/Items/ratchet.ogg
  - type: PhysicalComposition
    materialComposition:
      Steel: 100
  - type: StaticPrice
    price: 15

- type: entity
  name: crowbar
  parent: BaseItem
  id: Crowbar
  description: A multipurpose tool to pry open doors and fight interdimensional invaders.
  components:
  - type: EmitSoundOnLand
    sound:
      path: /Audio/Items/crowbar_drop.ogg
  - type: Tag
    tags:
    - Crowbar
  - type: Sprite
    sprite: Objects/Tools/crowbar.rsi
    state: icon
  - type: Item
    sprite: Objects/Tools/crowbar.rsi
    size: Small
    storedSprite:
      sprite: Objects/Tools/crowbar.rsi
      state: storage
  - type: MeleeWeapon
    wideAnimationRotation: -135
    damage:
      types:
        Blunt: 8
    soundHit:
      collection: MetalThud
  - type: Tool
    qualities:
      - Prying
    useSound:
      path: /Audio/Items/crowbar.ogg
  - type: ToolTileCompatible
  - type: PhysicalComposition
    materialComposition:
      Steel: 100
  - type: StaticPrice
    price: 15
  - type: Prying

- type: entity
  parent: Crowbar
  id: CrowbarRed
  name: emergency crowbar
  components:
  - type: Tag
    tags:
    - Crowbar
    - CrowbarRed
  - type: Sprite
    state: red-icon
  - type: Item
    heldPrefix: red
    storedSprite:
      sprite: Objects/Tools/crowbar.rsi
      state: red-storage

- type: entity
  name: multitool
  parent: BaseItem
  id: Multitool
  description: An advanced tool to copy, store, and send electrical pulses and signals through wires and machines
  components:
  - type: EmitSoundOnLand
    sound:
      path: /Audio/Items/multitool_drop.ogg
  - type: Sprite
    sprite: Objects/Tools/multitool.rsi
    layers:
    - state: icon
    - state: green-unlit
  - type: Item
    size: Small
  - type: Clothing
    sprite: Objects/Tools/multitool.rsi
    quickEquip: false
    slots:
    - Belt
  - type: Tool
    qualities:
      - Pulsing
  - type: NetworkConfigurator
  - type: ActivatableUI
    key: enum.NetworkConfiguratorUiKey.List
    inHandsOnly: true
  - type: UserInterface
    interfaces:
      - key: enum.NetworkConfiguratorUiKey.List
        type: NetworkConfiguratorBoundUserInterface
      - key: enum.NetworkConfiguratorUiKey.Configure
        type: NetworkConfiguratorBoundUserInterface
      - key: enum.NetworkConfiguratorUiKey.Link
        type: NetworkConfiguratorBoundUserInterface
  - type: Tag
    tags:
      - Multitool
  - type: PhysicalComposition
    materialComposition:
      Steel: 100
      Plastic: 100
  - type: StaticPrice
    price: 35

- type: entity
  name: network configurator
  parent: BaseItem
  id: NetworkConfigurator
  description: A tool for linking devices together. Has two modes, a list mode for mass linking devices and a linking mode for advanced device linking.
  components:
    - type: EmitSoundOnLand
      sound:
        path: /Audio/Items/multitool_drop.ogg
    - type: Sprite
      sprite: Objects/Tools/network_configurator.rsi
      layers:
        - state: icon
        - state: mode-link
          map: ["enum.NetworkConfiguratorLayers.ModeLight"]
          shader: unshaded
    - type: Item
      size: Small
    - type: Clothing
      sprite: Objects/Tools/network_configurator.rsi
      quickEquip: false
      slots:
        - Belt
    - type: Appearance
    - type: GenericVisualizer
      visuals:
        enum.NetworkConfiguratorVisuals.Mode:
          enum.NetworkConfiguratorLayers.ModeLight:
            True: { state: mode-link }
            False: { state: mode-list }
    - type: NetworkConfigurator
    - type: ActivatableUI
      key: enum.NetworkConfiguratorUiKey.List
      inHandsOnly: true
    - type: UserInterface
      interfaces:
        - key: enum.NetworkConfiguratorUiKey.List
          type: NetworkConfiguratorBoundUserInterface
        - key: enum.NetworkConfiguratorUiKey.Configure
          type: NetworkConfiguratorBoundUserInterface
        - key: enum.NetworkConfiguratorUiKey.Link
          type: NetworkConfiguratorBoundUserInterface
    - type: StaticPrice
      price: 25
    - type: GuideHelp
      guides:
        - NetworkConfigurator

#Power tools
#Later on these should switch probably switch damage when changing the tool behavior.
- type: entity
  name: power drill
  parent: BaseItem
  id: PowerDrill
  description: A simple powered hand drill.
  components:
  - type: Tag
    tags:
    - Powerdrill
  - type: Sprite
    sprite: Objects/Tools/drill.rsi
    state: drill_screw
  - type: Item
    sprite: Objects/Tools/drill.rsi
    size: Small
  - type: Tool
    qualities:
      - Screwing
    speed: 1.5
    useSound: /Audio/Items/drill_use.ogg
  - type: MultipleTool
    statusShowBehavior: true
    entries:
      - behavior: Screwing
        sprite:
          sprite: Objects/Tools/drill.rsi
          state: drill_screw
        useSound:
          path: /Audio/Items/drill_use.ogg
        changeSound:
          path: /Audio/Items/change_drill.ogg
      - behavior: Anchoring
        sprite:
          sprite: Objects/Tools/drill.rsi
          state: drill_bolt
        useSound:
          path: /Audio/Items/drill_use.ogg
        changeSound:
          path: /Audio/Items/change_drill.ogg
  - type: PhysicalComposition
    materialComposition:
      Steel: 300
      Plastic: 100
  - type: StaticPrice
    price: 60
  - type: MeleeWeapon
    wideAnimationRotation: -90
    attackRate: 1.5
    damage:
      types:
        Piercing: 10
    soundHit:
      path: "/Audio/Items/drill_hit.ogg"

- type: entity
  id: RCD
  parent: BaseItem
  name: RCD
  description: The rapid construction device can be used to quickly place and remove various station structures and fixtures. Requires compressed matter to function.
  components:
  - type: RCD
    availablePrototypes:   
    - WallSolid
    - FloorSteel
    - Plating
    - Catwalk
    - Grille
    - Window    
    - WindowDirectional
    - WindowReinforcedDirectional
    - ReinforcedWindow
    - Airlock
    - AirlockGlass
    - Firelock
    - TubeLight
    - BulbLight
    - LVCable
    - MVCable
    - HVCable
    - CableTerminal
    - Deconstruct
  - type: LimitedCharges
    maxCharges: 30
    charges: 30
  - type: UseDelay
  - type: Sprite
    sprite: Objects/Tools/rcd.rsi
    state: icon
  - type: Item
    size: Normal
  - type: Clothing
    sprite: Objects/Tools/rcd.rsi
    quickEquip: false
    slots:
    - Belt
  - type: PhysicalComposition
    materialComposition:
      Steel: 600
      Plastic: 100
  - type: StaticPrice
<<<<<<< HEAD
    price: 60
=======
    price: 100
  - type: UserInterface
    interfaces:
    - key: enum.RcdUiKey.Key
      type: RCDMenuBoundUserInterface
  - type: ActivatableUI
    key: enum.RcdUiKey.Key
>>>>>>> 694ae001

- type: entity
  id: RCDEmpty
  parent: RCD
  suffix: Empty
  components:
  - type: LimitedCharges
    charges: 0
  - type: RCD
    availablePrototypes:   
    - WallSolid
    - FloorSteel
    - Plating
    - Catwalk
    - Grille
    - Window
    - WindowDirectional
    - WindowReinforcedDirectional
    - ReinforcedWindow
    - Airlock
    - AirlockGlass
    - Firelock

- type: entity
  id: RCDRecharging
  parent: RCD
  name: experimental RCD
  description: A bluespace-enhanced rapid construction device that passively generates its own compressed matter.
  suffix: AutoRecharge
  components:
  - type: LimitedCharges
    maxCharges: 20
    charges: 20
  - type: AutoRecharge
    rechargeDuration: 10

- type: entity
  id: RCDExperimental
  parent: RCD
  suffix: Admeme
  name: experimental RCD
  description: A bluespace-enhanced rapid construction device that passively generates its own compressed matter.
  components:
  - type: AutoRecharge
    rechargeDuration: 1

- type: entity
  name: compressed matter
  parent: BaseItem
  id: RCDAmmo
  description: A cartridge of raw matter compacted by bluespace technology. Used in rapid construction devices.
  components:
  - type: RCDAmmo
  - type: Sprite
    sprite: Objects/Tools/rcd.rsi
    state: ammo
  - type: Item
    sprite: Objects/Tools/rcd.rsi
    heldPrefix: ammo
  - type: PhysicalComposition
    materialComposition:
      Steel: 100
      Plastic: 100
  - type: StaticPrice
    price: 40

- type: entity
  name: omnitool
  parent: BaseItem
  id: Omnitool
  description: A drone's best friend.
  components:
  - type: Sprite
    sprite: Objects/Tools/omnitool.rsi
    state: omnitool-screwing
  - type: Item
    sprite: Objects/Tools/omnitool.rsi
    size: Normal
  - type: Tag
    tags:
    - Multitool
  - type: Prying
    enabled: false
  - type: Tool
    qualities:
      - Screwing
    speed: 1.2 # Kept for future adjustments. Currently 1.2x for balance
    useSound: /Audio/Items/drill_use.ogg
  - type: ToolTileCompatible
  - type: MultipleTool
    statusShowBehavior: true
    entries:
      - behavior: Screwing
        sprite:
          sprite: Objects/Tools/omnitool.rsi
          state: omnitool-screwing
        useSound:
          path: /Audio/Items/drill_use.ogg
        changeSound:
          path: /Audio/Items/change_drill.ogg
      - behavior: Prying
        sprite:
          sprite: Objects/Tools/omnitool.rsi
          state: omnitool-prying
        useSound:
          path: /Audio/Items/jaws_pry.ogg
        changeSound:
          path: /Audio/Items/change_drill.ogg
      - behavior: Anchoring
        sprite:
          sprite: Objects/Tools/omnitool.rsi
          state: omnitool-wrenching
        useSound:
          path: /Audio/Items/ratchet.ogg
        changeSound:
          path: /Audio/Items/change_drill.ogg
      - behavior: Cutting
        sprite:
          sprite: Objects/Tools/omnitool.rsi
          state: omnitool-snipping
        useSound:
          path: /Audio/Items/jaws_cut.ogg
        changeSound:
          path: /Audio/Items/change_drill.ogg
      - behavior: Pulsing
        sprite:
          sprite: Objects/Tools/omnitool.rsi
          state: omnitool-pulsing
        changeSound:
          path: /Audio/Items/change_drill.ogg

#Other
- type: entity
  name: shovel
  parent: BaseItem
  id: Shovel
  description: A large tool for digging and moving dirt.
  components:
  - type: Sprite
    sprite: Objects/Tools/shovel.rsi
    state: icon
  - type: MeleeWeapon
    wideAnimationRotation: 45
    damage:
      types:
        Blunt: 14
    soundHit:
      collection: MetalThud
  - type: Item
    size: Normal
    sprite: Objects/Tools/shovel.rsi
  - type: PhysicalComposition
    materialComposition:
      Steel: 100
      Wood: 50
  - type: StaticPrice
    price: 25
  # Delta V: Adds tool quality for digging
  - type: Tool
    qualities:
      - Digging
    useSound:
      path: /Audio/Nyanotrasen/Items/shovel_dig.ogg
  - type: EarthDigging
  - type: Shovel

- type: entity
  parent: BaseItem
  id: RollingPin
  name: rolling pin
  description: A tool used to shape and flatten dough.
  components:
  - type: Sprite
    sprite: Objects/Tools/rolling_pin.rsi
    state: icon
  - type: Item
    sprite: Objects/Tools/rolling_pin.rsi
    size: Small
  - type: Clothing
    sprite: Objects/Tools/rolling_pin.rsi
    quickEquip: false
    slots:
    - Belt
  - type: MeleeWeapon
    wideAnimationRotation: -135
    damage:
      types:
        Blunt: 7
    soundHit:
      collection: MetalThud
  - type: Tool
    qualities:
    - Rolling
  - type: PhysicalComposition
    materialComposition:
      Wood: 100
  - type: Tag
    tags:
    - RollingPin<|MERGE_RESOLUTION|>--- conflicted
+++ resolved
@@ -381,9 +381,6 @@
       Steel: 600
       Plastic: 100
   - type: StaticPrice
-<<<<<<< HEAD
-    price: 60
-=======
     price: 100
   - type: UserInterface
     interfaces:
@@ -391,7 +388,6 @@
       type: RCDMenuBoundUserInterface
   - type: ActivatableUI
     key: enum.RcdUiKey.Key
->>>>>>> 694ae001
 
 - type: entity
   id: RCDEmpty
