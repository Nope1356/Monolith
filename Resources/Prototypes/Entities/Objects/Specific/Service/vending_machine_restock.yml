--- conflicted
+++ resolved
@@ -294,13 +294,8 @@
 - type: entity
   parent: SecuredVendingMachineRestock
   id: VendingMachineRestockRobustSoftdrinks
-<<<<<<< HEAD
-  name: Robust Softdrinks box
-  description: A cold, clunky container of colliding chilly cylinders. Use only as directed by Robust Industries, LLC. A label reads THE BOX IS TAMPER PROOF AND WILL DESTROY IT'S CONTENT ON HARM.
-=======
   name: beverage restock box
   description: A cold, clunky container of colliding chilly cylinders. Use only as directed by Robust Industries, LLC.
->>>>>>> 947832c6
   components:
   - type: VendingMachineRestock
     canRestock:
