--- conflicted
+++ resolved
@@ -7,11 +7,7 @@
     - type: Transform
       noRot: true
     - type: AccessReader
-<<<<<<< HEAD
-#      access: [["Research"], ["Salvage"]]
-=======
-      access: [["Research"], ["Cargo"]]
->>>>>>> 6829630d
+#      access: [["Research"], ["Cargo"]]
     - type: Lock
     - type: ResistLocker
     - type: Sprite
