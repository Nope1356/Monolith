- type: entity
  id: BaseVehicle
  save: false
  abstract: true
  components:
  - type: AmbientSound
    sound: "/Audio/Effects/Vehicle/vehicleengineidle.ogg"
    range: 10
    volume: -10
    enabled: false
  - type: MovementSpeedModifier
    weightlessModifier: 0
    acceleration: 2
    friction: 2
    frictionNoInput: 6
    baseWalkSpeed: 4.5
    baseSprintSpeed: 6
  - type: Repairable
    fuelcost: 20
    doAfterDelay: 20
  - type: Damageable
    damageContainer: Inorganic
    damageModifierSet: Metallic
  - type: Destructible
    thresholds:
    - trigger:
        !type:DamageTrigger
        damage: 600
      behaviors:
        - !type:DoActsBehavior
          acts: [ "Destruction" ]
    - trigger:
        !type:DamageTrigger
        damage: 300
      behaviors:
      - !type:DoActsBehavior
        acts: ["Destruction"]
      - !type:PlaySoundBehavior
        sound:
          path: /Audio/Effects/metalbreak.ogg
      - !type:ExplodeBehavior

- type: entity
  parent: BaseVehicle
  id: BaseVehicleRideable
  abstract: true
  name: Vehicle
  components:
  - type: Strap
    buckleOffset: "0.10, 0.36"
    maxBuckleDistance: 1
  - type: InputMover
  - type: InteractionOutline
  - type: Vehicle
  - type: Pullable
  - type: Physics
    bodyType: KinematicController
  - type: Clickable
  - type: Fixtures
    fixtures:
      fix1:
        shape:
          !type:PhysShapeCircle
          radius: 0.4
        density: 360
        restitution: 0.0
        mask:
        - MobMask
        layer:
        - TableLayer
  - type: Appearance
  - type: ItemSlots
    slots:
      key_slot: #this slot name is important
        name: vehicle-slot-component-slot-name-keys
        whitelist:
          requireAll: true
          tags:
          - VehicleKey
        insertSound:
          path: /Audio/Effects/Vehicle/vehiclestartup.ogg
          params:
            volume: -3
  - type: StaticPrice
    price: 750 # Grand Theft Auto.

- type: entity
  id: VehicleJanicart
  parent: BaseVehicleRideable
  name: janicart
  description: The janitor's trusty steed.
  components:
  - type: Vehicle
    southOver: true
    westOver: true
    eastOver: true
    northOverride: -0.15
    southOverride: 0.22
  - type: Sprite
    sprite: Objects/Vehicles/janicart.rsi
    layers:
    - state: vehicle
      map: ["enum.VehicleVisualLayers.AutoAnimate"]
    noRot: true
  - type: UnpoweredFlashlight
  - type: PointLight
    enabled: false
    radius: 3.5
    softness: 2
    mask: /Textures/Effects/LightMasks/cone.png
    autoRot: true
  - type: Destructible
    thresholds:
    - trigger:
        !type:DamageTrigger
        damage: 500
      behaviors:
        - !type:DoActsBehavior
          acts: [ "Destruction" ]
    - trigger:
        !type:DamageTrigger
        damage: 250
      behaviors:
      - !type:DoActsBehavior
        acts: ["Destruction"]
      - !type:PlaySoundBehavior
        sound:
          path: /Audio/Effects/metalbreak.ogg
      - !type:ExplodeBehavior
      - !type:SpawnEntitiesBehavior # in future should also emit a cloud of hot gas
        spawn:
          VehicleJanicartDestroyed:
            min: 1
            max: 1
  - type: ItemSlots
    slots:
      key_slot:
        name: vehicle-slot-component-slot-name-keys
        whitelist:
          requireAll: true
          tags:
          - VehicleKey
          - JanicartKeys
        insertSound:
          path: /Audio/Effects/Vehicle/vehiclestartup.ogg
          params:
            volume: -3
      trashbag_slot:
        name: janitorial-trolley-slot-component-slot-name-trashbag
        whitelist:
          tags:
            - TrashBag
  - type: ItemMapper
    mapLayers:
      storage:
        whitelist:
          tags:
            - TrashBag
    sprite: Objects/Vehicles/janicart.rsi
  - type: Appearance

- type: entity
  id: VehicleJanicartDestroyed
  parent: MachineFrameDestroyed
  name: destroyed janicart
  components:
  - type: Sprite
    sprite: Objects/Vehicles/janicart.rsi
    state: destroyed

- type: entity
  id: VehicleSecway
  parent: BaseVehicleRideable
  name: secway
  description: The future of transportation. Popularized by St. James, the patron saint of security officers and internet forum moderators.
  components:
  - type: Vehicle
    northOver: true
    westOver: true
    eastOver: true
    northOverride: -0.1
    southOverride: 0.1
    hornSound:
      path: /Audio/Effects/Vehicle/policesiren.ogg
  - type: Sprite
    sprite: Objects/Vehicles/secway.rsi
    layers:
    - state: vehicle
      map: ["enum.VehicleVisualLayers.AutoAnimate"]
    noRot: true
  - type: Strap
    buckleOffset: "0.15, -0.05"
    maxBuckleDistance: 1
  - type: MovementSpeedModifier
    acceleration: 1
    friction: 1
    baseWalkSpeed: 4.5
    baseSprintSpeed: 6
  - type: Armor
    modifiers:
      coefficients:
        Blunt: 0.8
        Slash: 0.6
        Piercing: 0.85
  - type: ItemSlots
    slots:
      key_slot:
        name: vehicle-slot-component-slot-name-keys
        whitelist:
          requireAll: true
          tags:
          - VehicleKey
          - SecwayKeys
        insertSound:
          path: /Audio/Effects/Vehicle/vehiclestartup.ogg
          params:
            volume: -3
  - type: StealTarget
    stealGroup: VehicleSecway

- type: entity
  parent: BaseVehicleRideable
  id: VehicleATV
  name: ATV
  description: All-Tile Vehicle.
  components:
  - type: Vehicle
    southOver: true
    northOver: true
    northOverride: -0.1
    southOverride: 0.1
  - type: Sprite
    sprite: Objects/Vehicles/atv.rsi
    layers:
    - state: vehicle
      map: ["enum.VehicleVisualLayers.AutoAnimate"]
    noRot: true
  - type: RandomMetadata
    descriptionSegments: [ATVDescriptions]
  - type: MovementSpeedModifier
    acceleration: 1
    friction: 1
    baseWalkSpeed: 4.5
    baseSprintSpeed: 7
  - type: Strap
    buckleOffset: "0.1, -0.05"
    maxBuckleDistance: 1
  - type: UnpoweredFlashlight
  - type: PointLight
    enabled: false
    radius: 3.5
    softness: 2
    mask: /Textures/Effects/LightMasks/cone.png
    autoRot: true
  - type: ItemSlots
    slots:
      key_slot:
        name: vehicle-slot-component-slot-name-keys
        whitelist:
          requireAll: true
          tags:
          - VehicleKey
          - ATVKeys
        insertSound:
          path: /Audio/Effects/Vehicle/vehiclestartup.ogg
          params:
            volume: -3

- type: entity
  id: VehicleSyndicateSegway
  parent: BaseVehicleRideable
  name: syndicate segway
  description: Be an enemy of the corporation, in style.
  components:
    - type: Vehicle
      southOver: true
      westOver: true
      eastOver: true
      northOverride: -0.1
      southOverride: 0.1
      hornSound:
        path: /Audio/Effects/Vehicle/policesiren.ogg
    - type: Sprite
      sprite: Objects/Vehicles/syndicatesegway.rsi
      layers:
        - state: vehicle
          map: ["enum.VehicleVisualLayers.AutoAnimate"]
      noRot: true
    - type: Strap
      buckleOffset: "0.15, -0.05"
      maxBuckleDistance: 1
    - type: Armor
      modifiers:
        coefficients:
          Blunt: 0.8
          Slash: 0.6
          Piercing: 0.85
    - type: ItemSlots
      slots:
        key_slot:
          name: vehicle-slot-component-slot-name-keys
          whitelist:
            requireAll: true
            tags:
              - VehicleKey
              - SyndicateSegwayKeys
          insertSound:
            path: /Audio/Effects/Vehicle/vehiclestartup.ogg
            params:
              volume: -3

- type: entity
  parent: BaseVehicleRideable
  id: VehicleSkeletonMotorcycle
  name: skeleton motorcycle
  description: Bad to the Bone.
  components:
    - type: Vehicle
      southOver: true
      northOver: true
      northOverride: -0.1
      southOverride: 0.1
    - type: Sprite
      sprite: Objects/Vehicles/motorbike.rsi
      layers:
        - state: vehicle
          map: ["enum.VehicleVisualLayers.AutoAnimate"]
      noRot: true
    - type: Strap
      buckleOffset: "0.1, -0.05"
      maxBuckleDistance: 1
    - type: MovementSpeedModifier
      acceleration: 2
      friction: 1.5
      baseWalkSpeed: 4.5
      baseSprintSpeed: 7
    - type: UnpoweredFlashlight
    - type: PointLight
      enabled: false
      radius: 3.5
      softness: 2
      mask: /Textures/Effects/LightMasks/cone.png
      autoRot: true
    - type: ItemSlots
      slots:
        key_slot:
          name: vehicle-slot-component-slot-name-keys
          whitelist:
            requireAll: true
            tags:
              - VehicleKey
              - SkeletonMotorcycleKeys
          insertSound:
            path: /Audio/Effects/Vehicle/vehiclestartup.ogg
            params:
              volume: -3

- type: entity
  id: VehicleUnicycle
  parent: [BaseVehicleRideable, BaseFoldable, BaseItem]
  name: unicycle
  description: It only has one wheel!
  components:
  - type: Vehicle
    northOver: true
    southOver: true
    northOverride: -0.15
    southOverride: 0.15
    hasKey: true
    hornSound:
      path: /Audio/Effects/Vehicle/bicyclebell.ogg
  - type: Sprite
    sprite: Objects/Vehicles/unicycle.rsi
    layers:
    - state: vehicle
      map: ["enum.VehicleVisualLayers.AutoAnimate", "unfoldedLayer"]
    - state: vehicle_folded
      map: ["foldedLayer"]
      visible: false
    noRot: true
  - type: Strap
    buckleOffset: "0.1, -0.05"
    maxBuckleDistance: 1
  - type: MovementSpeedModifier
    acceleration: 1
    friction: 0.8
    baseWalkSpeed: 3.5
    baseSprintSpeed: 4.3
  - type: Tag
    tags:
      - DoorBumpOpener
  - type: Destructible
    thresholds:
    - trigger:
        !type:DamageTrigger
        damage: 200
      behaviors:
        - !type:DoActsBehavior
          acts: [ "Destruction" ]
    - trigger:
        !type:DamageTrigger
        damage: 240
      behaviors:
      - !type:DoActsBehavior
        acts: ["Destruction"]
      - !type:PlaySoundBehavior
        sound:
          path: /Audio/Effects/metalbreak.ogg

- type: entity
  parent: VehicleUnicycle
  id: VehicleUnicycleFolded
  suffix: folded
  components:
  - type: Foldable
    folded: true

- type: entity
  id: VehicleWheelchair
  parent: [BaseVehicleRideable, BaseFoldable, BaseItem]
  name: Wheelchair
  description: A chair with big wheels. It looks like you can move in these on your own.
  components:
    - type: Vehicle
      northOver: true
      hasKey: true
      northOverride: 0
      southOverride: 0
    - type: Sprite
      sprite: Objects/Vehicles/wheelchair.rsi
      layers:
      - state: vehicle
        map: ["enum.VehicleVisualLayers.AutoAnimate", "unfoldedLayer"]
      - state: vehicle_folded
        map: ["foldedLayer"]
        visible: false
      noRot: true
    - type: MovementSpeedModifier
      baseWalkSpeed: 2
      baseSprintSpeed: 2
    - type: Strap
      buckleOffset: "0,0"
      maxBuckleDistance: 1
    - type: Fixtures
      fixtures:
        fix1:
          shape:
            !type:PhysShapeCircle
            radius: 0.2
          density: 360
          restitution: 0.0
          mask:
            - MobMask
          layer:
            - TableLayer
    - type: StaticPrice
<<<<<<< HEAD
      price: 150
=======
      price: 70
>>>>>>> dfbf47c3

- type: entity
  parent: VehicleWheelchair
  id: VehicleWheelchairFolded
  suffix: folded
  components:
    - type: Foldable
      folded: true<|MERGE_RESOLUTION|>--- conflicted
+++ resolved
@@ -454,11 +454,7 @@
           layer:
             - TableLayer
     - type: StaticPrice
-<<<<<<< HEAD
       price: 150
-=======
-      price: 70
->>>>>>> dfbf47c3
 
 - type: entity
   parent: VehicleWheelchair
