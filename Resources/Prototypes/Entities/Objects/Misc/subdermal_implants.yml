--- conflicted
+++ resolved
@@ -86,7 +86,6 @@
       whitelist:
         components:
         - MobState # admeme implanting a chair with tracking implant needs to give the chair mobstate so it can die first
-<<<<<<< HEAD
 #    - type: SuitSensor
 #      randomMode: false
 #      controlsLocked: true
@@ -98,19 +97,6 @@
 #    - type: StationLimitedNetwork
 #    - type: WirelessNetworkConnection
 #      range: 500
-=======
-    - type: SuitSensor
-      randomMode: false
-      controlsLocked: true
-      mode: SensorCords
-      activationContainer: "implant"
-    - type: DeviceNetwork
-      deviceNetId: Wireless
-      transmitFrequencyId: SuitSensor
-    - type: StationLimitedNetwork
-    - type: WirelessNetworkConnection
-      range: 500
->>>>>>> dfbf47c3
     - type: TriggerOnMobstateChange
       mobState:
       - Critical
@@ -132,11 +118,6 @@
       whitelist:
         components:
         - Hands # no use giving a mouse a storage implant, but a monkey is another story...
-<<<<<<< HEAD
-    - type: Item
-      size: 9999
-=======
->>>>>>> dfbf47c3
     - type: Storage
       grid:
       - 0,0,2,2
@@ -197,7 +178,7 @@
       range: 1.75
       energyConsumption: 50000
       disableDuration: 10
-      
+
 - type: entity
   parent: BaseSubdermalImplant
   id: ScramImplant
