--- conflicted
+++ resolved
@@ -26,11 +26,8 @@
     materialComposition:
       Glass: 50
   - type: SpaceGarbage
-<<<<<<< HEAD
-  - type: StaticPrice
-    price: 1
-=======
   - type: WelderRefinable
     refineResult:
     - SheetGlass1
->>>>>>> 76823cc5
+  - type: StaticPrice
+    price: 1