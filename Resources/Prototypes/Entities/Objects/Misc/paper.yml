- type: entity
  name: paper
  parent: BaseItem
  id: Paper
  description: 'A piece of white paper.'
  components:
  - type: Sprite
    sprite: Objects/Misc/bureaucracy.rsi
    layers:
    - state: paper
    - state: paper_words
      map: ["enum.PaperVisualLayers.Writing"]
      visible: false
    - state: paper_stamp-generic
      map: ["enum.PaperVisualLayers.Stamp"]
      visible: false
  - type: Paper
  - type: ActivatableUI
    key: enum.PaperUiKey.Key
    closeOnHandDeselect: false
  - type: UserInterface
    interfaces:
    - key: enum.PaperUiKey.Key
      type: PaperBoundUserInterface
  - type: Item
    size: Tiny
  - type: Tag
    tags:
    - Document
    - Trash
  - type: Appearance
  - type: PaperVisuals
  - type: Flammable
    fireSpread: true
    canResistFire: false
    alwaysCombustible: true
    canExtinguish: false # Mwahaha! Let the world burn because of one piece of paper!
    damage:
      types:
        Heat: 1
  - type: FireVisuals
    sprite: Effects/fire.rsi
    normalState: fire
  - type: Damageable
    damageModifierSet: Wood
  - type: Destructible
    thresholds:
    - trigger:
        !type:DamageTrigger
        damage: 15
      behaviors:
      - !type:SpawnEntitiesBehavior
        spawn:
            Ash:
              min: 1
              max: 1
      - !type:DoActsBehavior
        acts: [ "Destruction" ]
  - type: StaticPrice
    price: 0 # Stop fax copy abuse.

- type: entity
  name: office paper
  parent: Paper
  id: PaperOffice
  description: 'A plain sheet of office paper.'
  components:
  - type: PaperVisuals
    backgroundImagePath: "/Textures/Interface/Paper/paper_background_default.svg.96dpi.png"
    contentImagePath: "/Textures/Interface/Paper/paper_content_lined.svg.96dpi.png"
    backgroundPatchMargin: 16.0, 16.0, 16.0, 16.0
    contentMargin: 16.0, 16.0, 16.0, 16.0

- type: entity
  name: artifact analyzer printout
  parent: Paper
  id: PaperArtifactAnalyzer
  description: 'The readout of a device forgotten to time'
  components:
  - type: Sprite
    sprite: Objects/Misc/bureaucracy.rsi
    layers:
    - state: paper_dotmatrix
    - state: paper_dotmatrix_words
      map: ["enum.PaperVisualLayers.Writing"]
      visible: false
    - state: paper_stamp-generic
      map: ["enum.PaperVisualLayers.Stamp"]
      visible: false
  - type: GuideHelp
    guides:
    - ArtifactReports
  - type: PaperVisuals
    headerImagePath: "/Textures/Interface/Paper/paper_heading_artifact_analyzer.svg.96dpi.png"
    headerMargin: 0.0, 0.0, 0.0, 16.0
    backgroundImagePath: "/Textures/Interface/Paper/paper_background_dotmatrix.svg.96dpi.png"
    backgroundImageTile: true
    backgroundPatchMargin: 37.0, 0.0, 37.0, 0.0
    contentImagePath: "/Textures/Interface/Paper/paper_content_dotmatrix.svg.96dpi.png"
    contentImageNumLines: 2
    contentMargin: 16.0, 16.0, 16.0, 0.0
    # Make this a wide dot-matrix printer
    maxWritableArea: 400.0, 0.0

- type: entity
  name: captain's thoughts
  #name: station representative thoughts
  parent: Paper
  id: PaperCaptainsThoughts
  description: "A page of the captain's journal. In luxurious lavender."
  #description: "A page of the station representative journal. In luxurious lavender."
  components:
  - type: Sprite
    sprite: Objects/Misc/bureaucracy.rsi
    layers:
    - state: paper
      color: "#e6e6fa"
    - state: paper_words
      map: ["enum.PaperVisualLayers.Writing"]
      color: "#e6e6fa"
      visible: false
    - state: paper_stamp-generic
      map: ["enum.PaperVisualLayers.Stamp"]
      visible: false
  - type: PaperVisuals
    headerImagePath: "/Textures/Interface/Paper/paper_heading_captains_thoughts.svg.96dpi.png"
    backgroundImagePath: "/Textures/Interface/Paper/paper_background_default.svg.96dpi.png"
    backgroundModulate: "#e6e6fa"
    backgroundPatchMargin: 16.0, 16.0, 16.0, 16.0
    contentMargin: 32.0, 16.0, 32.0, 0.0

- type: entity
  name: cargo invoice
  parent: Paper
  id: PaperCargoInvoice
  description: 'A single unit of bureaucracy.'
  components:
  - type: Sprite
    sprite: Objects/Misc/bureaucracy.rsi
    layers:
    - state: paper
      color: "#f7e574"
    - state: paper_words
      map: ["enum.PaperVisualLayers.Writing"]
      color: "#f7e574"
      visible: false
    - state: paper_stamp-generic
      map: ["enum.PaperVisualLayers.Stamp"]
      visible: false
  - type: PaperVisuals
    backgroundImagePath: "/Textures/Interface/Paper/paper_background_default.svg.96dpi.png"
    contentImagePath: "/Textures/Interface/Paper/paper_content_lined.svg.96dpi.png"
    backgroundModulate: "#f7e574"
    contentImageModulate: "#f7e574"
    backgroundPatchMargin: 16.0, 16.0, 16.0, 16.0
    contentMargin: 16.0, 16.0, 16.0, 16.0
    headerImagePath: "/Textures/Interface/Paper/paper_heading_cargo_invoice.svg.96dpi.png"
    headerMargin: 0.0, 12.0, 0.0, 0.0

- type: entity
  id: PaperCargoBountyManifest
  parent: PaperCargoInvoice
  name: bounty manifest
  description: A paper label designating a crate as containing a bounty. Selling a crate with this label will fulfill the bounty.
  components:
  - type: CargoBountyLabel
  - type: StaticPrice
    price: 0
  - type: GuideHelp
    guides:
    - CargoBounties

- type: entity
  name: character sheet
  parent: Paper
  id: PaperCNCSheet # legally gray zone of using "D&D" and "DND"
  description: 'A sheet for your Carps and Crypts characters.'
  components:
  - type: Paper
    contentSize: 10000
    escapeFormatting: false
    content: book-cnc-sheet
  - type: Sprite
    sprite: Objects/Misc/bureaucracy.rsi
    layers:
      - state: paper
        color: "#cccccc"
      - state: paper_words
        map: ["enum.PaperVisualLayers.Writing"]
        color: "#cccccc" #aaaaaaaaaaaaaaaaaaaaaaa
        visible: false
      - state: paper_stamp-generic
        map: ["enum.PaperVisualLayers.Stamp"]
        visible: false
  - type: PaperVisuals
    backgroundImagePath: "/Textures/Interface/Paper/paper_background_default.svg.96dpi.png"
    contentImagePath: "/Textures/Interface/Paper/paper_content_lined.svg.96dpi.png"
    backgroundModulate: "#cccccc"
    contentImageModulate: "#cccccc"
    backgroundPatchMargin: 16.0, 16.0, 16.0, 16.0
    contentMargin: 16.0, 16.0, 16.0, 16.0

- type: entity
  parent: Paper
  id: PaperWritten
  noSpawn: true
  components:
  - type: Paper
  - type: Sprite
    layers:
    # Changing it here is fine - if the PaperStatus key is actually added,
    #  something happened, so that ought to override this either way.
    - state: paper_words
  - type: ActivatableUI
    key: enum.PaperUiKey.Key
  - type: UserInterface
    interfaces:
    - key: enum.PaperUiKey.Key
      type: PaperBoundUserInterface

- type: entity
  parent: Paper
  id: NukeCodePaper
  name: nuclear authentication codes
  components:
  - type: NukeCodePaper
    allNukesAvailable: true
  - type: Paper

- type: entity
  parent: NukeCodePaper
  id: NukeCodePaperStation
  suffix: Station Only
  components:
  - type: NukeCodePaper

- type: entity
  name: pen
  parent: BaseItem
  id: Pen
  description: 'A dark ink pen.'
  components:
  - type: Tag
    tags:
    - Write
    - Pen
  - type: Sprite
    sprite: Objects/Misc/bureaucracy.rsi
    state: pen
  - type: Item
    sprite: Objects/Misc/bureaucracy.rsi
    heldPrefix: pen
    size: Tiny
  - type: PhysicalComposition
    materialComposition:
      Steel: 25
<<<<<<< HEAD
  - type: Pen
    mode: PenWrite
  - type: Stamp
    stampedColor: "#000001"
    stampState: "paper_stamp-generic"
    stampedPersonal: true
    stampedBorderless: true
    sound:
      path: /Audio/_NF/Items/Pen/pen_sign.ogg
      params:
        volume: -2
        maxdistance: 5
  - type: StaticPrice
    price: 1
=======
  - type: EmbeddableProjectile
    offset: 0.3,0.0
    removalTime: 0.0
  - type: ThrowingAngle
    angle: 315
  - type: DamageOtherOnHit
    damage:
      types:
        Piercing: 3

#TODO: I want the luxury pen to write a cool font like Merriweather in the future.

- type: entity
  name: luxury pen
  parent: Pen
  id: LuxuryPen
  description: A fancy and expensive pen that you only deserve to own if you're qualified to handle vast amounts of paperwork.
  components:
  - type: Sprite
    state: luxury_pen
  - type: Item
    heldPrefix: luxury_pen
>>>>>>> dfbf47c3

- type: entity
  name: Cybersun pen
  parent: Pen
  id: CyberPen
  description: A high-tech pen straight from Cybersun's legal department, capable of refracting hard-light at impossible angles through its diamond tip in order to write.
  components:
  - type: Tag
    tags:
    - Write
    - WriteIgnoreStamps
    - Pickaxe
  - type: Sprite
    sprite: Objects/Misc/bureaucracy.rsi
    state: overpriced_pen
  - type: MeleeWeapon
    wideAnimationRotation: -45
    damage:
      types:
        Piercing: 15
  - type: DamageOtherOnHit
    damage:
      types:
        Piercing: 15
  - type: Tool
    qualities:
      - Screwing
    useSound:
      collection: Screwdriver
  - type: Item
    sprite: Objects/Misc/bureaucracy.rsi
    heldPrefix: overpriced_pen
<<<<<<< HEAD
    size: 2
  - type: Pen
    mode: PenWrite
  - type: Stamp
    stampedColor: "#000001"
    stampState: "paper_stamp-cap"
    stampedPersonal: true
    stampedBorderless: true
    sound:
      path: /Audio/_NF/Items/Pen/pen_sign.ogg
      params:
        volume: -2
        maxdistance: 5
  - type: StaticPrice
    price: 20
=======
    size: Tiny
>>>>>>> dfbf47c3

- type: entity
  name: captain's fountain pen
  parent: Pen
  id: PenCap
  description: 'A luxurious fountain pen for the captain of the station.'
  components:
  - type: Sprite
    sprite: Objects/Misc/bureaucracy.rsi
    state: pen_cap
  - type: StaticPrice
    price: 10

- type: entity
  name: Centcom pen
  parent: CyberPen
  id: PenCentcom
  description: In an attempt to keep up with the "power" of the cybersun bureaucracy, NT made a replica of cyber pen, in their corporate style.
  components:
  - type: Sprite
    sprite: Objects/Misc/bureaucracy.rsi
    state: pen_centcom
  - type: Item
    sprite: Objects/Misc/bureaucracy.rsi
    heldPrefix: pen_centcom

- type: entity
  name: hop's fountain pen
  parent: Pen
  id: PenHop
  description: 'A luxurious fountain pen for the hop of the station.'
  components:
  - type: Sprite
    sprite: Objects/Misc/bureaucracy.rsi
    state: pen_hop
  - type: Pen
    mode: PenWrite
  - type: Stamp
    stampedColor: "#000001"
    stampState: "paper_stamp-generic"
    stampedPersonal: true
    stampedBorderless: true
    sound:
      path: /Audio/_NF/Items/Pen/pen_sign.ogg
      params:
        volume: -2
        maxdistance: 5
  - type: StaticPrice
    price: 10

- type: entity
  id: BoxFolderBase
  parent: BoxBase
  name: folder
  description: A folder filled with top secret paperwork.
  components:
  - type: Sprite
    sprite: Objects/Misc/bureaucracy.rsi
    layers:
    - state: folder-colormap
    - state: folder-base
# RandomSpriteColor requires netsync which is currently incompatible with ItemMapper
#  - type: RandomSpriteColor
#    sprite: Objects/Misc/bureaucracy.rsi
#    state: folder-colormap
#    colors:
#      red: "#cc2323"
#      blue: "#355d99"
#      yellow: "#b38e3c"
#      white: "#e6e6e6"
#      grey: "#999999"
#      black: "#3f3f3f"
#      green: "#43bc38"
  - type: Item
    sprite: Objects/Misc/bureaucracy.rsi
    size: Small
    shape: null
  - type: Storage
    maxItemSize: Small
    grid:
    - 0,0,4,3
    whitelist:
      tags:
        - Document
  - type: ItemMapper
    mapLayers:
      folder-overlay-paper:
        whitelist:
          tags:
          - Document
  - type: Appearance
  - type: Tag
    tags:
    - Folder
  - type: StorageFill
    contents:
      - id: Paper
        prob: 0.5
      - id: PaperOffice
        prob: 0.4
      - id: Paper
        prob: 0.3
      - id: PaperOffice
        prob: 0.2
      - id: Paper
        prob: 0.2

- type: entity
  id: BoxFolderRed
  parent: BoxFolderBase
  suffix: Red
  components:
  - type: Sprite
    sprite: Objects/Misc/bureaucracy.rsi
    layers:
    - state: folder-colormap
      color: "#cc2323"
    - state: folder-base

- type: entity
  id: BoxFolderBlue
  parent: BoxFolderBase
  suffix: Blue
  components:
  - type: Sprite
    sprite: Objects/Misc/bureaucracy.rsi
    layers:
    - state: folder-colormap
      color: "#355d99"
    - state: folder-base

- type: entity
  id: BoxFolderYellow
  parent: BoxFolderBase
  suffix: Yellow
  components:
  - type: Sprite
    sprite: Objects/Misc/bureaucracy.rsi
    layers:
    - state: folder-colormap
      color: "#b38e3c"
    - state: folder-base

- type: entity
  id: BoxFolderWhite
  parent: BoxFolderBase
  suffix: White
  components:
  - type: Sprite
    sprite: Objects/Misc/bureaucracy.rsi
    layers:
    - state: folder-white
    - state: folder-base

- type: entity
  id: BoxFolderGrey
  parent: BoxFolderBase
  suffix: Grey
  components:
  - type: Sprite
    sprite: Objects/Misc/bureaucracy.rsi
    layers:
    - state: folder-colormap
      color: "#999999"
    - state: folder-base

- type: entity
  id: BoxFolderBlack
  parent: BoxFolderBase
  suffix: Black
  components:
  - type: Sprite
    sprite: Objects/Misc/bureaucracy.rsi
    layers:
    - state: folder-colormap
      color: "#3f3f3f"
    - state: folder-base

- type: entity
  id: BoxFolderGreen
  parent: BoxFolderBase
  suffix: Green
  components:
  - type: Sprite
    sprite: Objects/Misc/bureaucracy.rsi
    layers:
    - state: folder-colormap
      color: "#43bc38"
    - state: folder-base

- type: entity
  id: BoxFolderCentCom
  name: centcom folder
  parent: BoxFolderBase
  suffix: DO NOT MAP
  description: CentCom's miserable little pile of secrets!
  components:
  - type: Sprite
    sprite: Objects/Misc/bureaucracy.rsi
    layers:
    - state: folder-centcom
    - state: folder-base

- type: entity
  id: BoxFolderClipboard
  parent: BoxFolderBase
  name: clipboard
  description: The weapon of choice for those on the front lines of bureaucracy.
  components:
  - type: Sprite
    sprite: Objects/Misc/clipboard.rsi
    layers:
    - state: clipboard
    - state: clipboard_paper
      map: ["clipboard_paper"]
      visible: false
    - state: clipboard_pen
      map: ["clipboard_pen"]
      visible: false
    - state: clipboard_over
  - type: ContainerContainer
    containers:
      storagebase: !type:Container
        ents: []
      pen_slot: !type:ContainerSlot {}
  - type: ItemSlots
    slots:
      pen_slot:
        name: Pen
        whitelist:
          tags:
            - Write
        insertOnInteract: false
  - type: Item
    sprite: Objects/Misc/clipboard.rsi
    size: Small
  - type: Clothing
    slots: [belt]
    quickEquip: false
    sprite: Objects/Misc/clipboard.rsi
  - type: Storage
    grid:
    - 0,0,5,3
    whitelist:
      tags:
        - Document
  - type: ItemMapper
    mapLayers:
      clipboard_paper:
        whitelist:
          tags:
          - Document
      clipboard_pen:
        whitelist:
          tags:
          - Write
  - type: MeleeWeapon
    wideAnimationRotation: 180
    damage:
      types:
        Blunt: 6

- type: entity
  id: BoxFolderCentComClipboard
  parent: BoxFolderClipboard
  name: centcom clipboard
  description: A luxurious clipboard upholstered with green velvet. Often seen carried by CentCom officials, seldom seen actually used.
  components:
  - type: Sprite
    sprite: Objects/Misc/cc-clipboard.rsi
    layers:
    - state: clipboard
    - state: clipboard_paper
      map: ["clipboard_paper"]
      visible: false
    - state: clipboard_pen
      map: ["clipboard_pen"]
      visible: false
    - state: clipboard_over
  - type: Item
    sprite: Objects/Misc/cc-clipboard.rsi
    size: Small
  - type: Clothing
    slots: [belt]
    quickEquip: false
    sprite: Objects/Misc/cc-clipboard.rsi

- type: entity
  id: BoxFolderQmClipboard
  parent: BoxFolderBase
  name: requisition digi-board
  description: A bulky electric clipboard, filled with shipping orders and financing details. With so many compromising documents, you ought to keep this safe.
  components:
  - type: Sprite
    sprite: Objects/Misc/qm_clipboard.rsi
    layers:
    - state: qm_clipboard
    - state: qm_clipboard_paper
      map: ["qm_clipboard_paper"]
      visible: false
    - state: qm_clipboard_pen
      map: ["qm_clipboard_pen"]
      visible: false
    - state: qm_clipboard_over
  - type: ContainerContainer
    containers:
      storagebase: !type:Container
        ents: []
      pen_slot: !type:ContainerSlot {}
  - type: ItemSlots
    slots:
      pen_slot:
        name: Pen
        whitelist:
          tags:
            - Write
        insertOnInteract: true
  - type: Item
    sprite: Objects/Misc/qm_clipboard.rsi
<<<<<<< HEAD
    size: 10 # Frontier
=======
    size: Normal
>>>>>>> dfbf47c3
  - type: Clothing
    slots: [belt]
    quickEquip: false
    sprite: Objects/Misc/qm_clipboard.rsi
  - type: Storage
    grid:
    - 0,0,4,3
    quickInsert: true
    whitelist:
      tags:
        - Document
  - type: StorageFill
    contents: [] #to override base folder fill
  - type: ItemMapper
    mapLayers:
      qm_clipboard_paper:
        whitelist:
          tags:
          - Document
      qm_clipboard_pen:
        whitelist:
          tags:
          - Write
  - type: CargoOrderConsole
  - type: ActivatableUI
    verbText: qm-clipboard-computer-verb-text
    key: enum.CargoConsoleUiKey.Orders
  - type: UserInterface
    interfaces:
    - key: enum.CargoConsoleUiKey.Orders
      type: CargoOrderConsoleBoundUserInterface
    - key: enum.StorageUiKey.Key
      type: StorageBoundUserInterface
  - type: MeleeWeapon
    damage:
      types:
        Blunt: 10
<<<<<<< HEAD

# Stamps
- type: entity
  name: generic rubber stamp
  parent: BaseItem
  id: RubberStampBase
  description: A rubber stamp for stamping important documents.
  abstract: true
  components:
  - type: Stamp
    stampedName: stamp-component-stamped-name-default
    stampState: "paper_stamp-generic"
    stampedColor: "#a23e3e"
    sound:
      path: /Audio/Items/Stamp/thick_stamp_sub.ogg
      params:
        volume: -2
        maxdistance: 5
  - type: Sprite
    sprite: Objects/Misc/bureaucracy.rsi
    state: stamp-mime
  - type: Item
    size: 3
  - type: StaticPrice
    price: 3

- type: entity
  name: alternate rubber stamp
  parent: RubberStampBase
  id: RubberStampBaseAlt
  abstract: true
  components:
  - type: Stamp
    stampedName: stamp-component-stamped-name-default
    stampState: "paper_stamp-generic"
    sound:
      path: /Audio/Items/Stamp/automatic_stamp.ogg
      params:
        volume: -2
        maxdistance: 5

- type: entity
  name: captain's rubber stamp
  parent: RubberStampBase
  id: RubberStampCaptain
  # suffix: DO NOT MAP - Frontier
  components:
  - type: Stamp
    stampedName: stamp-component-stamped-name-captain
    stampedColor: "#3681bb"
    stampState: "paper_stamp-cap"
  - type: Sprite
    sprite: Objects/Misc/bureaucracy.rsi
    state: stamp-cap

- type: entity
  name: CentCom rubber stamp
  parent: RubberStampBase
  id: RubberStampCentcom
  suffix: DO NOT MAP
  components:
  - type: Stamp
    stampedName: stamp-component-stamped-name-centcom
    stampedColor: "#006600"
    stampState: "paper_stamp-centcom"
  - type: Sprite
    sprite: Objects/Misc/bureaucracy.rsi
    state: stamp-centcom

- type: entity
  name: chaplain's rubber stamp
  parent: RubberStampBase
  id: RubberStampChaplain
  # suffix: DO NOT MAP - Frontier
  components:
  - type: Stamp
    stampedName: stamp-component-stamped-name-chaplain
    stampedColor: "#d70601"
    stampState: "paper_stamp-chaplain"
  - type: Sprite
    sprite: Objects/Misc/bureaucracy.rsi
    state: stamp-chaplain

- type: entity
  name: clown's rubber stamp
  parent: RubberStampBase
  id: RubberStampClown
  # suffix: DO NOT MAP - Frontier
  components:
  - type: Stamp
    stampedName: stamp-component-stamped-name-clown
    stampedColor: "#ff33cc"
    stampState: "paper_stamp-clown"
  - type: Sprite
    sprite: Objects/Misc/bureaucracy.rsi
    state: stamp-clown
  - type: Tag
    tags:
      - ClownRubberStamp

- type: entity
  name: chief engineer's rubber stamp
  parent: RubberStampBase
  id: RubberStampCE
  # suffix: DO NOT MAP - Frontier
  components:
  - type: Stamp
    stampedName: stamp-component-stamped-name-ce
    stampedColor: "#c69b17"
    stampState: "paper_stamp-ce"
  - type: Sprite
    sprite: Objects/Misc/bureaucracy.rsi
    state: stamp-ce

- type: entity
  name: chief medical officer's rubber stamp
  parent: RubberStampBase
  id: RubberStampCMO
  # suffix: DO NOT MAP - Frontier
  components:
  - type: Stamp
    stampedName: stamp-component-stamped-name-cmo
    stampedColor: "#33ccff"
    stampState: "paper_stamp-cmo"
  - type: Sprite
    sprite: Objects/Misc/bureaucracy.rsi
    state: stamp-cmo

- type: entity
  name: station representative's rubber stamp
  parent: RubberStampBase
  id: RubberStampHop
  suffix: DO NOT MAP
  components:
  - type: Stamp
    stampedName: stamp-component-stamped-name-hop
    stampedColor: "#6ec0ea"
    stampState: "paper_stamp-hop"
  - type: Sprite
    sprite: Objects/Misc/bureaucracy.rsi
    state: stamp-hop

- type: entity
  name: sheriff's rubber stamp
  parent: RubberStampBase
  id: RubberStampHos
  suffix: DO NOT MAP
  components:
  - type: Stamp
    stampedName: stamp-component-stamped-name-hos
    stampedColor: "#cc0000"
    stampState: "paper_stamp-hos"
  - type: Sprite
    sprite: Objects/Misc/bureaucracy.rsi
    state: stamp-hos

- type: entity
  name: mime's rubber stamp
  parent: RubberStampBase
  id: RubberStampMime
  # suffix: DO NOT MAP - Frontier
  components:
  - type: Stamp
    stampedName: stamp-component-stamped-name-mime
    stampedColor: "#777777"
    stampState: "paper_stamp-mime"
    # TODO remove sound from mime's rubber stamp
  - type: Sprite
    sprite: Objects/Misc/bureaucracy.rsi
    state: stamp-mime

- type: entity
  name: quartermaster's rubber stamp
  parent: RubberStampBase
  id: RubberStampQm
  # suffix: DO NOT MAP - Frontier
  components:
  - type: Stamp
    stampedName: stamp-component-stamped-name-qm
    stampedColor: "#a23e3e"
    stampState: "paper_stamp-qm"
  - type: Sprite
    sprite: Objects/Misc/bureaucracy.rsi
    state: stamp-qm

- type: entity
  name: research director's rubber stamp
  parent: RubberStampBase
  id: RubberStampRd
  # suffix: DO NOT MAP - Frontier
  components:
  - type: Stamp
    stampedName: stamp-component-stamped-name-rd
    stampedColor: "#1f66a0"
    stampState: "paper_stamp-rd"
  - type: Sprite
    sprite: Objects/Misc/bureaucracy.rsi
    state: stamp-rd

- type: entity
  name: trader's rubber stamp
  parent: RubberStampBase
  id: RubberStampTrader
  components:
  - type: Stamp
    stampedName: stamp-component-stamped-name-trader
    stampedColor: "#000000"
    stampState: "paper_stamp-trader"
  - type: Sprite
    sprite: Objects/Misc/bureaucracy.rsi
    state: stamp-trader

- type: entity
  name: syndicate rubber stamp
  parent: RubberStampBase
  id: RubberStampSyndicate
  # suffix: DO NOT MAP - Frontier
  components:
  - type: Stamp
    stampedName: stamp-component-stamped-name-syndicate
    stampedColor: "#850000"
    stampState: "paper_stamp-syndicate"
  - type: Sprite
    sprite: Objects/Misc/bureaucracy.rsi
    state: stamp-syndicate

- type: entity
  name: bailiff's rubber stamp
  parent: RubberStampBase
  id: RubberStampWarden
  suffix: DO NOT MAP
  components:
  - type: Stamp
    stampedName: stamp-component-stamped-name-warden
    stampedColor: "#5b0000"
    stampState: "paper_stamp-warden"
  - type: Sprite
    sprite: Objects/Misc/bureaucracy.rsi
    state: stamp-warden

- type: entity
  name: APPROVED rubber stamp
  parent: RubberStampBaseAlt
  id: RubberStampApproved
  components:
  - type: Stamp
    stampedName: stamp-component-stamped-name-approved
    stampedColor: "#00be00"
    stampState: "paper_stamp-ok"
  - type: Sprite
    sprite: Objects/Misc/bureaucracy.rsi
    state: stamp-ok

- type: entity
  name: DENIED rubber stamp
  parent: RubberStampBaseAlt
  id: RubberStampDenied
  components:
  - type: Stamp
    stampedName: stamp-component-stamped-name-denied
    stampedColor: "#a23e3e"
    stampState: "paper_stamp-deny"
  - type: Sprite
    sprite: Objects/Misc/bureaucracy.rsi
    state: stamp-deny
=======
  - type: StealTarget
    stealGroup: BoxFolderQmClipboard
>>>>>>> dfbf47c3
<|MERGE_RESOLUTION|>--- conflicted
+++ resolved
@@ -254,7 +254,15 @@
   - type: PhysicalComposition
     materialComposition:
       Steel: 25
-<<<<<<< HEAD
+  - type: EmbeddableProjectile
+    offset: 0.3,0.0
+    removalTime: 0.0
+  - type: ThrowingAngle
+    angle: 315
+  - type: DamageOtherOnHit
+    damage:
+      types:
+        Piercing: 3
   - type: Pen
     mode: PenWrite
   - type: Stamp
@@ -269,16 +277,6 @@
         maxdistance: 5
   - type: StaticPrice
     price: 1
-=======
-  - type: EmbeddableProjectile
-    offset: 0.3,0.0
-    removalTime: 0.0
-  - type: ThrowingAngle
-    angle: 315
-  - type: DamageOtherOnHit
-    damage:
-      types:
-        Piercing: 3
 
 #TODO: I want the luxury pen to write a cool font like Merriweather in the future.
 
@@ -292,7 +290,6 @@
     state: luxury_pen
   - type: Item
     heldPrefix: luxury_pen
->>>>>>> dfbf47c3
 
 - type: entity
   name: Cybersun pen
@@ -325,25 +322,7 @@
   - type: Item
     sprite: Objects/Misc/bureaucracy.rsi
     heldPrefix: overpriced_pen
-<<<<<<< HEAD
-    size: 2
-  - type: Pen
-    mode: PenWrite
-  - type: Stamp
-    stampedColor: "#000001"
-    stampState: "paper_stamp-cap"
-    stampedPersonal: true
-    stampedBorderless: true
-    sound:
-      path: /Audio/_NF/Items/Pen/pen_sign.ogg
-      params:
-        volume: -2
-        maxdistance: 5
-  - type: StaticPrice
-    price: 20
-=======
     size: Tiny
->>>>>>> dfbf47c3
 
 - type: entity
   name: captain's fountain pen
@@ -663,11 +642,7 @@
         insertOnInteract: true
   - type: Item
     sprite: Objects/Misc/qm_clipboard.rsi
-<<<<<<< HEAD
-    size: 10 # Frontier
-=======
     size: Normal
->>>>>>> dfbf47c3
   - type: Clothing
     slots: [belt]
     quickEquip: false
@@ -705,273 +680,5 @@
     damage:
       types:
         Blunt: 10
-<<<<<<< HEAD
-
-# Stamps
-- type: entity
-  name: generic rubber stamp
-  parent: BaseItem
-  id: RubberStampBase
-  description: A rubber stamp for stamping important documents.
-  abstract: true
-  components:
-  - type: Stamp
-    stampedName: stamp-component-stamped-name-default
-    stampState: "paper_stamp-generic"
-    stampedColor: "#a23e3e"
-    sound:
-      path: /Audio/Items/Stamp/thick_stamp_sub.ogg
-      params:
-        volume: -2
-        maxdistance: 5
-  - type: Sprite
-    sprite: Objects/Misc/bureaucracy.rsi
-    state: stamp-mime
-  - type: Item
-    size: 3
-  - type: StaticPrice
-    price: 3
-
-- type: entity
-  name: alternate rubber stamp
-  parent: RubberStampBase
-  id: RubberStampBaseAlt
-  abstract: true
-  components:
-  - type: Stamp
-    stampedName: stamp-component-stamped-name-default
-    stampState: "paper_stamp-generic"
-    sound:
-      path: /Audio/Items/Stamp/automatic_stamp.ogg
-      params:
-        volume: -2
-        maxdistance: 5
-
-- type: entity
-  name: captain's rubber stamp
-  parent: RubberStampBase
-  id: RubberStampCaptain
-  # suffix: DO NOT MAP - Frontier
-  components:
-  - type: Stamp
-    stampedName: stamp-component-stamped-name-captain
-    stampedColor: "#3681bb"
-    stampState: "paper_stamp-cap"
-  - type: Sprite
-    sprite: Objects/Misc/bureaucracy.rsi
-    state: stamp-cap
-
-- type: entity
-  name: CentCom rubber stamp
-  parent: RubberStampBase
-  id: RubberStampCentcom
-  suffix: DO NOT MAP
-  components:
-  - type: Stamp
-    stampedName: stamp-component-stamped-name-centcom
-    stampedColor: "#006600"
-    stampState: "paper_stamp-centcom"
-  - type: Sprite
-    sprite: Objects/Misc/bureaucracy.rsi
-    state: stamp-centcom
-
-- type: entity
-  name: chaplain's rubber stamp
-  parent: RubberStampBase
-  id: RubberStampChaplain
-  # suffix: DO NOT MAP - Frontier
-  components:
-  - type: Stamp
-    stampedName: stamp-component-stamped-name-chaplain
-    stampedColor: "#d70601"
-    stampState: "paper_stamp-chaplain"
-  - type: Sprite
-    sprite: Objects/Misc/bureaucracy.rsi
-    state: stamp-chaplain
-
-- type: entity
-  name: clown's rubber stamp
-  parent: RubberStampBase
-  id: RubberStampClown
-  # suffix: DO NOT MAP - Frontier
-  components:
-  - type: Stamp
-    stampedName: stamp-component-stamped-name-clown
-    stampedColor: "#ff33cc"
-    stampState: "paper_stamp-clown"
-  - type: Sprite
-    sprite: Objects/Misc/bureaucracy.rsi
-    state: stamp-clown
-  - type: Tag
-    tags:
-      - ClownRubberStamp
-
-- type: entity
-  name: chief engineer's rubber stamp
-  parent: RubberStampBase
-  id: RubberStampCE
-  # suffix: DO NOT MAP - Frontier
-  components:
-  - type: Stamp
-    stampedName: stamp-component-stamped-name-ce
-    stampedColor: "#c69b17"
-    stampState: "paper_stamp-ce"
-  - type: Sprite
-    sprite: Objects/Misc/bureaucracy.rsi
-    state: stamp-ce
-
-- type: entity
-  name: chief medical officer's rubber stamp
-  parent: RubberStampBase
-  id: RubberStampCMO
-  # suffix: DO NOT MAP - Frontier
-  components:
-  - type: Stamp
-    stampedName: stamp-component-stamped-name-cmo
-    stampedColor: "#33ccff"
-    stampState: "paper_stamp-cmo"
-  - type: Sprite
-    sprite: Objects/Misc/bureaucracy.rsi
-    state: stamp-cmo
-
-- type: entity
-  name: station representative's rubber stamp
-  parent: RubberStampBase
-  id: RubberStampHop
-  suffix: DO NOT MAP
-  components:
-  - type: Stamp
-    stampedName: stamp-component-stamped-name-hop
-    stampedColor: "#6ec0ea"
-    stampState: "paper_stamp-hop"
-  - type: Sprite
-    sprite: Objects/Misc/bureaucracy.rsi
-    state: stamp-hop
-
-- type: entity
-  name: sheriff's rubber stamp
-  parent: RubberStampBase
-  id: RubberStampHos
-  suffix: DO NOT MAP
-  components:
-  - type: Stamp
-    stampedName: stamp-component-stamped-name-hos
-    stampedColor: "#cc0000"
-    stampState: "paper_stamp-hos"
-  - type: Sprite
-    sprite: Objects/Misc/bureaucracy.rsi
-    state: stamp-hos
-
-- type: entity
-  name: mime's rubber stamp
-  parent: RubberStampBase
-  id: RubberStampMime
-  # suffix: DO NOT MAP - Frontier
-  components:
-  - type: Stamp
-    stampedName: stamp-component-stamped-name-mime
-    stampedColor: "#777777"
-    stampState: "paper_stamp-mime"
-    # TODO remove sound from mime's rubber stamp
-  - type: Sprite
-    sprite: Objects/Misc/bureaucracy.rsi
-    state: stamp-mime
-
-- type: entity
-  name: quartermaster's rubber stamp
-  parent: RubberStampBase
-  id: RubberStampQm
-  # suffix: DO NOT MAP - Frontier
-  components:
-  - type: Stamp
-    stampedName: stamp-component-stamped-name-qm
-    stampedColor: "#a23e3e"
-    stampState: "paper_stamp-qm"
-  - type: Sprite
-    sprite: Objects/Misc/bureaucracy.rsi
-    state: stamp-qm
-
-- type: entity
-  name: research director's rubber stamp
-  parent: RubberStampBase
-  id: RubberStampRd
-  # suffix: DO NOT MAP - Frontier
-  components:
-  - type: Stamp
-    stampedName: stamp-component-stamped-name-rd
-    stampedColor: "#1f66a0"
-    stampState: "paper_stamp-rd"
-  - type: Sprite
-    sprite: Objects/Misc/bureaucracy.rsi
-    state: stamp-rd
-
-- type: entity
-  name: trader's rubber stamp
-  parent: RubberStampBase
-  id: RubberStampTrader
-  components:
-  - type: Stamp
-    stampedName: stamp-component-stamped-name-trader
-    stampedColor: "#000000"
-    stampState: "paper_stamp-trader"
-  - type: Sprite
-    sprite: Objects/Misc/bureaucracy.rsi
-    state: stamp-trader
-
-- type: entity
-  name: syndicate rubber stamp
-  parent: RubberStampBase
-  id: RubberStampSyndicate
-  # suffix: DO NOT MAP - Frontier
-  components:
-  - type: Stamp
-    stampedName: stamp-component-stamped-name-syndicate
-    stampedColor: "#850000"
-    stampState: "paper_stamp-syndicate"
-  - type: Sprite
-    sprite: Objects/Misc/bureaucracy.rsi
-    state: stamp-syndicate
-
-- type: entity
-  name: bailiff's rubber stamp
-  parent: RubberStampBase
-  id: RubberStampWarden
-  suffix: DO NOT MAP
-  components:
-  - type: Stamp
-    stampedName: stamp-component-stamped-name-warden
-    stampedColor: "#5b0000"
-    stampState: "paper_stamp-warden"
-  - type: Sprite
-    sprite: Objects/Misc/bureaucracy.rsi
-    state: stamp-warden
-
-- type: entity
-  name: APPROVED rubber stamp
-  parent: RubberStampBaseAlt
-  id: RubberStampApproved
-  components:
-  - type: Stamp
-    stampedName: stamp-component-stamped-name-approved
-    stampedColor: "#00be00"
-    stampState: "paper_stamp-ok"
-  - type: Sprite
-    sprite: Objects/Misc/bureaucracy.rsi
-    state: stamp-ok
-
-- type: entity
-  name: DENIED rubber stamp
-  parent: RubberStampBaseAlt
-  id: RubberStampDenied
-  components:
-  - type: Stamp
-    stampedName: stamp-component-stamped-name-denied
-    stampedColor: "#a23e3e"
-    stampState: "paper_stamp-deny"
-  - type: Sprite
-    sprite: Objects/Misc/bureaucracy.rsi
-    state: stamp-deny
-=======
   - type: StealTarget
-    stealGroup: BoxFolderQmClipboard
->>>>>>> dfbf47c3
+    stealGroup: BoxFolderQmClipboard