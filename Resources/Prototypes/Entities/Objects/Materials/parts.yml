- type: entity
  abstract: true
  parent: BaseItem
  id: PartBase
  components:
  - type: Sprite
    sprite: Objects/Materials/parts.rsi
    state: rods
  - type: Item
    sprite: Objects/Materials/parts.rsi
  - type: Damageable
    damageContainer: Inorganic
    damageModifierSet: FlimsyMetallic
  - type: Destructible
    thresholds:
    - trigger:
        !type:DamageTrigger
        damage: 100
      behaviors:
      - !type:DoActsBehavior
        acts: [ "Destruction" ]

- type: entity
  parent: PartBase
  id: PartRodMetal
  name: metal rod
  suffix: Full
  components:
  - type: PhysicalComposition
    materialComposition:
      Steel: 50 #Half of a regular steel sheet to reflect the crafting recipe
  - type: Stack
    stackType: MetalRod
    baseLayer: base
    layerStates:
    - rods
    - rods_2
    - rods_3
    - rods_4
    - rods_5
  - type: Sprite
    state: rods_5
    layers:
    - state: rods_5
      map: ["base"]
  - type: Item
    size: Normal
    heldPrefix: rods
  - type: Construction
    graph: MetalRod
    node: MetalRod
  - type: Appearance
  - type: FloorTile
    outputs:
    - Lattice
    - FloorReinforced
  - type: StaticPrice
    price: 0
  - type: StackPrice
    price: 5 # Frontier: 7.5<5 - TODO: material value rework
  - type: Extractable
    grindableSolutionName: rod
  - type: SolutionContainerManager
    solutions:
      rod:
        reagents:
        - ReagentId: Iron
          Quantity: 4.5
        - ReagentId: Carbon
          Quantity: 0.5
<<<<<<< HEAD
  - type: ConstructionMaterials # Frontier
=======
  - type: GuideHelp
    guides:
    - ExpandingRepairingStation
>>>>>>> 11e5d591

- type: entity
  parent: PartRodMetal
  id: PartRodMetal10
  name: metal rod
  suffix: 10
  components:
  - type: Tag
    tags:
    - RodMetal1
  - type: Sprite
    state: rods
  - type: Stack
    count: 10

- type: entity
  parent: PartRodMetal
  id: PartRodMetal1
  name: metal rod
  suffix: Single
  components:
  - type: Tag
    tags:
    - RodMetal1
  - type: Sprite
    state: rods
  - type: Stack
    count: 1

- type: entity
  parent: PartRodMetal
  id: PartRodMetalLingering0
  suffix: Lingering, 0
  components:
  - type: Stack
    lingering: true
    count: 0

- type: entity
  parent: FloorTileItemSteel
  id: FloorTileItemSteelLingering0
  suffix: Lingering, 0
  components:
  - type: Stack
    lingering: true
    count: 0<|MERGE_RESOLUTION|>--- conflicted
+++ resolved
@@ -68,13 +68,10 @@
           Quantity: 4.5
         - ReagentId: Carbon
           Quantity: 0.5
-<<<<<<< HEAD
-  - type: ConstructionMaterials # Frontier
-=======
   - type: GuideHelp
     guides:
     - ExpandingRepairingStation
->>>>>>> 11e5d591
+  - type: ConstructionMaterials # Frontier
 
 - type: entity
   parent: PartRodMetal
