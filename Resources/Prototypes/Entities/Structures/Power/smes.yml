# Base SMES
- type: entity
  abstract: true
  id: BaseSMES
  parent: [ BaseMachine, ConstructibleMachine ]
  name: SMES
  description: A high-capacity superconducting magnetic energy storage (SMES) unit.
  placement:
    mode: SnapgridCenter
  components:
    - type: AmbientSound
      volume: -7
      range: 3
      sound:
        path: /Audio/Ambience/Objects/periodic_beep.ogg
    - type: Sprite
      sprite: Structures/Power/smes.rsi
      snapCardinals: true
      layers:
        - state: smes
        - map: ["enum.SmesVisualLayers.Charge"]
          state: "smes-og1" # -og0 does not exist
          shader: unshaded
          visible: false
        - map: ["enum.SmesVisualLayers.Input"]
          state: "smes-oc0"
          shader: unshaded
        - map: ["enum.SmesVisualLayers.Output"]
          state: "smes-op1"
          shader: unshaded
        - map: [ "enum.WiresVisualLayers.MaintenancePanel" ]
          state: smes-open
    - type: Smes
    - type: Appearance
    - type: Battery
      startingCharge: 0
    - type: ExaminableBattery
    - type: NodeContainer
      examinable: true
      nodes:
        input:
          !type:CableTerminalPortNode
          nodeGroupID: HVPower
        output:
          !type:CableDeviceNode
          nodeGroupID: HVPower
    - type: PowerMonitoringDevice
      group: SMES
      sourceNode: input
      loadNode: output
      collectionName: smes
      sprite: Structures/Power/smes.rsi
      state: static
    - type: BatteryDischarger
      voltage: High
      node: output
    - type: BatteryCharger
      voltage: High
      node: input
    - type: PowerNetworkBattery
      maxSupply: 150000
      maxChargeRate: 5000
      supplyRampTolerance: 5000
      supplyRampRate: 1000
    - type: PointLight
      radius: 1.5
      energy: 1.6
      color: "#c9c042"
      castShadows: false
    - type: WiresPanel
    - type: WiresVisuals
    - type: Machine
      board: SMESMachineCircuitboard
    - type: StationInfiniteBatteryTarget
    - type: Electrified
      onHandInteract: false
      onInteractUsing: false
      onBump: false
      requirePower: true
      highVoltageNode: input
      mediumVoltageNode: output
    - type: Damageable
      damageContainer: StructuralInorganic
      damageModifierSet: StructuralMetallicStrong
    - type: BatterySensor
    - type: DeviceNetwork
      deviceNetId: AtmosDevices
      receiveFrequencyId: AtmosMonitor
      transmitFrequencyId: AtmosMonitor
      prefix: device-address-prefix-smes
      sendBroadcastAttemptEvent: true
      examinableAddress: true
    - type: WiredNetworkConnection
<<<<<<< HEAD
    # Frontier: upgradable SMES
    - type: UpgradeBattery
      maxChargeMultiplier: 2
      baseMaxCharge: 8000000
    - type: UpgradePowerSupplyRamping
      scaling: Linear
      supplyRampingMultiplier: 1
    # End Frontier: upgradable SMES
=======
    - type: GuideHelp
      guides:
      - PowerStorage
      - VoltageNetworks
      - Power
>>>>>>> 11e5d591

# SMES' in use

- type: entity
  parent: BaseSMES
  id: SMESBasic
  suffix: Basic, 8MJ
  components:
  - type: Battery
    maxCharge: 8000000
    startingCharge: 8000000

- type: entity
  parent: SMESBasic
  id: SMESBasicEmpty
  suffix: Empty
  components:
  - type: Battery
    startingCharge: 0

- type: entity
  parent: BaseSMES
  id: SMESAdvanced
  suffix: Advanced, 16MJ
  name: advanced SMES
  description: An even-higher-capacity superconducting magnetic energy storage (SMES) unit.
  components:
  - type: Sprite
    sprite: Structures/Power/smes.rsi
    snapCardinals: true
    layers:
    - state: advancedsmes
    - map: [ "enum.SmesVisualLayers.Charge" ]
      state: "smes-og1" # -og0 does not exist
      shader: unshaded
      visible: false
    - map: [ "enum.SmesVisualLayers.Input" ]
      state: "smes-oc0"
      shader: unshaded
    - map: [ "enum.SmesVisualLayers.Output" ]
      state: "smes-op1"
      shader: unshaded
    - map: ["enum.WiresVisualLayers.MaintenancePanel"]
      state: advancedsmes-open
  - type: Machine
    board: SMESAdvancedMachineCircuitboard
  - type: Battery
    maxCharge: 16000000
    startingCharge: 16000000
  - type: PowerMonitoringDevice
    group: SMES
    sourceNode: input
    loadNode: output
    collectionName: smes
    sprite: Structures/Power/smes.rsi
    state: advancedsmes-static
  # Frontier: upgradable SMES
  - type: UpgradeBattery
    baseMaxCharge: 16000000
  # End Frontier: upgradable SMES

- type: entity
  parent: SMESAdvanced
  id: SMESAdvancedEmpty
  suffix: Empty
  components:
  - type: Battery
    startingCharge: 0<|MERGE_RESOLUTION|>--- conflicted
+++ resolved
@@ -91,7 +91,11 @@
       sendBroadcastAttemptEvent: true
       examinableAddress: true
     - type: WiredNetworkConnection
-<<<<<<< HEAD
+    - type: GuideHelp
+      guides:
+      - PowerStorage
+      - VoltageNetworks
+      - Power
     # Frontier: upgradable SMES
     - type: UpgradeBattery
       maxChargeMultiplier: 2
@@ -100,13 +104,6 @@
       scaling: Linear
       supplyRampingMultiplier: 1
     # End Frontier: upgradable SMES
-=======
-    - type: GuideHelp
-      guides:
-      - PowerStorage
-      - VoltageNetworks
-      - Power
->>>>>>> 11e5d591
 
 # SMES' in use
 
