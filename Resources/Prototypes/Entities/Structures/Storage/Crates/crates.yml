- type: entity
  parent: CrateBaseWeldable
  id: CrateGenericSteel
  name: crate
  components:
  - type: Icon
    sprite: Structures/Storage/Crates/generic.rsi
  - type: Sprite
    sprite: Structures/Storage/Crates/generic.rsi
  - type: Reflect
    reflects:
    - Energy
    reflectProb: 0.2
    spread: 90

- type: entity
  parent: CrateBaseWeldable
  id: CratePlastic
  name: plastic crate
  components:
  - type: Icon
    sprite: Structures/Storage/Crates/plastic.rsi
  - type: Sprite
    sprite: Structures/Storage/Crates/plastic.rsi
  - type: Construction
    graph: CratePlastic
    node: crateplastic
    containers:
    - entity_storage
  - type: StaticPrice
    price: 80

- type: entity
  parent: CratePlastic
  id: CrateFreezer
  name: freezer
  components:
  - type: Icon
    sprite: Structures/Storage/Crates/freezer.rsi
  - type: Sprite
    sprite: Structures/Storage/Crates/freezer.rsi
  - type: AntiRottingContainer

- type: entity
  parent: CratePlastic
  id: CrateHydroponics
  name: hydroponics crate
  components:
  - type: Icon
    sprite: Structures/Storage/Crates/hydroponics.rsi
  - type: Sprite
    sprite: Structures/Storage/Crates/hydroponics.rsi

- type: entity
  parent: CratePlastic
  id: CrateMedical
  name: medical crate
  components:
  - type: Icon
    sprite: Structures/Storage/Crates/medical.rsi
  - type: Sprite
    sprite: Structures/Storage/Crates/medical.rsi

- type: entity
  parent: CrateGenericSteel
  id: CrateRadiation
  name: radiation gear crate
  description: Is not actually lead lined. Do not store your plutonium in this.
  components:
  - type: Icon
    sprite: Structures/Storage/Crates/radiation.rsi
  - type: Sprite
    sprite: Structures/Storage/Crates/radiation.rsi

- type: entity
  parent: CratePlastic
  id: CrateInternals
  name: oxygen crate
  components:
  - type: Icon
    sprite: Structures/Storage/Crates/o2.rsi
  - type: Sprite
    sprite: Structures/Storage/Crates/o2.rsi

- type: entity
  parent: CratePlastic
  id: CrateElectrical
  name: electrical crate
  components:
  - type: Icon
    sprite: Structures/Storage/Crates/electrical.rsi
  - type: Sprite
    sprite: Structures/Storage/Crates/electrical.rsi

- type: entity
  parent: CrateGenericSteel
  id: CrateEngineering
  name: engineering crate
  components:
  - type: Icon
    sprite: Structures/Storage/Crates/engineering.rsi
  - type: Sprite
    sprite: Structures/Storage/Crates/engineering.rsi

- type: entity
  parent: CrateGenericSteel
  id: CrateScience
  name: science crate
  components:
  - type: Icon
    sprite: Structures/Storage/Crates/science.rsi
  - type: Sprite
    sprite: Structures/Storage/Crates/science.rsi

- type: entity
  parent: CrateGenericSteel
  id: CrateSurgery
  name: surgery crate
  components:
  - type: Icon
    sprite: Structures/Storage/Crates/surgery.rsi
  - type: Sprite
    sprite: Structures/Storage/Crates/surgery.rsi

- type: entity
  parent: CrateGeneric
  id: CrateWeb
  name: web crate
  components:
  - type: Icon
    sprite: Structures/Storage/Crates/web.rsi
  - type: Sprite
    sprite: Structures/Storage/Crates/web.rsi
    layers:
    - state: base
      map: ["enum.StorageVisualLayers.Base"]
    - state: closed
      map: ["enum.StorageVisualLayers.Door"]
  - type: Construction
    graph: WebStructures
    node: crate
  - type: Damageable
    damageModifierSet: Web
  - type: Destructible
    thresholds:
    - trigger:
        !type:DamageTrigger
        damage: 50
      behaviors:
      - !type:DoActsBehavior
        acts: ["Destruction"]
      - !type:PlaySoundBehavior
        sound:
          path: /Audio/Effects/woodhit.ogg
      - !type:SpawnEntitiesBehavior
        spawn:
          MaterialWebSilk:
            min: 3
            max: 5
  - type: EntityStorage
    closeSound:
      path: /Audio/Effects/rustle1.ogg
    openSound:
      path: /Audio/Effects/rustle2.ogg

# Secure Crates

- type: entity
  parent: CrateBaseSecure
  id: CrateSecgear
  name: secgear crate
  components:
  - type: Icon
    sprite: Structures/Storage/Crates/sec_gear.rsi
  - type: Sprite
    sprite: Structures/Storage/Crates/sec_gear.rsi
  - type: AccessReader
    access: [["Security"]]

- type: entity
  parent: CrateBaseSecure
  id: CrateEngineeringSecure
  name: secure engineering crate
  components:
  - type: Icon
    sprite: Structures/Storage/Crates/engicrate_secure.rsi
  - type: Sprite
    sprite: Structures/Storage/Crates/engicrate_secure.rsi
  - type: AccessReader
#    access: [["Engineering"]]

- type: entity
  parent: CrateBaseSecure
  id: CrateMedicalSecure
  name: secure medical crate
  components:
  - type: Icon
    sprite: Structures/Storage/Crates/medicalcrate_secure.rsi
  - type: Sprite
    sprite: Structures/Storage/Crates/medicalcrate_secure.rsi
  - type: AccessReader
#    access: [["Medical"]]

- type: entity
  parent: CrateBaseSecure
  id: CrateChemistrySecure
  name: secure chemistry crate
  components:
    - type: Icon
      sprite: Structures/Storage/Crates/chemcrate_secure.rsi
    - type: Sprite
      sprite: Structures/Storage/Crates/chemcrate_secure.rsi
    - type: AccessReader
#      access: [["Chemistry"]]

- type: entity
  parent: CrateBaseSecure
  id: CratePrivateSecure
  name: private crate
  components:
  - type: Icon
    sprite: Structures/Storage/Crates/privatecrate_secure.rsi
  - type: Sprite
    sprite: Structures/Storage/Crates/privatecrate_secure.rsi

- type: entity
  parent: CrateBaseSecure
  id: CrateScienceSecure
  name: secure science crate
  components:
  - type: Icon
    sprite: Structures/Storage/Crates/scicrate_secure.rsi
  - type: Sprite
    sprite: Structures/Storage/Crates/scicrate_secure.rsi
  - type: AccessReader
#    access: [["Research"]]

- type: entity
  parent: CrateBaseSecure
  id: CratePlasma
  name: plasma crate
  components:
  - type: Icon
    sprite: Structures/Storage/Crates/plasma.rsi
  - type: Sprite
    sprite: Structures/Storage/Crates/plasma.rsi
  - type: AccessReader
#    access: [["Engineering"], ["Research"], ["Chemistry"]]

- type: entity
  parent: CrateBaseSecure
  id: CrateSecure
  name: secure crate
  components:
    - type: Icon
      sprite: Structures/Storage/Crates/secure.rsi
    - type: Sprite
      sprite: Structures/Storage/Crates/secure.rsi

- type: entity
  parent: CrateBaseSecure
  id: CrateHydroSecure
  name: secure hydroponics crate
  components:
  - type: Icon
    sprite: Structures/Storage/Crates/hydro_secure.rsi
  - type: Sprite
    sprite: Structures/Storage/Crates/hydro_secure.rsi
  - type: AccessReader
#    access: [["Hydroponics"]]

- type: entity
  parent: CrateBaseSecure
  id: CrateWeaponSecure
  name: secure weapon crate
  components:
  - type: Icon
    sprite: Structures/Storage/Crates/weapon.rsi
  - type: Sprite
    sprite: Structures/Storage/Crates/weapon.rsi
  - type: AccessReader
    access: [["Armory"]]

- type: entity
  parent: CrateBaseSecure
  id: CrateCommandSecure
  name: command crate
  components:
  - type: Icon
    sprite: Structures/Storage/Crates/command.rsi
  - type: Sprite
    sprite: Structures/Storage/Crates/command.rsi
  - type: AccessReader
    access: [["HeadOfPersonnel"], ["HeadOfSecurity"]]

- type: entity
  parent: CrateGeneric
  id: CrateLivestock
  name: livestock crate
  components:
  - type: EntityStorage
    airtight: false
  - type: Sprite
    sprite: Structures/Storage/Crates/livestock.rsi
    layers:
    - state: base
    - state: closed
      map: ["enum.StorageVisualLayers.Door"]
  - type: Icon
    sprite: Structures/Storage/Crates/livestock.rsi
    state: base
  - type: Destructible
    thresholds:
    - trigger:
        !type:DamageTrigger
        damage: 15
      behaviors:
      - !type:PlaySoundBehavior
        sound:
          path: /Audio/Effects/woodhit.ogg
      - !type:SpawnEntitiesBehavior
        spawn:
          MaterialWoodPlank1:
            min: 1
            max: 4
      - !type:DoActsBehavior
        acts: [ "Destruction" ]
  - type: Physics
    bodyType: Dynamic
  - type: Fixtures
    fixtures:
      fix1:
        shape:
          !type:PhysShapeAabb
          bounds: "-0.4,-0.4,0.4,0.29"
        density: 135
        mask:
        - LargeMobMask
        layer:
        - LargeMobLayer
  - type: Construction
    graph: CrateLivestock
    node: cratelivestock
    containers:
    - entity_storage
  - type: StaticPrice
    price: 125

- type: entity
  parent: CrateGeneric
  id: CrateRodentCage
  name: hamster cage
  components:
  - type: Sprite
    sprite: Structures/Storage/Crates/cage.rsi
    layers:
    - state: base
    - state: closed
      map: ["enum.StorageVisualLayers.Door"]
  - type: Icon
    sprite: Structures/Storage/Crates/cage.rsi
  - type: Destructible
    thresholds:
    - trigger:
        !type:DamageTrigger
        damage: 15
      behaviors:
      - !type:PlaySoundBehavior
        sound:
          path: /Audio/Effects/woodhit.ogg
      - !type:SpawnEntitiesBehavior
        spawn:
          SheetPlastic:
            min: 1
            max: 2
      - !type:DoActsBehavior
        acts: [ "Destruction" ]
  - type: Physics
    bodyType: Dynamic
  - type: EntityStorage
    capacity: 1
    airtight: false
  - type: Fixtures
    fixtures:
      fix1:
        shape:
          !type:PhysShapeAabb
          bounds: "-0.4,-0.4,0.4,0.29"
        density: 80
        mask:
        - LargeMobMask
        layer:
        - LargeMobLayer
  - type: StaticPrice
    price: 60

- type: entity
  parent: CrateGeneric
  id: CratePirate
  name: pirate chest
  description: A space pirate chest, not for station lubbers.
  components:
  - type: Sprite
    sprite: Structures/Storage/Crates/piratechest.rsi
    layers:
    - state: crate
      map: ["enum.StorageVisualLayers.Base"]
    - state: crate_door
      map: ["enum.StorageVisualLayers.Door"]
    - state: welded
      visible: false
      map: ["enum.WeldableLayers.BaseWelded"]
  - type: Icon
    sprite: Structures/Storage/Crates/piratechest.rsi
    state: crate_icon
  - type: Appearance
  - type: EntityStorageVisuals
    stateDoorOpen: crate_open
    stateDoorClosed: crate_door

- type: entity
  parent: CratePirate
  id: CrateToyBox
  name: toy box
  suffix: Empty
  description: A box overflowing with fun.
  components:
  - type: Sprite
    sprite: Structures/Storage/Crates/toybox.rsi
    layers:
    - state: crate
      map: ["enum.StorageVisualLayers.Base"]
    - state: crate_door
      map: ["enum.StorageVisualLayers.Door"]
    - state: welded
      visible: false
      map: ["enum.WeldableLayers.BaseWelded"]
  - type: Icon
    sprite: Structures/Storage/Crates/toybox.rsi
    state: crate_icon

- type: entity
  parent: CrateGeneric
  id: CrateCoffin
  name: coffin
  description: A comfy coffin, excelent place for the vampires and corpses.
  components:
  - type: Sprite
    sprite: Structures/Storage/Crates/coffin.rsi
    layers:
    - state: base
    - state: closed
      map: ["enum.StorageVisualLayers.Door"]
  - type: Icon
    sprite: Structures/Storage/Crates/coffin.rsi
    state: base
  - type: Destructible
    thresholds:
    - trigger:
        !type:DamageTrigger
        damage: 15
      behaviors:
      - !type:PlaySoundBehavior
        sound:
          path: /Audio/Effects/woodhit.ogg
      - !type:SpawnEntitiesBehavior
        spawn:
          MaterialWoodPlank1:
            min: 1
            max: 4
      - !type:DoActsBehavior
        acts: [ "Destruction" ]
  - type: Construction
    graph: CrateCoffin
    node: cratecoffin
    containers:
    - entity_storage

- type: entity
  parent: CrateGeneric
  id: CrateWoodenGrave
  name: grave
  suffix: wooden
  description: Someone died here...
  components:
  - type: Sprite
    sprite: Structures/Storage/Crates/wooden_grave.rsi
    layers:
    - state: base
    - state: closed
      map: ["enum.StorageVisualLayers.Door"]
  - type: Icon
    sprite: Structures/Storage/Crates/wooden_grave.rsi
    state: base
  - type: Destructible
    thresholds:
    - trigger:
        !type:DamageTrigger
        damage: 15
      behaviors:
      - !type:PlaySoundBehavior
        sound:
          path: /Audio/Effects/woodhit.ogg
      - !type:SpawnEntitiesBehavior
        spawn:
          MaterialWoodPlank1:
            min: 1
            max: 4
      - !type:DoActsBehavior
        acts: [ "Destruction" ]
  - type: Physics
    bodyType: Static

- type: entity
  parent: CrateWoodenGrave
  id: CrateStoneGrave
  name: grave
  suffix: stone
  description: Someone died here...
  components:
  - type: Sprite
    sprite: Structures/Storage/Crates/stone_grave.rsi
    layers:
    - state: base
    - state: closed
      map: ["enum.StorageVisualLayers.Door"]
  - type: Icon
    sprite: Structures/Storage/Crates/stone_grave.rsi
    state: base

- type: entity
  parent: CrateGenericSteel
  id: CrateSyndicate
  components:
  - type: Icon
    sprite: Structures/Storage/Crates/syndicate.rsi
  - type: Sprite
    sprite: Structures/Storage/Crates/syndicate.rsi

- type: entity
  parent: CrateBaseWeldable
  id: CrateTrashCart
  name: trash cart
  components:
  - type: Icon
    sprite: Structures/Storage/Crates/trashcart.rsi
  - type: Sprite
    sprite: Structures/Storage/Crates/trashcart.rsi

- type: entity
  parent: CrateBaseSecure
  id: CrateTrashCartJani
  name: janitorial trash cart
  components:
  - type: Icon
    sprite: Structures/Storage/Crates/trashcart_jani.rsi
  - type: Sprite
    sprite: Structures/Storage/Crates/trashcart_jani.rsi
  - type: AccessReader
<<<<<<< HEAD
#    access: [["Janitor"]]
=======
    access: [["Janitor"]]

- type: entity
  parent: CrateBaseWeldable
  id: InvisibleCrate
  suffix: Stealth
  components:
  - type: Stealth
    hadOutline: true
  - type: StealthOnMove
    passiveVisibilityRate: -0.10
    movementVisibilityRate: 0.10
>>>>>>> dfbf47c3
<|MERGE_RESOLUTION|>--- conflicted
+++ resolved
@@ -557,10 +557,7 @@
   - type: Sprite
     sprite: Structures/Storage/Crates/trashcart_jani.rsi
   - type: AccessReader
-<<<<<<< HEAD
 #    access: [["Janitor"]]
-=======
-    access: [["Janitor"]]
 
 - type: entity
   parent: CrateBaseWeldable
@@ -571,5 +568,4 @@
     hadOutline: true
   - type: StealthOnMove
     passiveVisibilityRate: -0.10
-    movementVisibilityRate: 0.10
->>>>>>> dfbf47c3
+    movementVisibilityRate: 0.10