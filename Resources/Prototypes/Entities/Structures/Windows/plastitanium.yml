--- conflicted
+++ resolved
@@ -45,16 +45,7 @@
     drawdepth: WallTops
     sprite: _NF/Structures/Windows/plastitanium_window.rsi # Frontier
   - type: Icon
-<<<<<<< HEAD
     sprite: _NF/Structures/Windows/plastitanium_window.rsi # Frontier
-  - type: Repairable
-    fuelCost: 15
-    doAfterDelay: 3
-  - type: Damageable
-    damageContainer: StructuralInorganic
-    damageModifierSet: RGlass
-=======
-    sprite: Structures/Windows/plastitanium_window.rsi
     state: full
   - type: IconSmooth
     key: windows
@@ -81,7 +72,6 @@
   name: plastitanium window
   parent: PlastitaniumWindowSquareBase
   components:
->>>>>>> a7e29f28
   - type: Destructible
     thresholds:
     - trigger:
@@ -113,20 +103,17 @@
     trackAllDamage: true
     damageOverlay:
       sprite: Structures/Windows/cracks.rsi
-<<<<<<< HEAD
-  - type: StaticPrice
-    price: 100
-  - type: Construction # Frontier - Harder to break into
-    graph: Plastitanium # Frontier - Harder to break into
-    node: plastitaniumWindow # Frontier - Harder to break into
-=======
   - type: Repairable
     fuelCost: 15
     doAfterDelay: 3
   - type: Damageable
     damageContainer: StructuralInorganic
     damageModifierSet: RGlass
->>>>>>> a7e29f28
+  - type: StaticPrice # Frontier
+    price: 100 # Frontier
+  - type: Construction # Frontier - Harder to break into
+    graph: Plastitanium # Frontier - Harder to break into
+    node: plastitaniumWindow # Frontier - Harder to break into
 
 - type: entity
   id: PlastitaniumWindowDiagonalBase
