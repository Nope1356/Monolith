--- conflicted
+++ resolved
@@ -47,7 +47,7 @@
         sound:
           collection: MetalBreak
   - type: StaticPrice
-    price: 50
+    price: 10 # Frontier: 50<10
 
 #Starts unanchored, cannot be rotated while anchored
 - type: entity
@@ -407,10 +407,6 @@
             min: 2
             max: 4
   - type: StaticPrice
-<<<<<<< HEAD
-    price: 20
+    price: 20 # Frontier: 50<20
   - type: PotentialDeadDrop # Frontier
-    hintText: dead-drop-hint-bench # Frontier
-=======
-    price: 50
->>>>>>> a7e29f28
+    hintText: dead-drop-hint-bench # Frontier