- type: entity
  id: VendingMachine
  parent: BaseMachinePowered
  name: vending machine
  description: Just add capitalism!
  abstract: true
  components:
  - type: AmbientOnPowered
  - type: AmbientSound
    volume: -9
    range: 3
    enabled: false
    sound:
      path: /Audio/Ambience/Objects/vending_machine_hum.ogg
  - type: Sprite
    sprite: Structures/Machines/VendingMachines/empty.rsi
    snapCardinals: true
  - type: Physics
    bodyType: Static
  - type: Transform
    noRot: true
  - type: Fixtures
    fixtures:
      fix1:
        shape:
          !type:PhysShapeAabb
          bounds: "-0.25,-0.45,0.25,0.45"
        mask:
        - MachineMask
        layer:
        - MachineLayer
        density: 200
  - type: Destructible
    thresholds:
    - trigger:
        !type:DamageTrigger
        damage: 100
      behaviors:
      - !type:DoActsBehavior
        acts: ["Breakage"]
      - !type:EjectVendorItems
    - trigger:
        !type:DamageTrigger
        damage: 200
      behaviors:
      - !type:SpawnEntitiesBehavior
        spawn:
          SheetSteel1:
            min: 1
            max: 1
      - !type:DoActsBehavior
        acts: [ "Destruction" ]
      - !type:PlaySoundBehavior
        sound:
          collection: MetalGlassBreak
  - type: Repairable
    doAfterDelay: 8
  - type: ActivatableUI
    key: enum.VendingMachineUiKey.Key
  - type: ActivatableUIRequiresPower
  - type: UserInterface
    interfaces:
      enum.VendingMachineUiKey.Key:
        type: VendingMachineBoundUserInterface
      enum.WiresUiKey.Key:
        type: WiresBoundUserInterface
  - type: WiresPanel
  - type: Wires
    boardName: wires-board-name-vendingmachine
    layoutId: Vending
  - type: Anchorable
  - type: TypingIndicator
    proto: robot
  - type: Speech
    speechVerb: Robotic
    speechSounds: Vending
  - type: IntrinsicRadioReceiver
  - type: IntrinsicRadioTransmitter
    channels:
    - Binary
  - type: ActiveRadio
    channels:
    - Binary
    - Common
  - type: DoAfter
  - type: Electrified
    enabled: false
    usesApcPower: true
  - type: PointLight
    enabled: false
    castShadows: false
    radius: 1.5
  - type: LitOnPowered
  - type: ApcPowerReceiver
    powerLoad: 200
  - type: Actions
  - type: SentienceTarget
    flavorKind: station-event-random-sentience-flavor-mechanical
  - type: StaticPrice
    price: 1000
  - type: Appearance
  - type: WiresVisuals
  - type: MarketModifier
    mod: 10

- type: entity
  parent: VendingMachine
  id: VendingMachineCondiments
  name: condiment station
  description: Slather these thick gooey substances on your food for a full flavor effect.
  components:
  - type: VendingMachine
    pack: CondimentInventory
    offState: off
  - type: Sprite
    sprite: Structures/Machines/VendingMachines/condiments.rsi
    drawdepth: SmallObjects
    layers:
    - state: "off"
      map: ["enum.VendingMachineVisualLayers.Base"]
  - type: Fixtures
    fixtures:
      fix1:
        shape:
          !type:PhysShapeAabb
          bounds: "-0.3,-0.16,0.3,0.40"
        mask:
        - Impassable # Frontier
#        - MidImpassable # Frontier - Do not add this, it will block shutters from closing on it.
        - LowImpassable # Frontier
#        - MachineMask # Frontier
#        layer: # Frontier
#        - MachineLayer # Frontier
        density: 190
  - type: Advertise
    pack: CondimentVendAds
  - type: SpeakOnUIClosed
    pack: GenericVendGoodbyes
  - type: Speech
  - type: Transform
    noRot: false

- type: entity
  parent: [BaseStructureUnanchorable, VendingMachine] # Frontier
  id: VendingMachineAmmo
  name: liberation station
  description: An overwhelming amount of ancient patriotism washes over you just by looking at the machine.
  components:
  - type: VendingMachine
    pack: AmmoVendInventory
    offState: off
    brokenState: broken
    normalState: normal-unshaded
  - type: Advertise
    pack: AmmoVendAds
  - type: SpeakOnUIClosed
    pack: GenericVendGoodbyes
  - type: Speech
  - type: Sprite
    sprite: Structures/Machines/VendingMachines/ammo.rsi
    layers:
    - state: "off"
      map: ["enum.VendingMachineVisualLayers.Base"]
    - state: "off"
      map: ["enum.VendingMachineVisualLayers.BaseUnshaded"]
      shader: unshaded
    - state: panel
      map: ["enum.WiresVisualLayers.MaintenancePanel"]
  - type: MarketModifier
    mod: 11.132

- type: entity
  parent: VendingMachine
  id: VendingMachineBooze
  name: Booze-O-Mat
  description: A technological marvel, supposedly able to mix just the mixture you'd like to drink the moment you ask for one.
  components:
  - type: VendingMachine
    pack: BoozeOMatInventory
    offState: off
    brokenState: broken
    normalState: normal-unshaded
    denyState: deny-unshaded
    loopDeny: false
  - type: Advertise
    pack: BoozeOMatAds
  - type: SpeakOnUIClosed
    pack: BoozeOMatGoodbyes
  - type: Speech
  - type: Sprite
    sprite: Structures/Machines/VendingMachines/boozeomat.rsi
    layers:
    - state: "off"
      map: ["enum.VendingMachineVisualLayers.Base"]
    - state: "off"
      map: ["enum.VendingMachineVisualLayers.BaseUnshaded"]
      shader: unshaded
    - state: panel
      map: ["enum.WiresVisualLayers.MaintenancePanel"]
  - type: MarketModifier
    mod: 5
  - type: GuideHelp
    guides:
    - Bartender

- type: entity
  parent: [BaseStructureIndestructible, BaseStructureAccessReaderImmuneToEmag, VendingMachine] # Frontier
  id: VendingMachineCart
  name: PTech
  description: PTech vending! Providing a ROBUST selection of PDAs, cartridges, and anything else a dull paper pusher needs!
  components:
  - type: VendingMachine
    pack: PTechInventory
    offState: off
    brokenState: broken
    normalState: normal-unshaded
    ejectState: eject-unshaded
    denyState: deny-unshaded
  - type: Sprite
    sprite: Structures/Machines/VendingMachines/cart.rsi
    layers:
    - state: "off"
      map: ["enum.VendingMachineVisualLayers.Base"]
    - state: "off"
      map: ["enum.VendingMachineVisualLayers.BaseUnshaded"]
      shader: unshaded
    - state: panel
      map: ["enum.WiresVisualLayers.MaintenancePanel"]
  - type: PointLight
    radius: 1
    energy: 1.3
    color: "#ffb0b0"
  - type: AccessReader
    access: [["HeadOfPersonnel"]]
  - type: MarketModifier
    mod: 5

- type: entity
  parent: VendingMachine
  id: VendingMachineChefvend
  name: ChefVend
  description: An ingredient vendor for all your cheffin needs.
  components:
  - type: VendingMachine
    pack: ChefvendInventory
    offState: off
    brokenState: broken
    normalState: normal-unshaded
    ejectState: eject-unshaded
  - type: Advertise
    pack: ChefvendAds
  - type: SpeakOnUIClosed
    pack: ChefvendGoodbyes
  - type: Sprite
    sprite: Structures/Machines/VendingMachines/chefvend.rsi
    layers:
    - state: "off"
      map: ["enum.VendingMachineVisualLayers.Base"]
    - state: "off"
      map: ["enum.VendingMachineVisualLayers.BaseUnshaded"]
      shader: unshaded
    - state: panel
      map: ["enum.WiresVisualLayers.MaintenancePanel"]
  - type: PointLight
    radius: 1.5
    energy: 1.6
    color: "#4b93ad"
  - type: MarketModifier
    mod: 5

- type: entity
  parent: VendingMachine
  id: VendingMachineCigs
  name: ShadyCigs Deluxe
  description: If you want to get cancer, might as well do it in style.
  components:
  - type: VendingMachine
    pack: CigaretteMachineInventory
    dispenseOnHitChance: 0.25
    dispenseOnHitThreshold: 2
    offState: off
    brokenState: broken
    normalState: normal-unshaded
    ejectState: eject-unshaded
    denyState: deny-unshaded
  - type: Advertise
    pack: CigaretteMachineAds
  - type: SpeakOnUIClosed
    pack: CigaretteMachineGoodbyes
  - type: Speech
  - type: Sprite
    sprite: Structures/Machines/VendingMachines/cigs.rsi
    layers:
    - state: "off"
      map: ["enum.VendingMachineVisualLayers.Base"]
    - state: "off"
      map: ["enum.VendingMachineVisualLayers.BaseUnshaded"]
      shader: unshaded
    - state: panel
      map: ["enum.WiresVisualLayers.MaintenancePanel"]

- type: entity
  parent: VendingMachine
  id: VendingMachineClothing
  name: ClothesMate
  description: A vending machine for clothing.
  components:
  - type: VendingMachine
    pack: ClothesMateInventory
    offState: off
    brokenState: broken
    normalState: normal-unshaded
    denyState: deny-unshaded
  - type: Advertise
    pack: ClothesMateAds
  - type: SpeakOnUIClosed
    pack: GenericVendGoodbyes
  - type: Speech
  - type: Sprite
    sprite: Structures/Machines/VendingMachines/clothing.rsi
    layers:
    - state: "off"
      map: ["enum.VendingMachineVisualLayers.Base"]
    - state: "off"
      map: ["enum.VendingMachineVisualLayers.BaseUnshaded"]
      shader: unshaded
    - state: panel
      map: ["enum.WiresVisualLayers.MaintenancePanel"]
  - type: PointLight
    radius: 1.8
    energy: 1.6
    color: "#3db83b"

- type: entity
  parent: VendingMachine
  id: VendingMachineWinter
  name: WinterDrobe
  description: The best place to enjoy the cold!
  components:
  - type: VendingMachine
    pack: WinterDrobeInventory
    offState: off
    brokenState: broken
    normalState: normal-unshaded
    denyState: deny-unshaded
  - type: Advertise
    pack: ClothesMateAds
  - type: SpeakOnUIClosed
    pack: GenericVendGoodbyes
  - type: Speech
  - type: Sprite
    sprite: Structures/Machines/VendingMachines/winterdrobe.rsi
    layers:
    - state: "off"
      map: [ "enum.VendingMachineVisualLayers.Base" ]
    - state: "off"
      map: [ "enum.VendingMachineVisualLayers.BaseUnshaded" ]
      shader: unshaded
    - state: panel
      map: [ "enum.WiresVisualLayers.MaintenancePanel" ]
  - type: PointLight
    radius: 1.8
    energy: 1.6
    color: "#3db83b"

- type: entity
  parent: VendingMachine
  id: VendingMachineCoffee
  name: Solar's Best Hot Drinks
  description: Served boiling so it stays hot all shift!
  components:
  - type: VendingMachine
    pack: HotDrinksMachineInventory
    dispenseOnHitChance: 0.25
    dispenseOnHitThreshold: 2
    offState: off
    brokenState: broken
    normalState: normal-unshaded
    ejectState: eject-unshaded
    denyState: deny-unshaded
    screenState: screen
    ejectDelay: 5
    soundVend: /Audio/Machines/machine_vend_hot_drink.ogg
    initialStockQuality: 0.33
  - type: Advertise
    pack: HotDrinksMachineAds
  - type: SpeakOnUIClosed
    pack: HotDrinksMachineGoodbyes
  - type: Speech
  - type: Sprite
    sprite: Structures/Machines/VendingMachines/coffee.rsi
    layers:
    - state: "off"
      map: ["enum.VendingMachineVisualLayers.Base"]
    - state: "off"
      map: ["enum.VendingMachineVisualLayers.BaseUnshaded"]
      shader: unshaded
    - state: "screen"
      map: ["enum.VendingMachineVisualLayers.Screen"]
      shader: unshaded
    - state: panel
      map: ["enum.WiresVisualLayers.MaintenancePanel"]
  - type: PointLight
    radius: 1.5
    energy: 1.3
    color: "#ad7c4b"

- type: entity
  parent: VendingMachine
  id: VendingMachineCola
  name: Robust Softdrinks
  description: A softdrink vendor provided by Robust Industries, LLC.
  components:
  - type: VendingMachine
    pack: RobustSoftdrinksInventory
    dispenseOnHitChance: 0.25
    dispenseOnHitThreshold: 2
    offState: off
    brokenState: broken
    normalState: normal-unshaded
    ejectState: eject-unshaded
    denyState: deny-unshaded
    ejectDelay: 1.9
    initialStockQuality: 0.33
  - type: Advertise
    pack: RobustSoftdrinksAds
  - type: SpeakOnUIClosed
    pack: RobustSoftdrinksGoodbyes
  - type: Speech
  - type: Sprite
    sprite: Structures/Machines/VendingMachines/cola.rsi
    layers:
    - state: "off"
      map: ["enum.VendingMachineVisualLayers.Base"]
    - state: "off"
      map: ["enum.VendingMachineVisualLayers.BaseUnshaded"]
      shader: unshaded
    - state: panel
      map: ["enum.WiresVisualLayers.MaintenancePanel"]
  - type: PointLight
    radius: 1.5
    energy: 1.6
    color: "#3c5eb5"

- type: entity
  parent: VendingMachineCola
  id: VendingMachineColaBlack
  suffix: Black
  components:
  - type: Sprite
    sprite: Structures/Machines/VendingMachines/cola-black.rsi
    layers:
    - state: "off"
      map: ["enum.VendingMachineVisualLayers.Base"]
    - state: "off"
      map: ["enum.VendingMachineVisualLayers.BaseUnshaded"]
      shader: unshaded
    - state: panel
      map: ["enum.WiresVisualLayers.MaintenancePanel"]
  - type: PointLight
    radius: 1.5
    energy: 1.6
    color: "#423438"

- type: entity
  parent: VendingMachineCola
  id: VendingMachineColaRed
  name: Space Cola Vendor
  description: It vends cola, in space.
  components:
  - type: Sprite
    sprite: Structures/Machines/VendingMachines/cola-red.rsi
    layers:
    - state: "off"
      map: ["enum.VendingMachineVisualLayers.Base"]
    - state: "off"
      map: ["enum.VendingMachineVisualLayers.BaseUnshaded"]
      shader: unshaded
    - state: panel
      map: ["enum.WiresVisualLayers.MaintenancePanel"]
  - type: PointLight
    radius: 1.5
    energy: 1.6
    color: "#A50824"

- type: entity
  parent: VendingMachineCola
  id: VendingMachineSpaceUp
  name: Space-Up! Vendor
  description: Indulge in an explosion of flavor.
  components:
  - type: VendingMachine
    pack: SpaceUpInventory
  - type: Sprite
    sprite: Structures/Machines/VendingMachines/spaceup.rsi
    layers:
    - state: "off"
      map: ["enum.VendingMachineVisualLayers.Base"]
    - state: "off"
      map: ["enum.VendingMachineVisualLayers.BaseUnshaded"]
      shader: unshaded
    - state: panel
      map: ["enum.WiresVisualLayers.MaintenancePanel"]
  - type: PointLight
    radius: 1.5
    energy: 1.6
    color: "#44964A"

- type: entity
  parent: VendingMachineCola
  id: VendingMachineSoda
  suffix: Soda
  components:
  - type: VendingMachine
    pack: SodaInventory
  - type: Sprite
    sprite: Structures/Machines/VendingMachines/soda.rsi
    layers:
    - state: "off"
      map: ["enum.VendingMachineVisualLayers.Base"]
    - state: "off"
      map: ["enum.VendingMachineVisualLayers.BaseUnshaded"]
      shader: unshaded
    - state: panel
      map: ["enum.WiresVisualLayers.MaintenancePanel"]
  - type: PointLight
    radius: 1.5
    energy: 1.6
    color: "#CBC6BE"

- type: entity
  parent: VendingMachineCola
  id: VendingMachineStarkist
  name: Star-kist Vendor
  description: The taste of a star in liquid form.
  components:
  - type: VendingMachine
    pack: StarkistInventory
  - type: Sprite
    sprite: Structures/Machines/VendingMachines/starkist.rsi
    layers:
    - state: "off"
      map: ["enum.VendingMachineVisualLayers.Base"]
    - state: "off"
      map: ["enum.VendingMachineVisualLayers.BaseUnshaded"]
      shader: unshaded
    - state: panel
      map: ["enum.WiresVisualLayers.MaintenancePanel"]
  - type: PointLight
    radius: 1.5
    energy: 1.6
    color: "#D3A44D"

- type: entity
  parent: VendingMachine
  id: VendingMachineShamblersJuice
  name: Shambler's Juice Vendor
  description: ~Shake me up some of that Shambler's Juice!~
  components:
  - type: VendingMachine
    pack: ShamblersJuiceInventory
    dispenseOnHitChance: 0.25
    dispenseOnHitThreshold: 2
    offState: off
    brokenState: broken
    normalState: normal-unshaded
    ejectState: eject-unshaded
    denyState: deny-unshaded
    ejectDelay: 1.9
    initialStockQuality: 0.33
  - type: Advertise
    pack: RobustSoftdrinksAds
  - type: Speech
  - type: Sprite
    sprite: Structures/Machines/VendingMachines/shamblersjuice.rsi
    layers:
    - state: "off"
      map: ["enum.VendingMachineVisualLayers.Base"]
    - state: "off"
      map: ["enum.VendingMachineVisualLayers.BaseUnshaded"]
      shader: unshaded
    - state: panel
      map: ["enum.WiresVisualLayers.MaintenancePanel"]
  - type: PointLight
    radius: 1.5
    energy: 1.6
    color: "#66538F"

- type: entity
  parent: VendingMachine
  id: VendingMachinePwrGame
  name: Pwr Game Vendor
  description: You want it, we got it. Brought to you in partnership with Vlad's Salads.
  components:
  - type: VendingMachine
    pack: PwrGameInventory
    dispenseOnHitChance: 0.25
    dispenseOnHitThreshold: 2
    offState: off
    brokenState: broken
    normalState: normal-unshaded
    ejectState: eject-unshaded
    denyState: deny-unshaded
    ejectDelay: 1.9
    initialStockQuality: 0.33
  - type: Advertise
    pack: RobustSoftdrinksAds
  - type: SpeakOnUIClosed
    pack: GenericVendGoodbyes
  - type: Speech
  - type: Sprite
    sprite: Structures/Machines/VendingMachines/pwrgame.rsi
    layers:
    - state: "off"
      map: ["enum.VendingMachineVisualLayers.Base"]
    - state: "off"
      map: ["enum.VendingMachineVisualLayers.BaseUnshaded"]
      shader: unshaded
    - state: panel
      map: ["enum.WiresVisualLayers.MaintenancePanel"]
  - type: PointLight
    radius: 1.5
    energy: 1.6
    color: "#6927C5"

- type: entity
  parent: VendingMachine
  id: VendingMachineDrGibb
  name: Dr. Gibb Vendor
  description: Canned explosion of different flavors in this very vendor!
  components:
  - type: VendingMachine
    pack: DrGibbInventory
    dispenseOnHitChance: 0.25
    dispenseOnHitThreshold: 2
    offState: off
    brokenState: broken
    normalState: normal-unshaded
    ejectState: eject-unshaded
    denyState: deny-unshaded
    ejectDelay: 1.9
    initialStockQuality: 0.33
  - type: Advertise
    pack: RobustSoftdrinksAds
  - type: SpeakOnUIClosed
    pack: GenericVendGoodbyes
  - type: Speech
  - type: Sprite
    sprite: Structures/Machines/VendingMachines/gib.rsi
    layers:
    - state: "off"
      map: ["enum.VendingMachineVisualLayers.Base"]
    - state: "off"
      map: ["enum.VendingMachineVisualLayers.BaseUnshaded"]
      shader: unshaded
    - state: panel
      map: ["enum.WiresVisualLayers.MaintenancePanel"]
  - type: PointLight
    radius: 1.5
    energy: 1.6
    color: "#D82929"

- type: entity
  parent: VendingMachine
  id: VendingMachineDinnerware
  name: Plasteel Chef's Dinnerware Vendor
  description: A kitchen and restaurant equipment vendor.
  components:
  - type: VendingMachine
    pack: DinnerwareInventory
    offState: off
    brokenState: broken
    normalState: normal-unshaded
    ejectState: eject-unshaded
  - type: Advertise
    pack: DinnerwareAds
  - type: SpeakOnUIClosed
    pack: GenericVendGoodbyes
  - type: Sprite
    sprite: Structures/Machines/VendingMachines/dinnerware.rsi
    layers:
    - state: "off"
      map: ["enum.VendingMachineVisualLayers.Base"]
    - state: "off"
      map: ["enum.VendingMachineVisualLayers.BaseUnshaded"]
      shader: unshaded
    - state: panel
      map: ["enum.WiresVisualLayers.MaintenancePanel"]
  - type: PointLight
    radius: 1.5
    energy: 1.6
    color: "#4b93ad"
  - type: MarketModifier
    mod: 5

- type: entity
  parent: VendingMachine
  id: VendingMachineMagivend
  name: MagiVend
  description: A magic vending machine.
  components:
  - type: VendingMachine
    pack: MagiVendInventory
    offState: off
    brokenState: broken
    normalState: normal-unshaded
  - type: Advertise
    pack: MagiVendAds
  - type: SpeakOnUIClosed
    pack: GenericVendGoodbyes
  - type: Sprite
    sprite: Structures/Machines/VendingMachines/magivend.rsi
    layers:
    - state: "off"
      map: ["enum.VendingMachineVisualLayers.Base"]
    - state: "off"
      map: ["enum.VendingMachineVisualLayers.BaseUnshaded"]
      shader: unshaded
    - state: panel
      map: ["enum.WiresVisualLayers.MaintenancePanel"]
  - type: PointLight
    radius: 1.5
    energy: 1.6
    color: "#9a18d6"

- type: entity
  parent: VendingMachine
  id: VendingMachineDiscount
  name: Discount Dan's
  description: A vending machine containing discount snacks from the infamous 'Discount Dan' franchise.
  components:
  - type: VendingMachine
    pack: DiscountDansInventory
    dispenseOnHitChance: 0.25
    dispenseOnHitThreshold: 2
    offState: off
    brokenState: broken
    normalState: normal-unshaded
    initialStockQuality: 0.33
  - type: Advertise
    pack: DiscountDansAds
  - type: SpeakOnUIClosed
    pack: DiscountDansGoodbyes
  - type: Speech
  - type: Sprite
    sprite: Structures/Machines/VendingMachines/discount.rsi
    layers:
    - state: "off"
      map: ["enum.VendingMachineVisualLayers.Base"]
    - state: "off"
      map: ["enum.VendingMachineVisualLayers.BaseUnshaded"]
      shader: unshaded
    - texture: Structures/Machines/VendingMachines/maintenance_panel.png
      map: ["enum.WiresVisualLayers.MaintenancePanel"]
  - type: PointLight
    radius: 1.5
    energy: 1.6
    color: "#6148c7"

- type: entity
  parent: VendingMachine
  id: VendingMachineEngivend
  name: Engi-Vend
  description: Spare tool vending. What? Did you expect some witty description?
  components:
  - type: VendingMachine
    pack: EngiVendInventory
    offState: off
    brokenState: broken
    normalState: normal-unshaded
    ejectState: eject-unshaded
    denyState: deny-unshaded
  - type: Sprite
    sprite: Structures/Machines/VendingMachines/engivend.rsi
    layers:
    - state: "off"
      map: ["enum.VendingMachineVisualLayers.Base"]
    - state: "off"
      map: ["enum.VendingMachineVisualLayers.BaseUnshaded"]
      shader: unshaded
    - state: panel
      map: ["enum.WiresVisualLayers.MaintenancePanel"]
  - type: PointLight
    radius: 1.5
    energy: 1.6
    color: "#b89e2a"
  - type: MarketModifier
    mod: 10

- type: entity
  parent: VendingMachine
  id: VendingMachineMedical
  name: NanoMed Plus
  description: It's a medical drug dispenser. Natural chemicals only!
  components:
  - type: VendingMachine
    pack: NanoMedPlusInventory
    offState: off
    brokenState: broken
    normalState: normal-unshaded
    ejectState: eject-unshaded
    denyState: deny-unshaded
    ejectDelay: 0.6
  - type: Advertise
    pack: NanoMedAds
  - type: SpeakOnUIClosed
    pack: GenericVendGoodbyes
  - type: Sprite
    sprite: Structures/Machines/VendingMachines/medical.rsi
    layers:
    - state: "off"
      map: ["enum.VendingMachineVisualLayers.Base"]
    - state: "off"
      map: ["enum.VendingMachineVisualLayers.BaseUnshaded"]
      shader: unshaded
    - state: panel
      map: ["enum.WiresVisualLayers.MaintenancePanel"]
  - type: MarketModifier
    mod: 5
  - type: PointLight
    radius: 1.5
    energy: 1.6
    color: "#9dc5c9"
  - type: GuideHelp
    guides:
    - Medical Doctor

- type: entity
  parent: VendingMachine
  id: VendingMachineNutri
  name: NutriMax
  description: A vending machine containing nutritional substances for plants and botanical tools.
  components:
  - type: VendingMachine
    pack: NutriMaxInventory
    offState: off
    brokenState: broken
    normalState: normal-unshaded
    ejectState: eject-unshaded
    denyState: deny-unshaded
  - type: Advertise
    pack: NutriMaxAds
  - type: SpeakOnUIClosed
    pack: NutriMaxGoodbyes
  - type: Sprite
    sprite: Structures/Machines/VendingMachines/nutri.rsi
    layers:
    - state: "off"
      map: ["enum.VendingMachineVisualLayers.Base"]
    - state: "off"
      map: ["enum.VendingMachineVisualLayers.BaseUnshaded"]
      shader: unshaded
    - state: panel
      map: ["enum.WiresVisualLayers.MaintenancePanel"]
  - type: MarketModifier
    mod: 5
  - type: PointLight
    radius: 1.5
    energy: 1.6
    color: "#326e3f"

- type: entity
  parent: VendingMachine
  id: VendingMachineSec
  name: SecTech
  description: A vending machine containing Security equipment. A label reads SECURITY PERSONNEL ONLY.
  components:
  - type: VendingMachine
    pack: SecTechInventory
    offState: off
    brokenState: broken
    normalState: normal-unshaded
    ejectState: eject-unshaded
    denyState: deny-unshaded
  - type: Advertise
    pack: SecTechAds
  - type: SpeakOnUIClosed
    pack: SecTechGoodbyes
  - type: Sprite
    sprite: Structures/Machines/VendingMachines/sec.rsi
    layers:
    - state: "off"
      map: ["enum.VendingMachineVisualLayers.Base"]
    - state: "off"
      map: ["enum.VendingMachineVisualLayers.BaseUnshaded"]
      shader: unshaded
    - state: panel
      map: ["enum.WiresVisualLayers.MaintenancePanel"]
  - type: AccessReader
    access: [["Security"]]
  - type: MarketModifier
    mod: 5
  - type: PointLight
    radius: 1
    energy: 1.2
    color: "#78645c"
  - type: GuideHelp
    guides:
    - Security

- type: entity
  parent: VendingMachine
  id: VendingMachineSeedsUnlocked
  name: MegaSeed Servitor
  description: For when you need seeds fast. Hands down the best seed selection on the station!
  suffix: Unlocked
  components:
  - type: VendingMachine
    pack: MegaSeedServitorInventory
    offState: off
    brokenState: broken
    normalState: normal-unshaded
    ejectState: eject-unshaded
    denyState: deny-unshaded
  - type: Advertise
    pack: MegaSeedAds
  - type: SpeakOnUIClosed
    pack: GenericVendGoodbyes
  - type: Sprite
    sprite: Structures/Machines/VendingMachines/seeds.rsi
    layers:
    - state: "off"
      map: ["enum.VendingMachineVisualLayers.Base"]
    - state: "off"
      map: ["enum.VendingMachineVisualLayers.BaseUnshaded"]
      shader: unshaded
    - state: panel
      map: ["enum.WiresVisualLayers.MaintenancePanel"]
  - type: PointLight
    radius: 1.5
    energy: 1.6
    color: "#326e3f"
  - type: MarketModifier
    mod: 5

- type: entity
  parent: VendingMachineSeedsUnlocked
  id: VendingMachineSeeds
  suffix: Hydroponics
  components:
  - type: MarketModifier
    mod: 5

- type: entity
  parent: VendingMachine
  id: VendingMachineSnack
  name: Getmore Chocolate Corp
  description: A snack machine courtesy of the Getmore Chocolate Corporation, based out of Mars.
  components:
  - type: VendingMachine
    pack: GetmoreChocolateCorpInventory
    dispenseOnHitChance: 0.25
    dispenseOnHitThreshold: 2
    offState: off
    brokenState: broken
    normalState: normal-unshaded
    ejectState: eject-unshaded
    denyState: deny-unshaded
    initialStockQuality: 0.33
  - type: Advertise
    pack: GetmoreChocolateCorpAds
  - type: SpeakOnUIClosed
    pack: GetmoreChocolateCorpGoodbyes
  - type: Speech
  - type: Sprite
    sprite: Structures/Machines/VendingMachines/snack.rsi
    layers:
    - state: "off"
      map: ["enum.VendingMachineVisualLayers.Base"]
    - state: "off"
      map: ["enum.VendingMachineVisualLayers.BaseUnshaded"]
      shader: unshaded
    - state: panel
      map: ["enum.WiresVisualLayers.MaintenancePanel"]
  - type: PointLight
    radius: 1.5
    energy: 1.6
    color: "#c73434"

- type: entity
  parent: VendingMachineSnack
  id: VendingMachineSustenance
  name: Sustenance Vendor
  description: A vending machine which vends food, as required by section 47-C of the NT's Prisoner Ethical Treatment Agreement.
  components:
  - type: VendingMachine
    pack: SustenanceInventory
    dispenseOnHitChance: 0.25
    dispenseOnHitThreshold: 2
    offState: off
    brokenState: broken
    normalState: normal-unshaded
    ejectState: eject-unshaded
    denyState: deny-unshaded
  - type: Sprite
    sprite: Structures/Machines/VendingMachines/sustenance.rsi
    layers:
    - state: "off"
      map: ["enum.VendingMachineVisualLayers.Base"]
    - state: "off"
      map: ["enum.VendingMachineVisualLayers.BaseUnshaded"]
      shader: unshaded
    - state: panel
      map: ["enum.WiresVisualLayers.MaintenancePanel"]
  - type: PointLight
    radius: 1.5
    energy: 1.6
    color: "#737785"

- type: entity
  parent: VendingMachineSnack
  id: VendingMachineSnackBlue
  suffix: Blue
  components:
  - type: Sprite
    sprite: Structures/Machines/VendingMachines/snack-blue.rsi
    layers:
    - state: "off"
      map: ["enum.VendingMachineVisualLayers.Base"]
    - state: "off"
      map: ["enum.VendingMachineVisualLayers.BaseUnshaded"]
      shader: unshaded
    - state: panel
      map: ["enum.WiresVisualLayers.MaintenancePanel"]
  - type: PointLight
    radius: 1.5
    energy: 1.6
    color: "#3c5eb5"

- type: entity
  parent: VendingMachineSnack
  id: VendingMachineSnackOrange
  suffix: Orange
  components:
  - type: Sprite
    sprite: Structures/Machines/VendingMachines/snack-orange.rsi
    layers:
    - state: "off"
      map: ["enum.VendingMachineVisualLayers.Base"]
    - state: "off"
      map: ["enum.VendingMachineVisualLayers.BaseUnshaded"]
      shader: unshaded
    - state: panel
      map: ["enum.WiresVisualLayers.MaintenancePanel"]
  - type: PointLight
    radius: 1.5
    energy: 1.6
    color: "#CE3401"

- type: entity
  parent: VendingMachineSnack
  id: VendingMachineSnackGreen
  suffix: Green
  components:
  - type: Sprite
    sprite: Structures/Machines/VendingMachines/snack-green.rsi
    layers:
    - state: "off"
      map: ["enum.VendingMachineVisualLayers.Base"]
    - state: "off"
      map: ["enum.VendingMachineVisualLayers.BaseUnshaded"]
      shader: unshaded
    - state: panel
      map: ["enum.WiresVisualLayers.MaintenancePanel"]
  - type: PointLight
    radius: 1.5
    energy: 1.6
    color: "#5F6A1C"

- type: entity
  parent: VendingMachineSnack
  id: VendingMachineSnackTeal
  suffix: Teal
  components:
  - type: Sprite
    sprite: Structures/Machines/VendingMachines/snack-teal.rsi
    layers:
    - state: "off"
      map: ["enum.VendingMachineVisualLayers.Base"]
    - state: "off"
      map: ["enum.VendingMachineVisualLayers.BaseUnshaded"]
      shader: unshaded
    - state: panel
      map: ["enum.WiresVisualLayers.MaintenancePanel"]
  - type: PointLight
    radius: 1.5
    energy: 1.6
    color: "#207E79"

- type: entity
  parent: VendingMachine
  id: VendingMachineSovietSoda
  name: BODA
  description: An old vending machine containing sweet water.
  components:
  - type: VendingMachine
    pack: BodaInventory
    dispenseOnHitChance: 0.25
    dispenseOnHitThreshold: 2
    offState: off
    brokenState: broken
    normalState: normal-unshaded
    ejectState: eject-unshaded
    denyState: deny-unshaded
    initialStockQuality: 0.33
  - type: Advertise
    pack: BodaAds
  - type: SpeakOnUIClosed
    pack: BodaGoodbyes
  - type: Speech
  - type: Sprite
    sprite: Structures/Machines/VendingMachines/sovietsoda.rsi
    layers:
    - state: "off"
      map: ["enum.VendingMachineVisualLayers.Base"]
    - state: "off"
      map: ["enum.VendingMachineVisualLayers.BaseUnshaded"]
      shader: unshaded
    - state: panel
      map: ["enum.WiresVisualLayers.MaintenancePanel"]
  - type: PointLight
    radius: 1.5
    energy: 1.6
    color: "#389690"
  - type: MarketModifier
    mod: 9.64

- type: entity
  parent: VendingMachine
  id: VendingMachineTheater
  name: AutoDrobe
  description: A vending machine containing costumes.
  components:
  - type: VendingMachine
    pack: AutoDrobeInventory
    offState: off
    brokenState: broken
    normalState: normal-unshaded
    ejectState: eject-unshaded
    denyState: deny-unshaded
    screenState: screen
  - type: Advertise
    pack: AutoDrobeAds
  - type: SpeakOnUIClosed
    pack: GenericVendGoodbyes
  - type: Speech
  - type: Sprite
    sprite: Structures/Machines/VendingMachines/theater.rsi
    layers:
    - state: "off"
      map: ["enum.VendingMachineVisualLayers.Base"]
    - state: "off"
      map: ["enum.VendingMachineVisualLayers.BaseUnshaded"]
      shader: unshaded
    - state: panel
      map: ["enum.WiresVisualLayers.MaintenancePanel"]
    - state: "screen"
      map: ["enum.VendingMachineVisualLayers.Screen"]
      shader: unshaded
  - type: PointLight
    radius: 1.5
    energy: 1.6
    color: "#c73434"

- type: entity
  parent: VendingMachine
  id: VendingMachineVendomat
  name: Vendomat
  description: Only the finest robust equipment in space!
  components:
  - type: VendingMachine
    pack: VendomatInventory
    offState: off
    brokenState: broken
    normalState: normal-unshaded
    ejectState: eject-unshaded
    denyState: deny-unshaded
  - type: Advertise
    pack: VendomatAds
  - type: SpeakOnUIClosed
    pack: GenericVendGoodbyes
  - type: Speech
  - type: Sprite
    sprite: Structures/Machines/VendingMachines/vendomat.rsi
    layers:
    - state: "off"
      map: ["enum.VendingMachineVisualLayers.Base"]
    - state: "off"
      map: ["enum.VendingMachineVisualLayers.BaseUnshaded"]
      shader: unshaded
    - state: panel
      map: ["enum.WiresVisualLayers.MaintenancePanel"]
  - type: PointLight
    radius: 1.5
    energy: 1.6
    color: "#9dc5c9"

- type: entity
  parent: VendingMachine
  id: VendingMachineRobotics
  name: Robotech Deluxe
  description: All the tools you need to create your own robot army.
  components:
  - type: VendingMachine
    pack: RoboticsInventory
    offState: off
    brokenState: broken
    normalState: normal-unshaded
    ejectState: eject-unshaded
    denyState: deny-unshaded
  - type: Advertise
    pack: VendomatAds
  - type: SpeakOnUIClosed
    pack: GenericVendGoodbyes
  - type: Speech
  - type: Sprite
    sprite: Structures/Machines/VendingMachines/robotics.rsi
    layers:
    - state: "off"
      map: ["enum.VendingMachineVisualLayers.Base"]
    - state: "off"
      map: ["enum.VendingMachineVisualLayers.BaseUnshaded"]
      shader: unshaded
    - state: panel
      map: ["enum.WiresVisualLayers.MaintenancePanel"]
  - type: MarketModifier
    mod: 5
  - type: PointLight
    radius: 1.5
    energy: 1.6
    color: "#B0ADA9"
  - type: GuideHelp
    guides:
    - Robotics

- type: entity
  parent: VendingMachine
  id: VendingMachineYouTool
  name: YouTool
  description: "A vending machine containing standard tools. A label reads: Tools for tools."
  components:
  - type: VendingMachine
    pack: YouToolInventory
    offState: off
    brokenState: broken
    normalState: normal-unshaded
    ejectState: eject-unshaded
    denyState: deny-unshaded
  - type: Sprite
    sprite: Structures/Machines/VendingMachines/youtool.rsi
    layers:
    - state: "off"
      map: ["enum.VendingMachineVisualLayers.Base"]
    - state: "off"
      map: ["enum.VendingMachineVisualLayers.BaseUnshaded"]
      shader: unshaded
    - state: panel
      map: ["enum.WiresVisualLayers.MaintenancePanel"]
  - type: PointLight
    radius: 1.5
    energy: 1.6
    color: "#d4ab33"

- type: entity
  parent: VendingMachine
  id: VendingMachineGames
  name: Good Clean Fun
  description: Vends things that the station representatives are probably not going to appreciate you fiddling with instead of your job...
  components:
  - type: VendingMachine
    pack: GoodCleanFunInventory
    offState: off
    brokenState: broken
    normalState: normal-unshaded
    ejectState: eject-unshaded
    ejectDelay: 1.8
  - type: Advertise
    pack: GoodCleanFunAds
  - type: SpeakOnUIClosed
    pack: GoodCleanFunGoodbyes
  - type: Sprite
    sprite: Structures/Machines/VendingMachines/games.rsi
    layers:
    - state: "off"
      map: ["enum.VendingMachineVisualLayers.Base"]
    - state: "off"
      map: ["enum.VendingMachineVisualLayers.BaseUnshaded"]
      shader: unshaded
    - state: panel
      map: ["enum.WiresVisualLayers.MaintenancePanel"]
  - type: PointLight
    radius: 1.5
    energy: 1.6
    color: "#326e3f"

- type: entity
  parent: VendingMachine
  id: VendingMachineChang
  name: Mr. Chang
  description: A self-serving Chinese food machine, for all your Chinese food needs.
  components:
  - type: VendingMachine
    pack: ChangInventory
    dispenseOnHitChance: 0.25
    dispenseOnHitThreshold: 2
    offState: off
    brokenState: broken
    normalState: normal-unshaded
    initialStockQuality: 0.33
  - type: Advertise
    pack: ChangAds
  - type: SpeakOnUIClosed
    pack: ChangGoodbyes
  - type: Speech
  - type: Sprite
    sprite: Structures/Machines/VendingMachines/changs.rsi
    layers:
    - state: "off"
      map: ["enum.VendingMachineVisualLayers.Base"]
    - state: "off"
      map: ["enum.VendingMachineVisualLayers.BaseUnshaded"]
      shader: unshaded
    - state: panel
      map: ["enum.WiresVisualLayers.MaintenancePanel"]
  - type: PointLight
    radius: 1.5
    energy: 1.6
    color: "#ffe599"

- type: entity
  parent: VendingMachine
  id: VendingMachineSalvage
  name: Salvage Vendor
  description: A dwarf's best friend!
  components:
  - type: VendingMachine
    pack: SalvageEquipmentInventory
    offState: off
    brokenState: broken
    normalState: normal-unshaded
    denyState: deny-unshaded
  - type: Sprite
    sprite: Structures/Machines/VendingMachines/mining.rsi
    layers:
    - state: "off"
      map: ["enum.VendingMachineVisualLayers.Base"]
    - state: "off"
      map: ["enum.VendingMachineVisualLayers.BaseUnshaded"]
      shader: unshaded
    - state: panel
      map: ["enum.WiresVisualLayers.MaintenancePanel"]
  - type: PointLight
    radius: 1.5
    energy: 1.6
<<<<<<< HEAD
    color: "#9dc5c9"
  - type: MarketModifier
    mod: 10
  # - type: GuideHelp # Frontier: removed guidebook entry
  #   guides: # Frontier: removed guidebook entry
  #   - Salvage # Frontier: removed guidebook entry
=======
    color: "#b89f25"
  - type: AccessReader
    access: [["Salvage"]]
  - type: GuideHelp
    guides:
    - Salvage
>>>>>>> 5543689c

- type: entity
  parent: VendingMachine
  id: VendingMachineDonut
  name: Monkin' Donuts
  description: A donut vendor provided by Robust Industries, LLC.
  components:
  - type: VendingMachine
    pack: DonutInventory
    dispenseOnHitChance: 0.25
    dispenseOnHitThreshold: 2
    offState: off
    brokenState: broken
    normalState: normal-unshaded
    initialStockQuality: 0.33
  - type: Advertise
    pack: DonutAds
  - type: SpeakOnUIClosed
    pack: DonutGoodbyes
  - type: Speech
  - type: Sprite
    sprite: Structures/Machines/VendingMachines/donut.rsi
    layers:
    - state: "off"
      map: ["enum.VendingMachineVisualLayers.Base"]
    - state: "off"
      map: ["enum.VendingMachineVisualLayers.BaseUnshaded"]
      shader: unshaded
    - state: panel
      map: ["enum.WiresVisualLayers.MaintenancePanel"]
  - type: PointLight
    radius: 1.5
    energy: 1.6
    color: "#d4ab33"
  - type: MarketModifier
    mod: 5

# wallmounted machines

- type: entity
  id: VendingMachineWallmount
  parent: VendingMachine
  name: vending machine
  abstract: true
  placement:
    mode: SnapgridCenter
    snap:
    - Wallmount
  components:
  - type: Sprite
    drawdepth: WallMountedItems
    snapCardinals: false
  - type: Rotatable
  - type: WallMount
    arc: 175
  - type: Transform
    noRot: false

- type: entity
  parent: VendingMachineWallmount
  id: VendingMachineWallMedical
  name: NanoMed
  description: "It's a wall-mounted medical equipment dispenser. Natural chemicals only!"
  components:
  - type: VendingMachine
    pack: NanoMedInventory
    offState: off
    brokenState: broken
    normalState: normal-unshaded
    denyState: deny-unshaded
  - type: Sprite
    sprite: Structures/Machines/VendingMachines/wallmed.rsi
    layers:
    - state: "off"
      map: ["enum.VendingMachineVisualLayers.Base"]
    - state: "off"
      map: ["enum.VendingMachineVisualLayers.BaseUnshaded"]
      shader: unshaded
    - texture: Structures/Machines/VendingMachines/maintenance_panel.png
      map: ["enum.WiresVisualLayers.MaintenancePanel"]
<<<<<<< HEAD
  - type: MarketModifier
    mod: 5
=======
  - type: PointLight
    radius: 1.3
    energy: 1.6
    color: "#43ccb5"
  - type: AccessReader
    access: [["Medical"]]
>>>>>>> 5543689c
  - type: GuideHelp
    guides:
    - Medical

# job clothing

- type: entity
  parent: VendingMachine
  id: VendingMachineHydrobe
  name: HyDrobe
  description: A machine with a catchy name. It dispenses botany related clothing and gear.
  components:
  - type: VendingMachine
    pack: HyDrobeInventory
    offState: off
    brokenState: broken
    normalState: normal-unshaded
  - type: Advertise
    pack: HyDrobeAds
  - type: SpeakOnUIClosed
    pack: GenericVendGoodbyes
  - type: Sprite
    sprite: Structures/Machines/VendingMachines/hydrobe.rsi
    layers:
    - state: "off"
      map: ["enum.VendingMachineVisualLayers.Base"]
    - state: "off"
      map: ["enum.VendingMachineVisualLayers.BaseUnshaded"]
      shader: unshaded
    - state: panel
      map: ["enum.WiresVisualLayers.MaintenancePanel"]
<<<<<<< HEAD
=======
  - type: PointLight
    radius: 1.5
    energy: 1.6
    color: "#326e3f"
  - type: AccessReader
    access: [["Hydroponics"]]
>>>>>>> 5543689c

- type: entity
  parent: VendingMachine
  id: VendingMachineLawDrobe
  name: LawDrobe
  description: Objection! This wardrobe dispenses the rule of law... and lawyer clothing..
  components:
  - type: VendingMachine
    pack: LawDrobeInventory
    offState: off
    brokenState: broken
    normalState: normal-unshaded
  - type: Advertise
    pack: LawDrobeAds
  - type: SpeakOnUIClosed
    pack: LawDrobeGoodbyes
  - type: Sprite
    sprite: Structures/Machines/VendingMachines/lawdrobe.rsi
    layers:
    - state: "off"
      map: ["enum.VendingMachineVisualLayers.Base"]
    - state: "off"
      map: ["enum.VendingMachineVisualLayers.BaseUnshaded"]
      shader: unshaded
    - state: panel
      map: ["enum.WiresVisualLayers.MaintenancePanel"]

- type: entity
  parent: VendingMachine
  id: VendingMachineSecDrobe
  name: SecDrobe
  description: A vending machine for security and security-related clothing!
  components:
  - type: VendingMachine
    pack: SecDrobeInventory
    offState: off
    brokenState: broken
    normalState: normal-unshaded
  - type: Advertise
    pack: SecDrobeAds
  - type: SpeakOnUIClosed
    pack: GenericVendGoodbyes
  - type: Sprite
    sprite: Structures/Machines/VendingMachines/secdrobe.rsi
    layers:
    - state: "off"
      map: ["enum.VendingMachineVisualLayers.Base"]
    - state: "off"
      map: ["enum.VendingMachineVisualLayers.BaseUnshaded"]
      shader: unshaded
    - state: panel
      map: ["enum.WiresVisualLayers.MaintenancePanel"]
  - type: PointLight
    radius: 1.5
    energy: 1.6
    color: "#d82929"
  - type: AccessReader
    access: [["Security"]]

- type: entity
  parent: VendingMachine
  id: VendingBarDrobe
  name: BarDrobe
  description: A stylish vendor to dispense the most stylish bar clothing!
  components:
  - type: VendingMachine
    pack: BarDrobeInventory
    offState: off
    brokenState: broken
    normalState: normal-unshaded
  - type: Advertise
    pack: BarDrobeAds
  - type: SpeakOnUIClosed
    pack: GenericVendGoodbyes
  - type: Sprite
    sprite: Structures/Machines/VendingMachines/bardrobe.rsi
    layers:
    - state: "off"
      map: ["enum.VendingMachineVisualLayers.Base"]
    - state: "off"
      map: ["enum.VendingMachineVisualLayers.BaseUnshaded"]
      shader: unshaded
    - state: panel
      map: ["enum.WiresVisualLayers.MaintenancePanel"]

- type: entity
  parent: VendingMachine
  id: VendingMachineChapel
  name: PietyVend
  components:
  - type: VendingMachine
    pack: PietyVendInventory
    offState: off
    brokenState: broken
    normalState: normal-unshaded
    denyState: deny-unshaded
  - type: Sprite
    sprite: Structures/Machines/VendingMachines/chapdrobe.rsi
    layers:
    - state: "off"
      map: ["enum.VendingMachineVisualLayers.Base"]
    - state: "off"
      map: ["enum.VendingMachineVisualLayers.BaseUnshaded"]
      shader: unshaded
    - state: panel
      map: ["enum.WiresVisualLayers.MaintenancePanel"]
  - type: PointLight
    radius: 1.5
    energy: 1.6
    color: "#CCCCCC" #The holy C

- type: entity
  parent: VendingMachine
  id: VendingMachineCargoDrobe
  name: CargoDrobe
  description: A highly advanced vending machine for buying cargo related clothing for free.
  components:
  - type: VendingMachine
    pack: CargoDrobeInventory
    offState: off
    brokenState: broken
    normalState: normal-unshaded
  - type: Advertise
    pack: CargoDrobeAds
  - type: SpeakOnUIClosed
    pack: GenericVendGoodbyes
  - type: Sprite
    sprite: Structures/Machines/VendingMachines/cargodrobe.rsi
    layers:
    - state: "off"
      map: ["enum.VendingMachineVisualLayers.Base"]
    - state: "off"
      map: ["enum.VendingMachineVisualLayers.BaseUnshaded"]
      shader: unshaded
    - state: panel
      map: ["enum.WiresVisualLayers.MaintenancePanel"]
<<<<<<< HEAD
=======
  - type: PointLight
    radius: 1.5
    energy: 1.6
    color: "#b89e2a"
  - type: AccessReader
    access: [["Cargo"]]
>>>>>>> 5543689c

- type: entity
  parent: VendingMachine
  id: VendingMachineMediDrobe
  name: MediDrobe
  description: A vending machine rumoured to be capable of dispensing clothing for medical personnel.
  components:
  - type: VendingMachine
    pack: MediDrobeInventory
    offState: off
    brokenState: broken
    normalState: normal-unshaded
  - type: Advertise
    pack: MediDrobeAds
  - type: SpeakOnUIClosed
    pack: GenericVendGoodbyes
  - type: Sprite
    sprite: Structures/Machines/VendingMachines/medidrobe.rsi
    layers:
    - state: "off"
      map: ["enum.VendingMachineVisualLayers.Base"]
    - state: "off"
      map: ["enum.VendingMachineVisualLayers.BaseUnshaded"]
      shader: unshaded
    - state: panel
      map: ["enum.WiresVisualLayers.MaintenancePanel"]

- type: entity
  parent: VendingMachine
  id: VendingMachineChemDrobe
  name: ChemDrobe
  description: A vending machine for dispensing chemistry related clothing.
  components:
  - type: VendingMachine
    pack: ChemDrobeInventory
    offState: off
    brokenState: broken
    normalState: normal-unshaded
  - type: Advertise
    pack: ChemDrobeAds
  - type: SpeakOnUIClosed
    pack: GenericVendGoodbyes
  - type: Sprite
    sprite: Structures/Machines/VendingMachines/chemdrobe.rsi
    layers:
    - state: "off"
      map: ["enum.VendingMachineVisualLayers.Base"]
    - state: "off"
      map: ["enum.VendingMachineVisualLayers.BaseUnshaded"]
      shader: unshaded
    - state: panel
      map: ["enum.WiresVisualLayers.MaintenancePanel"]

- type: entity
  parent: VendingMachine
  id: VendingMachineCuraDrobe
  name: CuraDrobe
  description: A lowstock vendor only capable of vending clothing for curators and librarians.
  components:
  - type: VendingMachine
    pack: CuraDrobeInventory
    offState: off
    brokenState: broken
    normalState: normal-unshaded
  - type: Advertise
    pack: CuraDrobeAds
  - type: SpeakOnUIClosed
    pack: GenericVendGoodbyes
  - type: Sprite
    sprite: Structures/Machines/VendingMachines/curadrobe.rsi
    layers:
    - state: "off"
      map: ["enum.VendingMachineVisualLayers.Base"]
    - state: "off"
      map: ["enum.VendingMachineVisualLayers.BaseUnshaded"]
      shader: unshaded
    - state: panel
      map: ["enum.WiresVisualLayers.MaintenancePanel"]
#  - type: AccessReader # Frontier
#    access: [["Service"]]

- type: entity
  parent: VendingMachine
  id: VendingMachineAtmosDrobe
  name: AtmosDrobe
  description: This relatively unknown vending machine delivers clothing for Atmospherics Technicians, an equally unknown job.
  components:
  - type: VendingMachine
    pack: AtmosDrobeInventory
    offState: off
    brokenState: broken
    normalState: normal-unshaded
  - type: Advertise
    pack: AtmosDrobeAds
  - type: SpeakOnUIClosed
    pack: GenericVendGoodbyes
  - type: Sprite
    sprite: Structures/Machines/VendingMachines/atmosdrobe.rsi
    layers:
    - state: "off"
      map: ["enum.VendingMachineVisualLayers.Base"]
    - state: "off"
      map: ["enum.VendingMachineVisualLayers.BaseUnshaded"]
      shader: unshaded
    - state: panel
      map: ["enum.WiresVisualLayers.MaintenancePanel"]
<<<<<<< HEAD
=======
  - type: PointLight
    radius: 1.5
    energy: 1.6
    color: "#b89e2a"
  - type: AccessReader
    access: [["Engineering"]]
>>>>>>> 5543689c

- type: entity
  parent: VendingMachine
  id: VendingMachineEngiDrobe
  name: EngiDrobe
  description: A vending machine renowned for vending industrial grade clothing.
  components:
  - type: VendingMachine
    pack: EngiDrobeInventory
    offState: off
    brokenState: broken
    normalState: normal-unshaded
  - type: Advertise
    pack: EngiDrobeAds
  - type: SpeakOnUIClosed
    pack: GenericVendGoodbyes
  - type: Sprite
    sprite: Structures/Machines/VendingMachines/engidrobe.rsi
    layers:
    - state: "off"
      map: ["enum.VendingMachineVisualLayers.Base"]
    - state: "off"
      map: ["enum.VendingMachineVisualLayers.BaseUnshaded"]
      shader: unshaded
    - state: panel
      map: ["enum.WiresVisualLayers.MaintenancePanel"]
<<<<<<< HEAD
=======
  - type: PointLight
    radius: 1.5
    energy: 1.6
    color: "#b89e2a"
  - type: AccessReader
    access: [["Engineering"]]
>>>>>>> 5543689c

- type: entity
  parent: VendingMachine
  id: VendingMachineChefDrobe
  name: ChefDrobe
  description: This vending machine might not dispense meat, but it certainly dispenses chef related clothing.
  components:
  - type: VendingMachine
    pack: ChefDrobeInventory
    offState: off
    brokenState: broken
    normalState: normal-unshaded
  - type: Advertise
    pack: ChefDrobeAds
  - type: SpeakOnUIClosed
    pack: GenericVendGoodbyes
  - type: Sprite
    sprite: Structures/Machines/VendingMachines/chefdrobe.rsi
    layers:
    - state: "off"
      map: ["enum.VendingMachineVisualLayers.Base"]
    - state: "off"
      map: ["enum.VendingMachineVisualLayers.BaseUnshaded"]
      shader: unshaded
    - state: panel
      map: ["enum.WiresVisualLayers.MaintenancePanel"]

- type: entity
  parent: VendingMachine
  id: VendingMachineDetDrobe
  name: DetDrobe
  description: A machine for all your detective needs, as long as you need clothes.
  components:
  - type: VendingMachine
    pack: DetDrobeInventory
    offState: off
    brokenState: broken
    normalState: normal-unshaded
  - type: Advertise
    pack: DetDrobeAds
  - type: SpeakOnUIClosed
    pack: GenericVendGoodbyes
  - type: Sprite
    sprite: Structures/Machines/VendingMachines/detdrobe.rsi
    layers:
    - state: "off"
      map: ["enum.VendingMachineVisualLayers.Base"]
    - state: "off"
      map: ["enum.VendingMachineVisualLayers.BaseUnshaded"]
      shader: unshaded
    - state: panel
      map: ["enum.WiresVisualLayers.MaintenancePanel"]

- type: entity
  parent: VendingMachine
  id: VendingMachineJaniDrobe
  name: JaniDrobe
  description: A self cleaning vending machine capable of dispensing clothing for janitors.
  components:
  - type: VendingMachine
    pack: JaniDrobeInventory
    offState: off
    brokenState: broken
    normalState: normal-unshaded
  - type: Advertise
    pack: JaniDrobeAds
  - type: SpeakOnUIClosed
    pack: GenericVendGoodbyes
  - type: Sprite
    sprite: Structures/Machines/VendingMachines/janidrobe.rsi
    layers:
    - state: "off"
      map: ["enum.VendingMachineVisualLayers.Base"]
    - state: "off"
      map: ["enum.VendingMachineVisualLayers.BaseUnshaded"]
      shader: unshaded
    - state: panel
      map: ["enum.WiresVisualLayers.MaintenancePanel"]
<<<<<<< HEAD
=======
  - type: PointLight
    radius: 1.5
    energy: 1.6
    color: "#6927C5"
  - type: AccessReader
    access: [["Janitor"]]
>>>>>>> 5543689c

- type: entity
  parent: VendingMachine
  id: VendingMachineSciDrobe
  name: SciDrobe
  description: A simple vending machine suitable to dispense well tailored science clothing. Endorsed by Space Cubans.
  components:
  - type: VendingMachine
    pack: SciDrobeInventory
    offState: off
    brokenState: broken
    normalState: normal-unshaded
  - type: Advertise
    pack: SciDrobeAds
  - type: SpeakOnUIClosed
    pack: GenericVendGoodbyes
  - type: Sprite
    sprite: Structures/Machines/VendingMachines/scidrobe.rsi
    layers:
    - state: "off"
      map: ["enum.VendingMachineVisualLayers.Base"]
    - state: "off"
      map: ["enum.VendingMachineVisualLayers.BaseUnshaded"]
      shader: unshaded
    - state: panel
      map: ["enum.WiresVisualLayers.MaintenancePanel"]

- type: entity
  parent: [BaseStructureUnanchorable, VendingMachine] # Frontier
  id: VendingMachineSyndieDrobe
  name: SyndieDrobe
  description: Wardrobe machine encoded by the syndicate, contains elite outfits for various operations.
  components:
  - type: VendingMachine
    pack: SyndieDrobeInventory
    offState: off
    brokenState: broken
    normalState: normal-unshaded
  - type: Advertise
    pack: SyndieDrobeAds
  - type: SpeakOnUIClosed
    pack: SyndieDrobeGoodbyes
  - type: Sprite
    sprite: Structures/Machines/VendingMachines/syndiedrobe.rsi
    layers:
    - state: "off"
      map: ["enum.VendingMachineVisualLayers.Base"]
    - state: "off"
      map: ["enum.VendingMachineVisualLayers.BaseUnshaded"]
      shader: unshaded
    - state: panel
      map: ["enum.WiresVisualLayers.MaintenancePanel"]
  - type: PointLight
    radius: 1.5
    energy: 1.6
    color: "#d82929"
  - type: AccessReader
#    access: [["NuclearOperative"], ["SyndicateAgent"]]

- type: entity
  parent: VendingMachine
  id: VendingMachineRoboDrobe
  name: RoboDrobe
  description: A vending machine designed to dispense clothing known only to roboticists.
  components:
  - type: VendingMachine
    pack: RoboDrobeInventory
    offState: off
    brokenState: broken
    normalState: normal-unshaded
  - type: Advertise
    pack: RoboDrobeAds
  - type: SpeakOnUIClosed
    pack: GenericVendGoodbyes
  - type: Sprite
    sprite: Structures/Machines/VendingMachines/robodrobe.rsi
    layers:
    - state: "off"
      map: ["enum.VendingMachineVisualLayers.Base"]
    - state: "off"
      map: ["enum.VendingMachineVisualLayers.BaseUnshaded"]
      shader: unshaded
    - state: panel
      map: ["enum.WiresVisualLayers.MaintenancePanel"]

- type: entity
  parent: VendingMachine
  id: VendingMachineGeneDrobe
  name: GeneDrobe
  description: A machine for dispensing clothing related to genetics.
  components:
  - type: VendingMachine
    pack: GeneDrobeInventory
    offState: off
    brokenState: broken
    normalState: normal-unshaded
  - type: Advertise
    pack: GeneDrobeAds
  - type: SpeakOnUIClosed
    pack: GenericVendGoodbyes
  - type: Sprite
    sprite: Structures/Machines/VendingMachines/genedrobe.rsi
    layers:
    - state: "off"
      map: ["enum.VendingMachineVisualLayers.Base"]
    - state: "off"
      map: ["enum.VendingMachineVisualLayers.BaseUnshaded"]
      shader: unshaded
    - state: panel
      map: ["enum.WiresVisualLayers.MaintenancePanel"]

- type: entity
  parent: VendingMachine
  id: VendingMachineViroDrobe
  name: ViroDrobe
  description: An unsterilized machine for dispending virology related clothing.
  components:
  - type: VendingMachine
    pack: ViroDrobeInventory
    offState: off
    brokenState: broken
    normalState: normal-unshaded
  - type: Advertise
    pack: ViroDrobeAds
  - type: SpeakOnUIClosed
    pack: GenericVendGoodbyes
  - type: Sprite
    sprite: Structures/Machines/VendingMachines/virodrobe.rsi
    layers:
    - state: "off"
      map: ["enum.VendingMachineVisualLayers.Base"]
    - state: "off"
      map: ["enum.VendingMachineVisualLayers.BaseUnshaded"]
      shader: unshaded
    - state: panel
      map: ["enum.WiresVisualLayers.MaintenancePanel"]

- type: entity
  parent: [BaseStructureUnanchorable, VendingMachine] # Frontier
  id: VendingMachineCentDrobe
  name: CentDrobe
  description: A one-of-a-kind vending machine for all your centcom aesthetic needs!
  components:
  - type: VendingMachine
    pack: CentDrobeInventory
    offState: off
    brokenState: broken
    normalState: normal-unshaded
  - type: Sprite
    sprite: Structures/Machines/VendingMachines/centdrobe.rsi
    layers:
    - state: "off"
      map: ["enum.VendingMachineVisualLayers.Base"]
    - state: "off"
      map: ["enum.VendingMachineVisualLayers.BaseUnshaded"]
      shader: unshaded
    - state: panel
      map: ["enum.WiresVisualLayers.MaintenancePanel"]
  - type: PointLight
    radius: 1.5
    energy: 1.6
    color: "#48CF48"
  - type: AccessReader
    access: [["CentralCommand"]]

- type: entity
  parent: VendingMachine
  id: VendingMachineHappyHonk
  name: Happy Honk Dispenser
  description: A happy honk meal box dispenser made by honk! co.
  components:
  - type: VendingMachine
    pack: HappyHonkDispenserInventory
    dispenseOnHitChance: 0.25
    dispenseOnHitThreshold: 2
    offState: off
    brokenState: broken
    normalState: normal-unshaded
    denyState: deny-unshaded
    ejectDelay: 1.9
    soundVend: /Audio/Items/bikehorn.ogg
    initialStockQuality: 1.0 # Nobody knows how Honk does it, but their vending machines always seem well-stocked...
  - type: Sprite
    sprite: Structures/Machines/VendingMachines/happyhonk.rsi
    layers:
    - state: "off"
      map: ["enum.VendingMachineVisualLayers.Base"]
    - state: "off"
      map: ["enum.VendingMachineVisualLayers.BaseUnshaded"]
      shader: unshaded
    - state: panel
      map: ["enum.WiresVisualLayers.MaintenancePanel"]
  - type: PointLight
    radius: 1.5
    energy: 1.6
    color: "#3c5eb5"
  - type: Advertise
    pack: HappyHonkAds
  - type: SpeakOnUIClosed
    pack: HappyHonkGoodbyes
  - type: AccessReader # Frontier
#    access: [["Kitchen"], ["Theatre"]] # Frontier
  - type: MarketModifier
    mod: 5

# Gas Tank Dispenser

- type: entity
  parent: VendingMachine
  id: VendingMachineTankDispenserEVA
  suffix: EVA [O2, N2]
  name: gas tank dispenser
  description: A vendor for dispensing gas tanks.
  components:
  - type: VendingMachine
    pack: TankDispenserEVAInventory
  - type: Sprite
    sprite: Structures/Machines/VendingMachines/tankdispenser.rsi #TODO add visualiser for remaining tanks as layers
    state: dispenser
  - type: MarketModifier
    mod: 5

- type: entity
  parent: VendingMachine
  id: VendingMachineTankDispenserEngineering
  suffix: ENG [O2, Plasma]
  name: gas tank dispenser
  description: A vendor for dispensing gas tanks. This one has an engineering livery.
  components:
  - type: VendingMachine
    pack: TankDispenserEngineeringInventory
  - type: Sprite
    sprite: Structures/Machines/VendingMachines/tankdispenser.rsi #TODO add visualiser for remaining tanks as layers
    layers:
    - state: dispenser
    - state: dispensereng

- type: entity
  parent: VendingMachine
  id: VendingMachineChemicals
  name: ChemVend
  description: Probably not the coffee machine.
  components:
  - type: VendingMachine
    pack: ChemVendInventory
    offState: off
    brokenState: broken
    normalState: normal
    denyState: deny
    ejectDelay: 2
  - type: Sprite
    sprite: Structures/Machines/VendingMachines/chemvend.rsi
    layers:
    - state: "off"
      map: ["enum.VendingMachineVisualLayers.Base"]
    - state: "off"
      map: ["enum.VendingMachineVisualLayers.BaseUnshaded"]
    - state: panel
      map: ["enum.WiresVisualLayers.MaintenancePanel"]
  - type: GuideHelp
    guides:
    - Chemicals

- type: entity
  parent: VendingMachineChemicals
  id: VendingMachineChemicalsSyndicate
  name: SyndieJuice
  description: Not made with freshly squeezed syndies I hope.
  components:
  - type: VendingMachine
    pack: ChemVendInventorySyndicate
    offState: off
    brokenState: broken
    normalState: normal
    denyState: deny
    ejectDelay: 2
  - type: AccessReader # Frontier
#    access: [["SyndicateAgent"]] # Frontier
<|MERGE_RESOLUTION|>--- conflicted
+++ resolved
@@ -1352,21 +1352,14 @@
   - type: PointLight
     radius: 1.5
     energy: 1.6
-<<<<<<< HEAD
-    color: "#9dc5c9"
-  - type: MarketModifier
-    mod: 10
+    color: "#b89f25"
+  # - type: AccessReader # Frontier
+  #   access: [["Salvage"]] # Frontier
+  - type: MarketModifier # Frontier
+    mod: 10 # Frontier
   # - type: GuideHelp # Frontier: removed guidebook entry
   #   guides: # Frontier: removed guidebook entry
   #   - Salvage # Frontier: removed guidebook entry
-=======
-    color: "#b89f25"
-  - type: AccessReader
-    access: [["Salvage"]]
-  - type: GuideHelp
-    guides:
-    - Salvage
->>>>>>> 5543689c
 
 - type: entity
   parent: VendingMachine
@@ -1447,17 +1440,14 @@
       shader: unshaded
     - texture: Structures/Machines/VendingMachines/maintenance_panel.png
       map: ["enum.WiresVisualLayers.MaintenancePanel"]
-<<<<<<< HEAD
-  - type: MarketModifier
-    mod: 5
-=======
+  - type: MarketModifier # Frontier
+    mod: 5 # Frontier
   - type: PointLight
     radius: 1.3
     energy: 1.6
     color: "#43ccb5"
-  - type: AccessReader
-    access: [["Medical"]]
->>>>>>> 5543689c
+  # - type: AccessReader # Frontier
+  #   access: [["Medical"]] # Frontier
   - type: GuideHelp
     guides:
     - Medical
@@ -1489,15 +1479,12 @@
       shader: unshaded
     - state: panel
       map: ["enum.WiresVisualLayers.MaintenancePanel"]
-<<<<<<< HEAD
-=======
   - type: PointLight
     radius: 1.5
     energy: 1.6
     color: "#326e3f"
-  - type: AccessReader
-    access: [["Hydroponics"]]
->>>>>>> 5543689c
+  # - type: AccessReader # Frontier
+  #   access: [["Hydroponics"]] # Frontier
 
 - type: entity
   parent: VendingMachine
@@ -1634,15 +1621,12 @@
       shader: unshaded
     - state: panel
       map: ["enum.WiresVisualLayers.MaintenancePanel"]
-<<<<<<< HEAD
-=======
   - type: PointLight
     radius: 1.5
     energy: 1.6
     color: "#b89e2a"
-  - type: AccessReader
-    access: [["Cargo"]]
->>>>>>> 5543689c
+  # - type: AccessReader # Frontier
+  #   access: [["Cargo"]] # Frontier
 
 - type: entity
   parent: VendingMachine
@@ -1749,15 +1733,12 @@
       shader: unshaded
     - state: panel
       map: ["enum.WiresVisualLayers.MaintenancePanel"]
-<<<<<<< HEAD
-=======
   - type: PointLight
     radius: 1.5
     energy: 1.6
     color: "#b89e2a"
-  - type: AccessReader
-    access: [["Engineering"]]
->>>>>>> 5543689c
+  # - type: AccessReader
+  #   access: [["Engineering"]]
 
 - type: entity
   parent: VendingMachine
@@ -1784,15 +1765,12 @@
       shader: unshaded
     - state: panel
       map: ["enum.WiresVisualLayers.MaintenancePanel"]
-<<<<<<< HEAD
-=======
   - type: PointLight
     radius: 1.5
     energy: 1.6
     color: "#b89e2a"
-  - type: AccessReader
-    access: [["Engineering"]]
->>>>>>> 5543689c
+  # - type: AccessReader # Frontier
+  #   access: [["Engineering"]] # Frontier
 
 - type: entity
   parent: VendingMachine
@@ -1871,15 +1849,12 @@
       shader: unshaded
     - state: panel
       map: ["enum.WiresVisualLayers.MaintenancePanel"]
-<<<<<<< HEAD
-=======
   - type: PointLight
     radius: 1.5
     energy: 1.6
     color: "#6927C5"
-  - type: AccessReader
-    access: [["Janitor"]]
->>>>>>> 5543689c
+  # - type: AccessReader # Frontier
+  #   access: [["Janitor"]] # Frontier
 
 - type: entity
   parent: VendingMachine
@@ -2080,7 +2055,7 @@
     pack: HappyHonkAds
   - type: SpeakOnUIClosed
     pack: HappyHonkGoodbyes
-  - type: AccessReader # Frontier
+#  - type: AccessReader # Frontier
 #    access: [["Kitchen"], ["Theatre"]] # Frontier
   - type: MarketModifier
     mod: 5
@@ -2156,5 +2131,5 @@
     normalState: normal
     denyState: deny
     ejectDelay: 2
-  - type: AccessReader # Frontier
+#  - type: AccessReader # Frontier
 #    access: [["SyndicateAgent"]] # Frontier
