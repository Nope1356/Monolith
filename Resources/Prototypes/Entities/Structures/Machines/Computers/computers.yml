- type: entity
  parent: BaseComputer
  id: ComputerAlert
  name: alerts computer
  description: Used to access the station's automated alert system.
  components:
  - type: Computer
    board: AlertsComputerCircuitboard
  - type: Sprite
    layers:
    - map: ["computerLayerBody"]
      state: computer
    - map: ["computerLayerKeyboard"]
      state: generic_keyboard
    - map: ["computerLayerScreen"]
      state: alert-2
    - map: ["computerLayerKeys"]
      state: atmos_key

- type: entity
  parent: BaseComputer
  id: ComputerEmergencyShuttle
  name: emergency shuttle console
  description: Handles authorization to early launch the shuttle.
  components:
  - type: AccessReader
    access:
    - [ Command ]
  - type: EmergencyShuttleConsole
  - type: ActivatableUI
    key: enum.EmergencyConsoleUiKey.Key
  - type: UserInterface
    interfaces:
      - key: enum.EmergencyConsoleUiKey.Key
        type: EmergencyConsoleBoundUserInterface
  - type: PointLight
    radius: 1.5
    energy: 1.6
    color: "#43ccb5"
  - type: Rotatable
    rotateWhileAnchored: true

- type: entity
  parent: BaseComputer
  id: BaseComputerShuttle
  name: shuttle console
  description: Used to pilot a shuttle.
  abstract: true
  components:
  - type: ShuttleConsole
  - type: ActivatableUI
    key: enum.ShuttleConsoleUiKey.Key
  - type: UserInterface
    interfaces:
      - key: enum.ShuttleConsoleUiKey.Key
        type: ShuttleConsoleBoundUserInterface
  - type: RadarConsole
  - type: WorldLoader
    radius: 256
  - type: PointLight
    radius: 1.5
    energy: 1.6
    color: "#43ccb5"
  - type: Rotatable
    rotateWhileAnchored: true

- type: entity
  parent: BaseComputerShuttle
  id: ComputerShuttle
  name: shuttle console
  description: Used to pilot a shuttle.
  components:
  - type: Sprite
    layers:
    - map: ["computerLayerBody"]
      state: computer
    - map: ["computerLayerKeyboard"]
      state: generic_keyboard
    - map: ["computerLayerScreen"]
      state: shuttle
    - map: ["computerLayerKeys"]
      state: generic_keys
  - type: Computer
    board: ShuttleConsoleCircuitboard

- type: entity
  parent: BaseComputerShuttle
  id: ComputerShuttleSyndie
  name: syndicate shuttle console
  description: Used to pilot a syndicate shuttle.
  components:
  - type: Sprite
    layers:
    - map: ["computerLayerBody"]
      state: computer
    - map: ["computerLayerKeyboard"]
      state: generic_keyboard
    - map: ["computerLayerScreen"]
      state: syndishuttle
    - map: ["computerLayerKeys"]
      state: syndie_key
  - type: Tag
    tags:
      - Syndicate
  - type: RadarConsole
    maxRange: 1536
  - type: WorldLoader
    radius: 1536
  - type: PointLight
    radius: 1.5
    energy: 1.6
    color: "#c94242"
  - type: Computer
    board: SyndicateShuttleConsoleCircuitboard

- type: entity
  parent: BaseComputerShuttle
  id: ComputerShuttleCargo
  name: cargo shuttle console
  description: Used to pilot the cargo shuttle.
  components:
  - type: Sprite
    layers:
    - map: ["computerLayerBody"]
      state: computer
    - map: ["computerLayerKeyboard"]
      state: generic_keyboard
    - map: ["computerLayerScreen"]
      state: shuttle
    - map: ["computerLayerKeys"]
      state: generic_keys
  - type: DroneConsole
    components:
      - type: CargoShuttle
  - type: RadarConsole
    maxRange: 256
  - type: PointLight
    radius: 1.5
    energy: 1.6
    color: "#c94242"
  - type: Computer
    board: CargoShuttleConsoleCircuitboard

- type: entity
  parent: BaseComputerShuttle
  id: ComputerShuttleSalvage
  name: salvage shuttle console
  description: Used to pilot the salvage shuttle.
  components:
    - type: Sprite
      layers:
        - map: ["computerLayerBody"]
          state: computer
        - map: ["computerLayerKeyboard"]
          state: generic_keyboard
        - map: ["computerLayerScreen"]
          state: shuttle
        - map: ["computerLayerKeys"]
          state: generic_keys
    - type: DroneConsole
      components:
        - type: SalvageShuttle
    - type: RadarConsole
      maxRange: 256
    - type: PointLight
      radius: 1.5
      energy: 1.6
      color: "#c94242"
    - type: Computer
      board: SalvageShuttleConsoleCircuitboard

- type: entity
  parent: BaseComputer
  id: ComputerIFF
  name: IFF computer
  description: Allows you to control the IFF characteristics of this vessel.
  components:
  - type: IFFConsole
  - type: Sprite
    layers:
    - map: ["computerLayerBody"]
      state: computer
    - map: ["computerLayerKeyboard"]
      state: generic_keyboard
    - map: ["computerLayerScreen"]
      sprite: Structures/Shuttles/iff.rsi
      state: helm
    - map: ["computerLayerKeys"]
      state: generic_keys
  - type: ActivatableUI
    key: enum.IFFConsoleUiKey.Key
  - type: UserInterface
    interfaces:
      - key: enum.IFFConsoleUiKey.Key
        type: IFFConsoleBoundUserInterface
  - type: Computer
    board: ComputerIFFCircuitboard

- type: entity
  parent: ComputerIFF
  id: ComputerIFFSyndicate
  name: IFF computer
  suffix: Syndicate
  description: Allows you to control the IFF and stealth characteristics of this vessel.
  components:
  - type: IFFConsole
    allowedFlags:
      - Hide
      - HideLabel
  - type: ActivatableUI
    key: enum.IFFConsoleUiKey.Key
  - type: UserInterface
    interfaces:
      - key: enum.IFFConsoleUiKey.Key
        type: IFFConsoleBoundUserInterface
  - type: Computer
    board: ComputerIFFSyndicateCircuitboard

- type: entity
  parent: BaseComputer
  id: ComputerPowerMonitoring
  name: power monitoring computer
  description: It monitors power levels across the station.
  components:
  - type: Sprite
    layers:
    - map: ["computerLayerBody"]
      state: computer
    - map: ["computerLayerKeyboard"]
      state: generic_keyboard
    - map: ["computerLayerScreen"]
      state: power_monitor
    - map: ["computerLayerKeys"]
      state: power_key
  - type: PointLight
    radius: 1.5
    energy: 1.6
    color: "#c9c042"
  - type: Computer
    board: PowerComputerCircuitboard
  - type: PowerMonitoringConsole
  - type: NodeContainer
    examinable: true
    nodes:
      hv:
        !type:CableDeviceNode
        nodeGroupID: HVPower
  - type: ActivatableUI
    key: enum.PowerMonitoringConsoleUiKey.Key
  - type: UserInterface
    interfaces:
    - key: enum.PowerMonitoringConsoleUiKey.Key
      type: PowerMonitoringConsoleBoundUserInterface

- type: entity
  parent: BaseComputer
  id: ComputerMedicalRecords
  name: medical records computer
  description: This can be used to check medical records.
  components:
  - type: Sprite
    layers:
    - map: ["computerLayerBody"]
      state: computer
    - map: ["computerLayerKeyboard"]
      state: generic_keyboard
    - map: ["computerLayerScreen"]
      state: medcomp
    - map: ["computerLayerKeys"]
      state: med_key
  - type: PointLight
    radius: 1.5
    energy: 1.6
    color: "#1f8c28"
  - type: Computer
    board: MedicalRecordsComputerCircuitboard

- type: entity
  parent: BaseComputer
  id: ComputerCriminalRecords
  name: criminal records computer
  description: This can be used to check criminal records.
  components:
  - type: Sprite
    layers:
    - map: ["computerLayerBody"]
      state: computer
    - map: ["computerLayerKeyboard"]
      state: generic_keyboard
    - map: ["computerLayerScreen"]
      state: explosive
    - map: ["computerLayerKeys"]
      state: security_key
  - type: PointLight
    radius: 1.5
    energy: 1.6
    color: "#1f8c28"
  - type: Computer
    board: CriminalRecordsComputerCircuitboard

- type: entity
  parent: BaseComputer
  id: ComputerStationRecords
  name: station records computer
  description: This can be used to check station records.
  components:
  - type: GeneralStationRecordConsole
  - type: UserInterface
    interfaces:
      - key: enum.GeneralStationRecordConsoleKey.Key
        type: GeneralStationRecordConsoleBoundUserInterface
  - type: ActivatableUI
    key: enum.GeneralStationRecordConsoleKey.Key
  - type: PointLight
    radius: 1.5
    energy: 1.6
    color: "#1f8c28"
  - type: Computer
    board: StationRecordsComputerCircuitboard
  - type: GuideHelp
    guides:
    - DNA

- type: entity
  parent: BaseComputer
  id: ComputerCrewMonitoring
  name: crew monitoring console
  description: Used to monitor active health sensors built into most of the crew's uniforms.
  components:
  - type: Sprite
    layers:
    - map: ["computerLayerBody"]
      state: computer
    - map: ["computerLayerKeyboard"]
      state: generic_keyboard
    - map: ["computerLayerScreen"]
      state: crew
    - map: ["computerLayerKeys"]
      state: med_key
  - type: PointLight
    radius: 1.5
    energy: 1.6
    color: "#006400"
  - type: Computer
    board: CrewMonitoringComputerCircuitboard
  - type: ActivatableUI
    key: enum.CrewMonitoringUIKey.Key
  - type: UserInterface
    interfaces:
        - key: enum.CrewMonitoringUIKey.Key
          type: CrewMonitoringBoundUserInterface
  - type: CrewMonitoringConsole
  - type: DeviceNetwork
    deviceNetId: Wireless
    receiveFrequencyId: CrewMonitor
  - type: WirelessNetworkConnection
    range: 1200

- type: entity
  parent: BaseComputer
  id: ComputerResearchAndDevelopment
  name: R&D computer
  description: A computer used to interface with R&D tools.
  components:
  - type: Sprite
    layers:
    - map: ["computerLayerBody"]
      state: computer
    - map: ["computerLayerKeyboard"]
      state: generic_keyboard
    - map: ["computerLayerScreen"]
      state: rdcomp
    - map: ["computerLayerKeys"]
      state: rd_key
  - type: ResearchClient
  - type: ResearchConsole
  - type: TechnologyDatabase
  - type: ActivatableUI
    key: enum.ResearchConsoleUiKey.Key
  - type: UserInterface
    interfaces:
    - key: enum.ResearchConsoleUiKey.Key
      type: ResearchConsoleBoundUserInterface
    - key: enum.ResearchClientUiKey.Key
      type: ResearchClientBoundUserInterface
  - type: ApcPowerReceiver
    powerLoad: 1000
    priority: Low
  - type: Computer
    board: ResearchComputerCircuitboard
#  - type: AccessReader
#    access: [["Research"]]
  - type: PointLight
    radius: 1.5
    energy: 1.6
    color: "#b53ca1"
  - type: GuideHelp
    guides:
    - Science

- type: entity
  parent: BaseComputer
  id: ComputerAnalysisConsole
  name: analysis console
  description: A computer used to interface with the artifact analyzer.
  components:
  - type: Sprite
    layers:
    - map: ["computerLayerBody"]
      state: computer
    - map: ["computerLayerKeyboard"]
      state: generic_keyboard
    - map: ["computerLayerScreen"]
      state: artifact
    - map: ["computerLayerKeys"]
      state: tech_key
  - type: ResearchClient
  - type: AnalysisConsole
    reportEntityId: PaperArtifactAnalyzer
  - type: DeviceList
  - type: DeviceNetwork
    deviceNetId: Wired
  - type: DeviceLinkSource
    range: 5
    ports:
      - ArtifactAnalyzerSender
  - type: ActivatableUI
    key: enum.ArtifactAnalzyerUiKey.Key
  - type: UserInterface
    interfaces:
    - key: enum.ArtifactAnalzyerUiKey.Key
      type: AnalysisConsoleBoundUserInterface
    - key: enum.ResearchClientUiKey.Key
      type: ResearchClientBoundUserInterface
  - type: ApcPowerReceiver
    powerLoad: 1000
    priority: Low
  - type: Computer
    board: AnalysisComputerCircuitboard
  - type: PointLight
    radius: 1.5
    energy: 1.6
    color: "#b53ca1"
  - type: GuideHelp
    guides:
    - Xenoarchaeology

- type: entity
  parent: BaseComputer
  id: ComputerId
  name: ID card computer
  description: Terminal for programming Nanotrasen employee ID cards to access parts of the station.
  components:
  - type: IdCardConsole
    privilegedIdSlot:
      name: id-card-console-privileged-id
      ejectSound: /Audio/Machines/id_swipe.ogg
      insertSound: /Audio/Weapons/Guns/MagIn/batrifle_magin.ogg
      ejectOnBreak: true
      swap: false
      whitelist:
        components:
        - IdCard
    targetIdSlot:
      name: id-card-console-target-id
      ejectSound: /Audio/Machines/id_swipe.ogg
      insertSound: /Audio/Weapons/Guns/MagIn/batrifle_magin.ogg
      ejectOnBreak: true
      swap: false
      whitelist:
        components:
        - IdCard
  - type: ActivatableUI
    key: enum.IdCardConsoleUiKey.Key
  - type: UserInterface
    interfaces:
    - key: enum.IdCardConsoleUiKey.Key
      type: IdCardConsoleBoundUserInterface
  - type: CrewManifestViewer
  - type: Sprite
    layers:
    - map: ["computerLayerBody"]
      state: computer
    - map: ["computerLayerKeyboard"]
      state: generic_keyboard
    - map: ["computerLayerScreen"]
      state: id
    - map: ["computerLayerKeys"]
      state: id_key
  - type: Computer
    board: IDComputerCircuitboard
  - type: PointLight
    radius: 1.5
    energy: 1.6
    color: "#3c5eb5"
  - type: Tag
    tags:
    - EmagImmune
  - type: ItemSlots
  - type: ContainerContainer
    containers:
      board: !type:Container
      IdCardConsole-privilegedId: !type:ContainerSlot
      IdCardConsole-targetId: !type:ContainerSlot

- type: entity
  parent: BaseComputer
  id: computerBodyScanner
  name: body scanner computer
  description: A body scanner.
  components:
  - type: ApcPowerReceiver
    powerLoad: 500
  - type: Computer
    board: BodyScannerComputerCircuitboard
  - type: PointLight
    radius: 1.5
    energy: 1.6
    color: "#1f8c28"

- type: entity
  parent: BaseComputer
  id: ComputerComms
  name: communications computer
  description: A computer used to make station wide announcements, set the appropriate alert level, and call the emergency shuttle.
  components:
  - type: Sprite
    layers:
    - map: ["computerLayerBody"]
      state: computer
    - map: ["computerLayerKeyboard"]
      state: generic_keyboard
    - map: ["computerLayerScreen"]
      state: comm
    - map: ["computerLayerKeys"]
      state: generic_keys
  - type: AccessReader
    access: [["HeadOfPersonnel"], ["HeadOfSecurity"]]
  - type: CommunicationsConsole
    title: comms-console-announcement-title-station
    global: true #SR WILL NOT BE IGNORED
  - type: ActivatableUI
    key: enum.CommunicationsConsoleUiKey.Key
  - type: UserInterface
    interfaces:
    - key: enum.CommunicationsConsoleUiKey.Key
      type: CommunicationsConsoleBoundUserInterface
  - type: Computer
    board: CommsComputerCircuitboard
  - type: PointLight
    radius: 1.5
    energy: 1.6
    color: "#3c5eb5"
  - type: Damageable
    damageContainer: Inorganic
    damageModifierSet: StrongMetallic

- type: entity
  parent: ComputerComms
  id: SyndicateComputerComms
  name: syndicate communications computer
  description: This can be used for various important functions. Still under development.
  components:
  - type: Sprite
    layers:
    - map: ["computerLayerBody"]
      state: computer
    - map: ["computerLayerKeyboard"]
      state: generic_keyboard
    - map: ["computerLayerScreen"]
      state: comm_syndie
    - map: ["computerLayerKeys"]
      state: syndie_key
  - type: AccessReader
    access: [[ "NuclearOperative" ]]
  - type: CommunicationsConsole
    title: comms-console-announcement-title-nukie
    color: "#ff0000"
    canShuttle: false
    global: true #announce to everyone they're about to fuck shit up
    sound: /Audio/Announcements/war.ogg
  - type: Computer
    board: SyndicateCommsComputerCircuitboard
  - type: PointLight
    radius: 1.5
    energy: 1.6
    color: "#f71713"

- type: entity
  parent: BaseComputer
  id: ComputerSolarControl
  name: solar control computer
  description: A controller for solar panel arrays.
  components:
  - type: Sprite
    layers:
    - map: ["computerLayerBody"]
      state: computer
    - map: ["computerLayerKeyboard"]
      state: generic_keyboard
    - map: ["computerLayerScreen"]
      state: solar_screen
    - map: ["computerLayerKeys"]
      state: generic_keys
  - type: SolarControlConsole
  - type: ActivatableUI
    key: enum.SolarControlConsoleUiKey.Key
  - type: UserInterface
    interfaces:
    - key: enum.SolarControlConsoleUiKey.Key
      type: SolarControlConsoleBoundUserInterface
  - type: Computer
    board: SolarControlComputerCircuitboard
  - type: PointLight
    radius: 1.5
    energy: 1.6
    color: "#e6e227"
  - type: Tag
    tags:
      - DroneUsable

- type: entity
  parent: BaseComputer
  id: ComputerRadar
  name: mass scanner computer
  description: A computer for detecting nearby bodies, displaying them by position and mass.
  components:
  - type: Sprite
    layers:
    - map: ["computerLayerBody"]
      state: computer
    - map: ["computerLayerKeyboard"]
      state: generic_keyboard
    - map: ["computerLayerScreen"]
      state: solar_screen
    - map: ["computerLayerKeys"]
      state: generic_keys
  - type: RadarConsole
    maxRange: 512
  - type: ActivatableUI
    key: enum.RadarConsoleUiKey.Key
  - type: UserInterface
    interfaces:
      - key: enum.RadarConsoleUiKey.Key
        type: RadarConsoleBoundUserInterface
  - type: Computer
    board: RadarConsoleCircuitboard
  - type: PointLight
    radius: 1.5
    energy: 1.6
    color: "#e6e227"

- type: entity
  id: ComputerCargoShuttle
  parent: BaseComputer
  name: cargo shuttle computer
  description: Used to order the shuttle.
  components:
  - type: Sprite
    layers:
    - map: ["computerLayerBody"]
      state: computer
    - map: ["computerLayerKeyboard"]
      state: generic_keyboard
    - map: ["computerLayerScreen"]
      state: supply
    - map: ["computerLayerKeys"]
      state: tech_key
  - type: CargoShuttleConsole
  - type: ActivatableUI
    key: enum.CargoConsoleUiKey.Shuttle
  - type: UserInterface
    interfaces:
    - key: enum.CargoConsoleUiKey.Shuttle
      type: CargoShuttleConsoleBoundUserInterface
  - type: Computer
    board: CargoShuttleComputerCircuitboard
  - type: PointLight
    radius: 1.5
    energy: 1.6
    color: "#b89f25"
  - type: AccessReader
    access: [["Cargo"]]
  - type: GuideHelp
    guides:
    - Cargo

- type: entity
  id: ComputerCargoOrders
  parent: BaseComputer
  name: cargo request computer
  description: Used to order supplies and approve requests.
  components:
  - type: Sprite
    layers:
    - map: ["computerLayerBody"]
      state: computer
    - map: ["computerLayerKeyboard"]
      state: generic_keyboard
    - map: ["computerLayerScreen"]
      state: request
    - map: ["computerLayerKeys"]
      state: tech_key
  - type: CargoOrderConsole
  - type: ActivatableUI
    key: enum.CargoConsoleUiKey.Orders
  - type: UserInterface
    interfaces:
    - key: enum.CargoConsoleUiKey.Orders
      type: CargoOrderConsoleBoundUserInterface
  - type: Computer
    board: CargoRequestComputerCircuitboard
  - type: PointLight
    radius: 1.5
    energy: 1.6
    color: "#b89f25"
  #- type: AccessReader
    #access: [["Cargo"]]
  - type: DeviceNetwork
    deviceNetId: Wireless
    receiveFrequencyId: BasicDevice
  - type: WirelessNetworkConnection
    range: 200
  - type: DeviceLinkSource
    range: 200
    ports:
      - OrderSender
  - type: GuideHelp
    guides:
    - Cargo

- type: entity
  id: ComputerCargoBounty
  parent: BaseComputer
  name: cargo bounty computer
  description: Used to manage currently active bounties.
  components:
  - type: Sprite
    layers:
    - map: ["computerLayerBody"]
      state: computer
    - map: ["computerLayerKeyboard"]
      state: generic_keyboard
    - map: ["computerLayerScreen"]
      state: bounty
    - map: ["computerLayerKeys"]
      state: tech_key
  - type: CargoBountyConsole
  - type: ActivatableUI
    key: enum.CargoConsoleUiKey.Bounty
  - type: UserInterface
    interfaces:
    - key: enum.CargoConsoleUiKey.Bounty
      type: CargoBountyConsoleBoundUserInterface
  - type: Computer
    board: CargoBountyComputerCircuitboard
  - type: PointLight
    radius: 1.5
    energy: 1.6
    color: "#b89f25"
  - type: GuideHelp
    guides:
    - CargoBounties

- type: entity
  parent: BaseComputer
  id: ComputerCloningConsole
  name: cloning console computer
  description: The centerpiece of the cloning system, medicine's greatest accomplishment. It has lots of ports and wires.
  components:
  - type: CloningConsole
  - type: DeviceList
  - type: DeviceNetwork
    deviceNetId: Wired
  - type: Sprite
    layers:
    - map: ["computerLayerBody"]
      state: computer
    - map: ["computerLayerKeyboard"]
      state: generic_keyboard
    - map: ["computerLayerScreen"]
      state: dna
    - map: ["computerLayerKeys"]
      state: generic_keys
  - type: ApcPowerReceiver
    powerLoad: 3100 #We want this to fail first so I transferred most of the scanner and pod's power here. (3500 in total)
  - type: Computer
    board: CloningConsoleComputerCircuitboard
  - type: PointLight
    radius: 1.5
    energy: 1.6
    color: "#1f8c28"
  - type: DeviceLinkSource
    range: 4
    ports:
      - MedicalScannerSender
      - CloningPodSender
  - type: ActivatableUI
    key: enum.CloningConsoleUiKey.Key
  - type: UserInterface
    interfaces:
      - key: enum.CloningConsoleUiKey.Key
        type: CloningConsoleBoundUserInterface
  - type: Speech
    speechVerb: Robotic
    speechSounds: Pai
  - type: Damageable
    damageContainer: Inorganic
    damageModifierSet: StrongMetallic
  - type: GuideHelp
    guides:
    - Cloning

- type: entity
  id: ComputerSalvageExpedition
  parent: BaseComputer
  name: salvage expeditions computer
  description: Used to accept salvage missions, if you're tough enough.
  components:
    - type: Sprite
      layers:
        - map: ["computerLayerBody"]
          state: computer
        - map: ["computerLayerKeyboard"]
          state: generic_keyboard
        - map: [ "computerLayerScreen" ]
          state: mining
        - map: ["computerLayerKeys"]
          state: tech_key
    - type: Appearance
    - type: GenericVisualizer
      visuals:
        enum.ComputerVisuals.Powered:
          computerLayerScreen:
            True: { visible: true, shader: unshaded }
            False: { visible: false }
          computerLayerKeys:
            True: { visible: true, shader: unshaded }
            False: { visible: true }
    - type: SalvageExpeditionConsole
    - type: ActivatableUI
      key: enum.SalvageConsoleUiKey.Expedition
    - type: ActivatableUIRequiresPower
    - type: UserInterface
      interfaces:
        - key: enum.SalvageConsoleUiKey.Expedition
          type: SalvageExpeditionConsoleBoundUserInterface
    - type: Computer
      board: SalvageExpeditionsComputerCircuitboard
    - type: PointLight
      radius: 1.5
      energy: 1.6
      color: "#b89f25"
#    - type: AccessReader
#      access: [["Salvage"]]

- type: entity
  parent: BaseComputer
  id: ComputerSurveillanceCameraMonitor
  name: camera monitor
  description: A surveillance camera monitor. You're watching them. Maybe.
  components:
  - type: Sprite
    layers:
    - map: ["computerLayerBody"]
      state: computer
    - map: ["computerLayerKeyboard"]
      state: generic_keyboard
    - map: ["computerLayerScreen"]
      state: cameras
    - map: ["computerLayerKeys"]
      state: tech_key
  - type: Computer
    board: SurveillanceCameraMonitorCircuitboard
  - type: DeviceNetwork
    deviceNetId: Wired
    receiveFrequencyId: SurveillanceCamera
    transmitFrequencyId: SurveillanceCamera
  - type: WiredNetworkConnection
  - type: DeviceNetworkRequiresPower
  - type: SurveillanceCameraMonitor
  - type: ActivatableUI
    key: enum.SurveillanceCameraMonitorUiKey.Key
  - type: ActivatableUIRequiresVision
  - type: Transform
    anchored: true
  - type: UserInterface
    interfaces:
      - key: enum.SurveillanceCameraMonitorUiKey.Key
        type: SurveillanceCameraMonitorBoundUserInterface

- type: entity
  parent: BaseComputer
  id: ComputerSurveillanceWirelessCameraMonitor
  name: wireless camera monitor
  description: A wireless surveillance camera monitor. You're watching them. Maybe.
  components:
  - type: Sprite
    layers:
    - map: ["computerLayerBody"]
      state: computer
    - map: ["computerLayerKeyboard"]
      state: generic_keyboard
    - map: ["computerLayerScreen"]
      state: cameras
    - map: ["computerLayerKeys"]
      state: tech_key
  - type: Computer
    board: SurveillanceWirelessCameraMonitorCircuitboard
  - type: DeviceNetwork
    deviceNetId: Wireless
    receiveFrequencyId: SurveillanceCamera
    transmitFrequencyId: SurveillanceCamera
  - type: WirelessNetworkConnection
    range: 200
  - type: DeviceNetworkRequiresPower
  - type: Speech
    speechVerb: Robotic
  - type: SurveillanceCameraSpeaker
  - type: SurveillanceCameraMonitor
    speechEnabled: true
  - type: ActivatableUI
    key: enum.SurveillanceCameraMonitorUiKey.Key
  - type: ActivatableUIRequiresVision
  - type: UserInterface
    interfaces:
      - key: enum.SurveillanceCameraMonitorUiKey.Key
        type: SurveillanceCameraMonitorBoundUserInterface

- type: entity
  id: ComputerPalletConsole
  parent: BaseComputer
  name: cargo sale computer
  description: Used to sell goods loaded onto cargo pallets
  components:
  - type: Sprite
    layers:
    - map: ["computerLayerBody"]
      state: computer
    - map: ["computerLayerKeyboard"]
      state: generic_keyboard
    - map: ["computerLayerScreen"]
      state: request
    - map: ["computerLayerKeys"]
      state: tech_key
  - type: CargoPalletConsole
  - type: ActivatableUI
    key: enum.CargoPalletConsoleUiKey.Sale
  - type: UserInterface
    interfaces:
    - key: enum.CargoPalletConsoleUiKey.Sale
      type: CargoPalletConsoleBoundUserInterface
  - type: Computer
    board: CargoRequestComputerCircuitboard
  - type: PointLight
    radius: 1.5
    energy: 1.6
    color: "#b89f25"
<<<<<<< HEAD
  - type: MarketModifier # In the case someone got a computer board from QM locker, they can use it to sell on a ship if they have the grids, just to make sure its useless.
    mod: 0
=======
  - type: GuideHelp
    guides:
    - Cargo
>>>>>>> a7574549

- type: entity
  parent: BaseComputer
  id: ComputerMassMedia
  name: mass-media console
  description: Write your message to the world!
  components:
  - type: Sprite
    layers:
    - map: ["computerLayerBody"]
      state: computer
    - map: ["computerLayerKeyboard"]
      state: generic_keyboard
    - map: ["computerLayerScreen"]
      state: service
    - map: ["computerLayerKeys"]
      state: service_keys
  - type: Computer
    board: ComputerMassMediaCircuitboard
  - type: DeviceNetworkRequiresPower
  - type: NewsWrite
  - type: AccessReader
    access: [[ "Command" ]]
  - type: ActivatableUI
    key: enum.NewsWriteUiKey.Key
  - type: ActivatableUIRequiresVision
  - type: Transform
    anchored: true
  - type: UserInterface
    interfaces:
      - key: enum.NewsWriteUiKey.Key
        type: NewsWriteBoundUserInterface

- type: entity
  parent: BaseComputer
  id: ComputerSensorMonitoring
  name: sensor monitoring computer
  description: A flexible console for monitoring all kinds of sensors.
  # Putting this as "DO NOT MAP" until the performance issues are fixed.
  # And it's more fleshed out.
  suffix: TESTING, DO NOT MAP
  components:
    - type: Sprite
      layers:
        - map: ["computerLayerBody"]
          state: computer
        - map: ["computerLayerKeyboard"]
          state: generic_keyboard
        - map: ["computerLayerScreen"]
          state: sensors
        - map: ["computerLayerKeys"]
          state: atmos_key
    - type: PointLight
      radius: 1.5
      energy: 1.6
      color: "#43ccb5"
    - type: Computer
      board: SensorConsoleCircuitboard
    - type: SensorMonitoringConsole
    - type: ActivatableUI
      key: enum.SensorMonitoringConsoleUiKey.Key
    - type: UserInterface
      interfaces:
        - key: enum.SensorMonitoringConsoleUiKey.Key
          type: SensorMonitoringConsoleBoundUserInterface
    - type: DeviceNetwork
      deviceNetId: AtmosDevices
      receiveFrequencyId: AtmosMonitor
      transmitFrequencyId: AtmosMonitor
      prefix: device-address-prefix-sensor-monitor
      sendBroadcastAttemptEvent: true
      examinableAddress: true
    - type: WiredNetworkConnection
    - type: DeviceList
    - type: AtmosDevice<|MERGE_RESOLUTION|>--- conflicted
+++ resolved
@@ -956,14 +956,11 @@
     radius: 1.5
     energy: 1.6
     color: "#b89f25"
-<<<<<<< HEAD
   - type: MarketModifier # In the case someone got a computer board from QM locker, they can use it to sell on a ship if they have the grids, just to make sure its useless.
     mod: 0
-=======
   - type: GuideHelp
     guides:
     - Cargo
->>>>>>> a7574549
 
 - type: entity
   parent: BaseComputer
