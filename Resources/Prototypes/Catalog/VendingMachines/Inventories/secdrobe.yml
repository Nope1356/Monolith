- type: vendingMachineInventory
  id: SecDrobeInventory
  startingInventory:
    ClothingBackpackSecurity: 3
    ClothingBackpackSatchelSecurity: 3
    ClothingBackpackDuffelSecurity: 3
    ClothingHeadHatBeretBrigmedic: 3
    ClothingHeadHatBeretSecurity: 3
    ClothingHeadHatSecsoft: 3
    ClothingHeadBandRed: 3
    ClothingHandsGlovesCombat: 3 # Frontier - Officers just walk around with yellow insulated gloves if you wont sell the combat gloves.
#    ClothingHandsGlovesColorBlack: 3 # Frontier - No point in selling this, its like the none insulated gloves.
    ClothingHandsGlovesFingerless: 3 # Frontier - Leave this for the looks.
    ClothingUniformJumpsuitSec: 3
    ClothingUniformJumpskirtSec: 3
    ClothingUniformJumpsuitSecGrey: 3
    ClothingUniformJumpskirtSecGrey: 3
    ClothingUniformJumpsuitSecBlue: 3
    ClothingHeadsetSecurityCommon: 3 # Frontier - Ask SR or Sheriff for keys
    ClothingMaskGasSecurity: 3
    ClothingUniformJumpsuitBrigmedic: 3
    ClothingUniformJumpskirtBrigmedic: 3
    ClothingOuterWinterSec: 2
    ClothingHeadHelmetBasic: 2 # Frontier
    ClothingOuterArmorBasic: 2
    ClothingNeckScarfStripedRed: 3
    ClothingOuterArmorBasicSlim: 2
    ClothingOuterCoatAMG: 2
    ClothingMaskBreathMedicalSecurity: 3
    ClothingEyesBlindfold: 1
    ClothingShoesBootsJack: 1 # Frontier - 3<1
    ClothingShoesBootsCombat: 1
    ClothingShoesBootsWinterSec: 2
<<<<<<< HEAD
    ClothingShoesBootsCowboyBlack: 1
    ClothingHeadHatCowboyBlack: 1
#    ClothingShoesBootsMagCombat: 1 # Frontier
  contrabandInventory:
    ClothingUniformJumpskirtOfLife: 1
=======
  contrabandInventory:
    ClothingMaskClownSecurity: 1
>>>>>>> 9a68cf0b
<|MERGE_RESOLUTION|>--- conflicted
+++ resolved
@@ -31,13 +31,9 @@
     ClothingShoesBootsJack: 1 # Frontier - 3<1
     ClothingShoesBootsCombat: 1
     ClothingShoesBootsWinterSec: 2
-<<<<<<< HEAD
-    ClothingShoesBootsCowboyBlack: 1
-    ClothingHeadHatCowboyBlack: 1
+    ClothingShoesBootsCowboyBlack: 1 # Frontier
+    ClothingHeadHatCowboyBlack: 1 # Frontier
 #    ClothingShoesBootsMagCombat: 1 # Frontier
   contrabandInventory:
-    ClothingUniformJumpskirtOfLife: 1
-=======
-  contrabandInventory:
-    ClothingMaskClownSecurity: 1
->>>>>>> 9a68cf0b
+    ClothingUniformJumpskirtOfLife: 1 # Frontier
+    ClothingMaskClownSecurity: 1