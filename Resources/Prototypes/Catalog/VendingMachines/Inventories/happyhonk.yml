--- conflicted
+++ resolved
@@ -3,16 +3,14 @@
   startingInventory:
     HappyHonk: 10
     HappyHonkMime: 4
-<<<<<<< HEAD
     HappyHonkMcCargo: 10 # Frontier
     ClothingHeadHatMcCrown: 10 # Frontier
     MysteryFigureBoxBulk: 5 # Frontier
-=======
   contrabandInventory:
     ToyFigurineClown: 1
     ToyFigurineMime: 1
     ToyFigurineNukie: 1
->>>>>>> 7f8f1bfb
+    SpaceBladeMc: 1 # Frontier
   emaggedInventory:
     HappyHonkCluwne: 1
     HappyHonkNukie: 1