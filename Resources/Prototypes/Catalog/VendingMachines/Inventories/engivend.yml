- type: vendingMachineInventory
  id: EngiVendInventory
  startingInventory:
    ClothingHandsGlovesColorYellow: 10 # Frontier: 6<10
    Multitool: 10 # Frontier: 4<10
    ClothingEyesGlassesMeson: 10
    ClothingHeadHatWelding: 6
<<<<<<< HEAD
#    HolofanProjector: 10    # Frontier
    InflatableWallStack1: 24 # Frontier
    InflatableDoorStack1: 8 # Frontier
    GeigerCounter: 10       # Frontier
    PowerCellMedium: 15 # Frontier: 5<15
#    NetworkConfigurator: 5 # Frontier
    ShipyardRCD: 10 # Frontier
    ShipyardRCDAmmo: 20 # Frontier
    ClothingHeadHatCone: 10 # Frontier: 4<10
=======
    CrowbarYellow: 8
    Multitool: 4
    NetworkConfigurator: 5
    PowerCellMedium: 5
    ClothingHandsGlovesColorYellow: 6
    BoxInflatable: 2
    ClothingHeadHatCone: 4
>>>>>>> 9a68cf0b
<|MERGE_RESOLUTION|>--- conflicted
+++ resolved
@@ -2,25 +2,15 @@
   id: EngiVendInventory
   startingInventory:
     ClothingHandsGlovesColorYellow: 10 # Frontier: 6<10
+    CrowbarYellow: 10 # Frontier: 8<10
     Multitool: 10 # Frontier: 4<10
     ClothingEyesGlassesMeson: 10
     ClothingHeadHatWelding: 6
-<<<<<<< HEAD
 #    HolofanProjector: 10    # Frontier
-    InflatableWallStack1: 24 # Frontier
-    InflatableDoorStack1: 8 # Frontier
+    BoxInflatable: 2
     GeigerCounter: 10       # Frontier
     PowerCellMedium: 15 # Frontier: 5<15
 #    NetworkConfigurator: 5 # Frontier
     ShipyardRCD: 10 # Frontier
     ShipyardRCDAmmo: 20 # Frontier
-    ClothingHeadHatCone: 10 # Frontier: 4<10
-=======
-    CrowbarYellow: 8
-    Multitool: 4
-    NetworkConfigurator: 5
-    PowerCellMedium: 5
-    ClothingHandsGlovesColorYellow: 6
-    BoxInflatable: 2
-    ClothingHeadHatCone: 4
->>>>>>> 9a68cf0b
+    ClothingHeadHatCone: 10 # Frontier: 4<10