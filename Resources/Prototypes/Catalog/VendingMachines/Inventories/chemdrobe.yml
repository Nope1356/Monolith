--- conflicted
+++ resolved
@@ -15,9 +15,6 @@
     ClothingHandsGlovesLatex: 2
     ClothingHeadsetMedical: 2
     ClothingOuterWinterChem: 2
-<<<<<<< HEAD
     ClothingShoesBootsWinterChem: 2 #Delta V: Add departmental winter boots
-=======
   contrabandInventory:
-    ToyFigurineChemist: 1
->>>>>>> 7f8f1bfb
+    ToyFigurineChemist: 1