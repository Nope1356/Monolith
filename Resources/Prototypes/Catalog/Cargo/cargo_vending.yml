--- conflicted
+++ resolved
@@ -82,11 +82,7 @@
     sprite: Objects/Specific/Service/vending_machine_restock.rsi
     state: base
   product: CrateVendingMachineRestockChemVendFilled
-<<<<<<< HEAD
-  cost: 2000
-=======
   cost: 3820
->>>>>>> d7a6baf0
   category: Medical
   group: market
 
