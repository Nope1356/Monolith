<<<<<<< HEAD
# - type: cargoProduct
  # id: ArmorySmg
  # icon:
    # sprite: Objects/Weapons/Guns/SMGs/wt550.rsi
    # state: icon
  # product: CrateArmorySMG
  # cost: 3000
  # category: Armory
  # group: market

# - type: cargoProduct
  # id: ArmoryShotgun
  # icon:
    # sprite: Objects/Weapons/Guns/Shotguns/enforcer.rsi
    # state: icon
  # product: CrateArmoryShotgun
  # cost: 2500
  # category: Armory
  # group: market

# - type: cargoProduct
  # id: TrackingImplant
  # icon:
    # sprite: Objects/Specific/Medical/implanter.rsi
    # state: implanter0
  # product: CrateTrackingImplants
  # cost: 1000
  # category: Armory
  # group: market

# - type: cargoProduct
  # id: ArmoryLaser
  # icon:
    # sprite: Objects/Weapons/Guns/Battery/laser_retro.rsi
    # state: icon
  # product: CrateArmoryLaser
  # cost: 1600
  # category: Armory
  # group: market

#- type: cargoProduct
#  id: ArmoryPistol
#  icon:
#    sprite: Objects/Weapons/Guns/Pistols/mk58.rsi
#    state: icon
#  product: CrateArmoryPistols
#  cost: 1700
#  category: Armory
#  group: market

# - type: cargoProduct
  # id: TrainingBombs
  # icon:
    # sprite: Structures/Machines/bomb.rsi
    # state: training-bomb
  # product: CrateTrainingBombs
  # cost: 3000
  # category: Armory
  # group: market
=======
- type: cargoProduct
  id: ArmorySmg
  icon:
    sprite: Objects/Weapons/Guns/SMGs/wt550.rsi
    state: icon
  product: CrateArmorySMG
  cost: 9000
  category: cargoproduct-category-name-armory
  group: market

- type: cargoProduct
  id: ArmoryShotgun
  icon:
    sprite: Objects/Weapons/Guns/Shotguns/enforcer.rsi
    state: icon
  product: CrateArmoryShotgun
  cost: 7000
  category: cargoproduct-category-name-armory
  group: market

- type: cargoProduct
  id: TrackingImplant
  icon:
    sprite: Objects/Specific/Medical/implanter.rsi
    state: implanter0
  product: CrateTrackingImplants
  cost: 1000
  category: cargoproduct-category-name-armory
  group: market

- type: cargoProduct
  id: TrainingBombs
  icon:
    sprite: Structures/Machines/bomb.rsi
    state: training-bomb
  product: CrateTrainingBombs
  cost: 3000
  category: cargoproduct-category-name-armory
  group: market

- type: cargoProduct
  id: ArmoryLaser
  icon:
    sprite: Objects/Weapons/Guns/Battery/laser_gun.rsi
    state: icon
  product: CrateArmoryLaser
  cost: 4800
  category: cargoproduct-category-name-armory
  group: market

- type: cargoProduct
  id: ArmoryPistol
  icon:
    sprite: Objects/Weapons/Guns/Pistols/mk58.rsi
    state: icon
  product: CrateArmoryPistols
  cost: 5200
  category: cargoproduct-category-name-armory
  group: market
>>>>>>> 694ae001
<|MERGE_RESOLUTION|>--- conflicted
+++ resolved
@@ -1,121 +1,59 @@
-<<<<<<< HEAD
-# - type: cargoProduct
-  # id: ArmorySmg
-  # icon:
-    # sprite: Objects/Weapons/Guns/SMGs/wt550.rsi
-    # state: icon
-  # product: CrateArmorySMG
-  # cost: 3000
-  # category: Armory
-  # group: market
-
-# - type: cargoProduct
-  # id: ArmoryShotgun
-  # icon:
-    # sprite: Objects/Weapons/Guns/Shotguns/enforcer.rsi
-    # state: icon
-  # product: CrateArmoryShotgun
-  # cost: 2500
-  # category: Armory
-  # group: market
-
-# - type: cargoProduct
-  # id: TrackingImplant
-  # icon:
-    # sprite: Objects/Specific/Medical/implanter.rsi
-    # state: implanter0
-  # product: CrateTrackingImplants
-  # cost: 1000
-  # category: Armory
-  # group: market
-
-# - type: cargoProduct
-  # id: ArmoryLaser
-  # icon:
-    # sprite: Objects/Weapons/Guns/Battery/laser_retro.rsi
-    # state: icon
-  # product: CrateArmoryLaser
-  # cost: 1600
-  # category: Armory
-  # group: market
-
+#- type: cargoProduct
+#  id: ArmorySmg
+#  icon:
+#    sprite: Objects/Weapons/Guns/SMGs/wt550.rsi
+#    state: icon
+#  product: CrateArmorySMG
+#  cost: 9000
+#  category: cargoproduct-category-name-armory
+#  group: market
+#
+#- type: cargoProduct
+#  id: ArmoryShotgun
+#  icon:
+#    sprite: Objects/Weapons/Guns/Shotguns/enforcer.rsi
+#    state: icon
+#  product: CrateArmoryShotgun
+#  cost: 7000
+#  category: cargoproduct-category-name-armory
+#  group: market
+#
+#- type: cargoProduct
+#  id: TrackingImplant
+#  icon:
+#    sprite: Objects/Specific/Medical/implanter.rsi
+#    state: implanter0
+#  product: CrateTrackingImplants
+#  cost: 1000
+#  category: cargoproduct-category-name-armory
+#  group: market
+#
+#- type: cargoProduct
+#  id: TrainingBombs
+#  icon:
+#    sprite: Structures/Machines/bomb.rsi
+#    state: training-bomb
+#  product: CrateTrainingBombs
+#  cost: 3000
+#  category: cargoproduct-category-name-armory
+#  group: market
+#
+#- type: cargoProduct
+#  id: ArmoryLaser
+#  icon:
+#    sprite: Objects/Weapons/Guns/Battery/laser_gun.rsi
+#    state: icon
+#  product: CrateArmoryLaser
+#  cost: 4800
+#  category: cargoproduct-category-name-armory
+#  group: market
+#
 #- type: cargoProduct
 #  id: ArmoryPistol
 #  icon:
 #    sprite: Objects/Weapons/Guns/Pistols/mk58.rsi
 #    state: icon
 #  product: CrateArmoryPistols
-#  cost: 1700
-#  category: Armory
-#  group: market
-
-# - type: cargoProduct
-  # id: TrainingBombs
-  # icon:
-    # sprite: Structures/Machines/bomb.rsi
-    # state: training-bomb
-  # product: CrateTrainingBombs
-  # cost: 3000
-  # category: Armory
-  # group: market
-=======
-- type: cargoProduct
-  id: ArmorySmg
-  icon:
-    sprite: Objects/Weapons/Guns/SMGs/wt550.rsi
-    state: icon
-  product: CrateArmorySMG
-  cost: 9000
-  category: cargoproduct-category-name-armory
-  group: market
-
-- type: cargoProduct
-  id: ArmoryShotgun
-  icon:
-    sprite: Objects/Weapons/Guns/Shotguns/enforcer.rsi
-    state: icon
-  product: CrateArmoryShotgun
-  cost: 7000
-  category: cargoproduct-category-name-armory
-  group: market
-
-- type: cargoProduct
-  id: TrackingImplant
-  icon:
-    sprite: Objects/Specific/Medical/implanter.rsi
-    state: implanter0
-  product: CrateTrackingImplants
-  cost: 1000
-  category: cargoproduct-category-name-armory
-  group: market
-
-- type: cargoProduct
-  id: TrainingBombs
-  icon:
-    sprite: Structures/Machines/bomb.rsi
-    state: training-bomb
-  product: CrateTrainingBombs
-  cost: 3000
-  category: cargoproduct-category-name-armory
-  group: market
-
-- type: cargoProduct
-  id: ArmoryLaser
-  icon:
-    sprite: Objects/Weapons/Guns/Battery/laser_gun.rsi
-    state: icon
-  product: CrateArmoryLaser
-  cost: 4800
-  category: cargoproduct-category-name-armory
-  group: market
-
-- type: cargoProduct
-  id: ArmoryPistol
-  icon:
-    sprite: Objects/Weapons/Guns/Pistols/mk58.rsi
-    state: icon
-  product: CrateArmoryPistols
-  cost: 5200
-  category: cargoproduct-category-name-armory
-  group: market
->>>>>>> 694ae001
+#  cost: 5200
+#  category: cargoproduct-category-name-armory
+#  group: market