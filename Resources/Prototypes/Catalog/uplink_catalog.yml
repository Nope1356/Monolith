--- conflicted
+++ resolved
@@ -1129,7 +1129,6 @@
       tags:
       - NukeOpsUplink
 
-<<<<<<< HEAD
 # - type: listing # Frontier
   # id: UplinkReinforcementRadioSyndicate
   # name: uplink-reinforcement-radio-name
@@ -1149,14 +1148,70 @@
         # tags:
           # - NukeOpsUplink
 
-# - type: listing # Frontier
-  # id: UplinkReinforcementRadioSyndicateNukeops # Version for Nukeops that spawns another nuclear operative without the uplink.
-  # name: uplink-reinforcement-radio-nukeops-name
-  # description: uplink-reinforcement-radio-nukeops-desc
-  # productEntity: ReinforcementRadioSyndicateNukeops
-  # icon: { sprite: Objects/Devices/communication.rsi, state: old-radio-nukeop }
-  # cost:
-    # Telecrystal: 35
+# Frontier: no reinforcements
+# - type: listing
+#   id: UplinkReinforcementRadioSyndicateNukeops # Version for Nukeops that spawns another nuclear operative without the uplink.
+#   name: uplink-reinforcement-radio-nukeops-name
+#   description: uplink-reinforcement-radio-nukeops-desc
+#   productEntity: ReinforcementRadioSyndicateNukeops
+#   icon: { sprite: Objects/Devices/communication.rsi, state: old-radio-nukeop }
+#   cost:
+#     Telecrystal: 30
+#   categories:
+#   - UplinkAllies
+#   conditions:
+#     - !type:StoreWhitelistCondition
+#       whitelist:
+#         tags:
+#           - NukeOpsUplink
+# End Frontier
+
+# - type: listing # Frontier
+  # id: UplinkReinforcementRadioSyndicateCyborgAssault
+  # name:  uplink-reinforcement-radio-cyborg-assault-name
+  # description: uplink-reinforcement-radio-cyborg-assault-desc
+  # productEntity: ReinforcementRadioSyndicateCyborgAssault
+  # icon: { sprite: Objects/Devices/communication.rsi, state: old-radio-borg-assault }
+  # cost:
+    # Telecrystal: 65
+  # categories:
+    # - UplinkAllies
+  # conditions:
+    # - !type:StoreWhitelistCondition
+      # whitelist:
+        # tags:
+          # - NukeOpsUplink
+
+# - type: listing # Frontier
+  # id: UplinkReinforcementRadioSyndicateAncestor
+  # name: uplink-reinforcement-radio-ancestor-name
+  # description: uplink-reinforcement-radio-ancestor-desc
+  # productEntity: ReinforcementRadioSyndicateAncestor
+  # icon: { sprite: Objects/Devices/communication.rsi, state: old-radio-ancestor }
+  # discountCategory: usualDiscounts
+  # discountDownTo:
+    # Telecrystal: 4
+  # cost:
+    # Telecrystal: 6
+  # categories:
+  # - UplinkAllies
+  # conditions:
+    # - !type:StoreWhitelistCondition
+      # blacklist:
+        # tags:
+          # - NukeOpsUplink
+
+# - type: listing # Frontier
+  # id: UplinkReinforcementRadioSyndicateAncestorNukeops # Version for Nukeops that spawns a syndicate monkey with the NukeOperative component.
+  # name: uplink-reinforcement-radio-ancestor-name
+  # description: uplink-reinforcement-radio-ancestor-desc
+  # productEntity: ReinforcementRadioSyndicateAncestorNukeops
+  # icon: { sprite: Objects/Devices/communication.rsi, state: old-radio-ancestor }
+  # discountCategory: usualDiscounts
+  # discountDownTo:
+    # Telecrystal: 4
+  # cost:
+    # Telecrystal: 6
   # categories:
   # - UplinkAllies
   # conditions:
@@ -1164,150 +1219,6 @@
       # whitelist:
         # tags:
           # - NukeOpsUplink
-
-# - type: listing # Frontier
-  # id: UplinkReinforcementRadioSyndicateCyborgAssault
-  # name:  uplink-reinforcement-radio-cyborg-assault-name
-  # description: uplink-reinforcement-radio-cyborg-assault-desc
-  # productEntity: ReinforcementRadioSyndicateCyborgAssault
-  # icon: { sprite: Objects/Devices/communication.rsi, state: old-radio-borg-assault }
-  # cost:
-    # Telecrystal: 65
-  # categories:
-    # - UplinkAllies
-  # conditions:
-    # - !type:StoreWhitelistCondition
-      # whitelist:
-        # tags:
-          # - NukeOpsUplink
-
-# - type: listing # Frontier
-  # id: UplinkReinforcementRadioSyndicateAncestor
-  # name: uplink-reinforcement-radio-ancestor-name
-  # description: uplink-reinforcement-radio-ancestor-desc
-  # productEntity: ReinforcementRadioSyndicateAncestor
-  # icon: { sprite: Objects/Devices/communication.rsi, state: old-radio-ancestor }
-  # discountCategory: usualDiscounts
-  # discountDownTo:
-    # Telecrystal: 4
-  # cost:
-    # Telecrystal: 6
-  # categories:
-  # - UplinkAllies
-  # conditions:
-    # - !type:StoreWhitelistCondition
-      # blacklist:
-        # tags:
-          # - NukeOpsUplink
-
-# - type: listing # Frontier
-  # id: UplinkReinforcementRadioSyndicateAncestorNukeops # Version for Nukeops that spawns a syndicate monkey with the NukeOperative component.
-  # name: uplink-reinforcement-radio-ancestor-name
-  # description: uplink-reinforcement-radio-ancestor-desc
-  # productEntity: ReinforcementRadioSyndicateAncestorNukeops
-  # icon: { sprite: Objects/Devices/communication.rsi, state: old-radio-ancestor }
-  # discountCategory: usualDiscounts
-  # discountDownTo:
-    # Telecrystal: 4
-  # cost:
-    # Telecrystal: 6
-  # categories:
-  # - UplinkAllies
-  # conditions:
-    # - !type:StoreWhitelistCondition
-      # whitelist:
-        # tags:
-          # - NukeOpsUplink
-=======
-- type: listing
-  id: UplinkReinforcementRadioSyndicate
-  name: uplink-reinforcement-radio-name
-  description: uplink-reinforcement-radio-traitor-desc
-  productEntity: ReinforcementRadioSyndicate
-  icon: { sprite: Objects/Devices/communication.rsi, state: old-radio-urist }
-  discountCategory: usualDiscounts
-  discountDownTo:
-    Telecrystal: 7
-  cost:
-    Telecrystal: 14
-  categories:
-  - UplinkAllies
-  conditions:
-    - !type:StoreWhitelistCondition
-      blacklist:
-        tags:
-          - NukeOpsUplink
-
-- type: listing
-  id: UplinkReinforcementRadioSyndicateNukeops # Version for Nukeops that spawns another nuclear operative without the uplink.
-  name: uplink-reinforcement-radio-nukeops-name
-  description: uplink-reinforcement-radio-nukeops-desc
-  productEntity: ReinforcementRadioSyndicateNukeops
-  icon: { sprite: Objects/Devices/communication.rsi, state: old-radio-nukeop }
-  cost:
-    Telecrystal: 30
-  categories:
-  - UplinkAllies
-  conditions:
-    - !type:StoreWhitelistCondition
-      whitelist:
-        tags:
-          - NukeOpsUplink
-
-- type: listing
-  id: UplinkReinforcementRadioSyndicateCyborgAssault
-  name:  uplink-reinforcement-radio-cyborg-assault-name
-  description: uplink-reinforcement-radio-cyborg-assault-desc
-  productEntity: ReinforcementRadioSyndicateCyborgAssault
-  icon: { sprite: Objects/Devices/communication.rsi, state: old-radio-borg-assault }
-  cost:
-    Telecrystal: 65
-  categories:
-    - UplinkAllies
-  conditions:
-    - !type:StoreWhitelistCondition
-      whitelist:
-        tags:
-          - NukeOpsUplink
-
-- type: listing
-  id: UplinkReinforcementRadioSyndicateAncestor
-  name: uplink-reinforcement-radio-ancestor-name
-  description: uplink-reinforcement-radio-ancestor-desc
-  productEntity: ReinforcementRadioSyndicateAncestor
-  icon: { sprite: Objects/Devices/communication.rsi, state: old-radio-ancestor }
-  discountCategory: usualDiscounts
-  discountDownTo:
-    Telecrystal: 4
-  cost:
-    Telecrystal: 6
-  categories:
-  - UplinkAllies
-  conditions:
-    - !type:StoreWhitelistCondition
-      blacklist:
-        tags:
-          - NukeOpsUplink
-
-- type: listing
-  id: UplinkReinforcementRadioSyndicateAncestorNukeops # Version for Nukeops that spawns a syndicate monkey with the NukeOperative component.
-  name: uplink-reinforcement-radio-ancestor-name
-  description: uplink-reinforcement-radio-ancestor-desc
-  productEntity: ReinforcementRadioSyndicateAncestorNukeops
-  icon: { sprite: Objects/Devices/communication.rsi, state: old-radio-ancestor }
-  discountCategory: usualDiscounts
-  discountDownTo:
-    Telecrystal: 4
-  cost:
-    Telecrystal: 6
-  categories:
-  - UplinkAllies
-  conditions:
-    - !type:StoreWhitelistCondition
-      whitelist:
-        tags:
-          - NukeOpsUplink
->>>>>>> 7f8f1bfb
 
 - type: listing
   id: UplinkCarpDehydrated
