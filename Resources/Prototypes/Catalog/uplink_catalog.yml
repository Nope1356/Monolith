--- conflicted
+++ resolved
@@ -1341,26 +1341,39 @@
   categories:
     - UplinkImplants
 
-<<<<<<< HEAD
-# - type: listing # Frontier
-  # id: UplinkMicroBombImplanter
-  # name: uplink-micro-bomb-implanter-name
-  # description: uplink-micro-bomb-implanter-desc
-  # icon: { sprite: /Textures/Actions/Implants/implants.rsi, state: explosive }
-  # productEntity: MicroBombImplanter
-  # cost:
-    # Telecrystal: 2
-  # categories:
-  # - UplinkImplants
-  # conditions:
-  # - !type:StoreWhitelistCondition
-    # whitelist:
-      # tags:
-      # - NukeOpsUplink
-  # - !type:BuyerWhitelistCondition
-    # blacklist:
-      # components:
-      # - SurplusBundle
+- type: listing
+  id: UplinkRadioImplanter
+  name: uplink-radio-implanter-name
+  description: uplink-radio-implanter-desc
+  icon: { sprite: /Textures/Objects/Devices/encryption_keys.rsi, state: synd_label }
+  productEntity: RadioImplanter
+  discountCategory: usualDiscounts
+  discountDownTo:
+    Telecrystal: 1
+  cost:
+    Telecrystal: 2
+  categories:
+  - UplinkImplants
+
+# - type: listing
+#   id: UplinkMicroBombImplanter
+#   name: uplink-micro-bomb-implanter-name
+#   description: uplink-micro-bomb-implanter-desc
+#   icon: { sprite: /Textures/Actions/Implants/implants.rsi, state: explosive }
+#   productEntity: MicroBombImplanter
+#   cost:
+#     Telecrystal: 2
+#   categories:
+#   - UplinkImplants
+#   conditions:
+#   - !type:StoreWhitelistCondition
+#     whitelist:
+#       tags:
+#       - NukeOpsUplink
+#   - !type:BuyerWhitelistCondition
+#     blacklist:
+#       components:
+#       - SurplusBundle
 
 # - type: listing # Frontier
   # id: UplinkMacroBombImplanter
@@ -1416,96 +1429,6 @@
       # blacklist:
         # tags:
           # - NukeOpsUplink
-=======
-- type: listing
-  id: UplinkRadioImplanter
-  name: uplink-radio-implanter-name
-  description: uplink-radio-implanter-desc
-  icon: { sprite: /Textures/Objects/Devices/encryption_keys.rsi, state: synd_label }
-  productEntity: RadioImplanter
-  discountCategory: usualDiscounts
-  discountDownTo:
-    Telecrystal: 1
-  cost:
-    Telecrystal: 2
-  categories:
-  - UplinkImplants
-
-- type: listing
-  id: UplinkMicroBombImplanter
-  name: uplink-micro-bomb-implanter-name
-  description: uplink-micro-bomb-implanter-desc
-  icon: { sprite: /Textures/Actions/Implants/implants.rsi, state: explosive }
-  productEntity: MicroBombImplanter
-  cost:
-    Telecrystal: 2
-  categories:
-  - UplinkImplants
-  conditions:
-  - !type:StoreWhitelistCondition
-    whitelist:
-      tags:
-      - NukeOpsUplink
-  - !type:BuyerWhitelistCondition
-    blacklist:
-      components:
-      - SurplusBundle
-
-- type: listing
-  id: UplinkMacroBombImplanter
-  name: uplink-macro-bomb-implanter-name
-  description: uplink-macro-bomb-implanter-desc
-  icon: { sprite: /Textures/Actions/Implants/implants.rsi, state: explosive }
-  productEntity: MacroBombImplanter
-  cost:
-    Telecrystal: 13
-  categories:
-    - UplinkImplants
-  conditions:
-    - !type:StoreWhitelistCondition
-      whitelist:
-        tags:
-          - NukeOpsUplink
-    - !type:BuyerWhitelistCondition
-      blacklist:
-        components:
-          - SurplusBundle
-
-- type: listing
-  id: UplinkDeathAcidifierImplanter
-  name: uplink-death-acidifier-implant-name
-  description: uplink-death-acidifier-implant-desc
-  icon: { sprite: /Textures/Objects/Magic/magicactions.rsi, state: gib }
-  productEntity: DeathAcidifierImplanter
-  cost:
-    Telecrystal: 4
-  categories:
-    - UplinkImplants
-  conditions:
-    - !type:StoreWhitelistCondition
-      whitelist:
-        tags:
-          - NukeOpsUplink
-
-- type: listing
-  id: UplinkUplinkImplanter # uplink uplink real
-  name: uplink-uplink-implanter-name
-  description: uplink-uplink-implanter-desc
-  icon: { sprite: /Textures/Objects/Devices/communication.rsi, state: old-radio }
-  productEntity: UplinkImplanter
-  discountCategory: usualDiscounts
-  discountDownTo:
-    Telecrystal: 1
-  cost:
-    Telecrystal: 2
-  categories:
-  - UplinkImplants
-  conditions:
-    - !type:StoreWhitelistCondition
-      blacklist:
-        tags:
-          - NukeOpsUplink
->>>>>>> 11e5d591
 
 - type: listing
   id: UplinkDeathRattle
