--- conflicted
+++ resolved
@@ -185,10 +185,7 @@
   tier: 3
   cost: 15000
   recipeUnlocks:
-<<<<<<< HEAD
   - JetpackVoid
-=======
-  - CargoTelepadMachineCircuitboard
 
 - type: technology
   id: QuantumFiberWeaving
@@ -198,7 +195,6 @@
     state: icon
   discipline: CivilianServices
   tier: 3
-  cost: 10000
-  recipeUnlocks:
-  - ClothingShoesBootsSpeed
->>>>>>> dfbf47c3
+  cost: 100000
+  recipeUnlocks:
+  - ClothingShoesBootsSpeed