- type: entity
  parent: [BaseStructureDisableToolUse, BaseLathe]
  id: PrizeCounter
  name: prize counter
  description: Claim your prize and win some toys and cute plushies!
  components:
  - type: AmbientOnPowered
  - type: AmbientSound
    volume: -9
    range: 3
    enabled: false
    sound:
      path: /Audio/Ambience/Objects/vending_machine_hum.ogg
  - type: LitOnPowered
  - type: ApcPowerReceiver
    powerLoad: 200
    priority: Low
  - type: Advertise
    pack: CuddlyCritterAds
  - type: PointLight
    radius: 1.5
    energy: 1.6
    color: "#4b93ad"
  - type: Transform
    noRot: false
  - type: Sprite
    sprite: _NF/Structures/Machines/prizecounter.rsi
    snapCardinals: true
    layers:
    - state: icon
      map: ["enum.LatheVisualLayers.IsRunning"]
    - state: unlit
      shader: unshaded
      map: ["enum.PowerDeviceVisualLayers.Powered"]
    - state: panel
      map: ["enum.WiresVisualLayers.MaintenancePanel"]
  - type: Lathe
    idleState: icon
    runningState: icon
    staticRecipes:
      - PrizeBallRecipe
      - PlushieHampterRecipe
      - PlushieVulpRecipe
      - PlushieBeeRecipe
      - PlushieLizardRecipe
      - PlushieSpaceLizardRecipe
      - PlushieVoxRecipe
      - PlushieMoffRecipe
      - PlushieMoffsicianRecipe
      - PlushieMoffbarRecipe
      - PlushieDionaRecipe
      - PlushieSharkGreyRecipe
      - PlushieSharkBlueRecipe
      - PlushieSharkPinkRecipe
      - PlushieRatvarRecipe
      - PlushieNarRecipe
      - PlushieSlimeRecipe
      - PlushieSnakeRecipe
      - PlushieCarpRecipe
      - PlasticBananaRecipe
      - BeachBallRecipe
      - BasketballRecipe
      - FootballRecipe
      - ToyHammerRecipe
      - WhoopieCushionRecipe
      - ClownRecorderRecipe
      - PonderingOrbRecipe
      - CrayonBoxRecipe
      - CrayonRainbowRecipe
      - PlushieLampRecipe
      - PlushieAtmosianRecipe
      - PlushieRounyRecipe
      - PlushieXenoRecipe
      - FoamCrossbowRecipe
      - BoxDonkSoftBoxRecipe
      - RevolverCapGunRecipe
      - BoxCartridgeCapRecipe
      - ToyAmongPequenoRecipe
      - FoamCutlassRecipe
      - FoamBladeRecipe
      - ToyRubberDuckRecipe
      - ToyMouseRecipe
      - ToyAiRecipe
      - ToyGriffinRecipe
      - ToyHonkRecipe
      - ToyIanRecipe
      - ToyMarauderRecipe
      - ToyGygaxRecipe
      - ToyOdysseusRecipe
      - ToyOwlmanRecipe
      - ToyPhazonRecipe
      - ToyFireRipleyRecipe
      - ToyReticenceRecipe
      - ToyRipleyRecipe
      - ToySeraphRecipe
      - ToyDurandRecipe
      - ToySkeletonRecipe
      - FaceHuggerPlushieRecipe
      - PetRockCarrierkRecipe
      - PlushieGnomeRecipe
      - PlushieLoveableRecipe
      - PlushieDeerRecipe
      - PlushieIpcRecipe
      - PlushieGreyRecipe
      - PlushieRedFoxRecipe
      - PlushiePurpleFoxRecipe
      - PlushiePinkFoxRecipe
      - PlushieOrangeFoxRecipe
      - PlushieMarbleFoxRecipe
      - PlushieCrimsonFoxRecipe
      - PlushieCoffeeFoxRecipe
      - PlushieBlueFoxRecipe
      - PlushieBlackFoxRecipe
      - PlushieCorgiRecipe
      - PlushieGirlyCorgiRecipe
      - PlushieRobotCorgiRecipe
      - PlushieCatBlackRecipe
      - PlushieCatOrangeRecipe
      - PlushieCatSiamesRecipe
      - PlushieCatTabbyRecipe
      - PlushieCatTuxedoRecipe
      - PlushieCatWhiteRecipe
  - type: EmagLatheRecipes
    emagStaticRecipes:
      - PlushieJesterRecipe
      - PlushieTrystanRecipe
      - PlushieSlipsRecipe
      - PlushieNukeRecipe
      - PlushieRGBeeRecipe
      - BalloonCorgiRecipe
      - BalloonSynRecipe
      - ToyNukeRecipe
      - ToyMaulerRecipe
      - PlushieAbductorRecipe
      - PlushieAbductorAgentRecipe
  - type: MaterialStorage
    whitelist:
      tags:
        - PrizeTicket

- type: entity
  parent: BaseLathe
  id: TilePrinterNF
  name: tile-meister 5000
  description: Prints floor tiles. No mercy.
  components:
  - type: Sprite
    sprite: Structures/Machines/sheetifier.rsi
    layers:
    - state: base_machine
      map: ["enum.LatheVisualLayers.IsRunning"]
    - state: buttons_on
      shader: unshaded
      map: ["enum.PowerDeviceVisualLayers.Powered"]
  - type: Machine
    board: TilePrinterNFMachineCircuitboard
  - type: MaterialStorage
    dropOnDeconstruct: true
    ignoreColor: true
    canEjectStoredMaterials: false
    whitelist:
      tags:
      - Raw
      - Wooden
      - Sheet
      - RawMaterial
      - Ingot
  - type: Lathe
    idleState: base_machine
    runningState: base_machine_processing
    staticRecipes:
    - FloorTileItemSteel
    - FloorTileItemSteelCheckerLight
    - FloorTileItemSteelCheckerDark
    - FloorTileItemMetalDiamond
    - FloorTileItemWood
    - FloorTileItemWhite
    - FloorTileItemDark
    - FloorTileItemTechmaint
    - FloorTileItemFreezer
    - FloorTileItemShowroom
    - FloorTileItemGCircuit
    - FloorTileItemBCircuit
    - FloorTileItemGold
    - FloorTileItemReinforced
    - FloorTileItemMono
    - FloorTileItemLino
    - FloorTileItemHydro
    - FloorTileItemLime
    - FloorTileItemShuttleWhite
#    - FloorTileStackShuttleBlue
#    - FloorTileStackShuttleOrange
    - FloorTileItemShuttlePurple
#    - FloorTileStackShuttleRed
    - FloorTileItemEighties
    - FloorTileItemArcadeBlue
    - FloorTileItemArcadeBlue2
    - FloorTileItemArcadeRed
    - FloorTileItemBoxing
    - FloorTileItemGym
    - FloorTileItemBlue
    - FloorTileItemMining
    - FloorTileItemMiningDark
    - FloorTileItemMiningLight
    - FloorTileItemBar
    - FloorTileItemClown
    - FloorTileItemMime
    - FloorTileItemKitchen
    - FloorTileItemLaundry
    - FloorTileItemSilver
    - FloorTileItemSteelMaint
    - FloorTileItemGratingMaint
    - SheetPaper
    - FloorCarpetItemRed
    - FloorCarpetItemBlack
    - FloorCarpetItemBlue
    - FloorCarpetItemGreen
    - FloorCarpetItemOrange
    - FloorCarpetItemSkyBlue
    - FloorCarpetItemPurple
    - FloorCarpetItemPink
    - FloorTileItemCarpetClown
    - FloorTileItemCarpetOffice
    dynamicRecipes:
    - FauxTileAstroGrass
    - FauxTileAstroIce
  - type: EmagLatheRecipes
    emagStaticRecipes:    
    - MaterialSheetMeat

- type: entity
  parent: Protolathe
  id: SalvageTechfabNF
  name: salvage techfab
  description: Prints equipment for salvagers.
  components:
  - type: Sprite
    netsync: false
    sprite: Structures/Machines/techfab.rsi
    layers:
    - state: icon
      map: ["enum.LatheVisualLayers.IsRunning"]
    - state: cargo
    - state: unlit
      shader: unshaded
      map: ["enum.PowerDeviceVisualLayers.Powered"]
    - state: inserting
      map: ["enum.MaterialStorageVisualLayers.Inserting"]
    - state: panel
      map: ["enum.WiresVisualLayers.MaintenancePanel"]
  - type: Machine
    board: SalvageTechFabCircuitboardNF
  - type: Lathe
    idleState: icon
    runningState: icon
    staticRecipes:
      - Durathread
      - Plasteel
      - SheetSteel
      - SheetPlasteel
      - SheetPlasma
      - SheetGlass1
      - SheetRGlass
      - SheetPlastic
      - ClothingOuterSuitEmergency
      - ClothingHeadHelmetEVA
      - ClothingOuterHardsuitEVA
      - Wirecutter
      - Signaller
      - Screwdriver
      - Welder
      - Wrench
      - Crowbar
      - Multitool
      - NetworkConfigurator
      - FlashlightLantern
      - HandheldGPSBasic
      - TRayScanner
      - AirTank
      - GasAnalyzer
      - ClothingBeltSalvageWebbing
      - Pickaxe
      - AppraisalTool
      - HandLabeler
      - LightTube
      - SodiumLightTube
      - ExteriorLightTube
      - LightBulb
      - DrinkMugMetal
      - PowerCellSmall
      - PowerCellMedium
      - EmergencyRollerBedSpawnFolded
      - CableStack
      - ConveyorBeltAssembly
      - DoorElectronics
      - StationMapElectronics
      - CellRechargerCircuitboard
      - BorgChargerCircuitboard
      - WeaponCapacitorRechargerCircuitboard
      - RadioHandheld
      - Floodlight
      - FlareLathe
      - GlowstickBlue
      - GlowstickBase
      - GlowstickPurple
      - GlowstickRedLathe
      - GlowstickYellow
    dynamicRecipes:
      - MiningDrill
      - Bucket
      - MopItem
      - SprayBottle
      - FireExtinguisher
      - LightTube
      - LightBulb
      - CableStack
      - CableMVStack
      - CableHVStack
      - Signaller
      - PowerCellMedium
      - PowerCellHigh
      - PowerCellMicroreactor
      - WeaponCrusher
      - WeaponCrusherDagger
      - WeaponCrusherGlaive
      - WeaponProtoKineticAccelerator
      - WeaponTetherGun
      - WeaponGrapplingGun
      - ClothingBackpackHolding
      - ClothingBackpackSatchelHolding
      - ClothingBackpackDuffelHolding
      - ClothingBackpackMessengerHolding
      - OreBagOfHolding
      - WelderExperimental
      - JawsOfLife
      - JetpackVoid
      - ClothingOuterHardsuitBasic
      - ClothingOuterHardsuitSpatio
      - ClothingOuterHardsuitSalvage
      - ClothingOuterHardsuitLuxury
      - ClothingOuterHardsuitMaximPrototype
      - ClothingHeadHelmetAncient
      - ClothingOuterHardsuitAncientEVA
  - type: EmagLatheRecipes
    emagStaticRecipes:
       - CartridgePistol
       - CartridgeMagnum
       - ShellShotgun
       - ShellShotgunFlare
       - ShellTranquilizer
       - CartridgeLightRifle
       - CartridgeRifle
       - MagazineBoxPistol
       - MagazineBoxMagnum
       - MagazineBoxRifle
       - MagazineBoxLightRifle
       - GrenadeBlast
       - ClothingHeadHelmetCosmonaut
#       - ClothingHeadHelmetSyndicate # Frontier
#       - ClothingOuterHardsuitSyndicate # Frontier
  - type: MaterialStorage
    whitelist:
      tags:
        - Sheet
        - RawMaterial
        - Ingot

- type: entity
  id: NfsdTechFab
  parent: SecurityTechFab
  name: nfsd techfab
  description: Prints equipment for use by nfsd.
  components:
  - type: Sprite
    sprite: _NF/Structures/Machines/techfab.rsi
    layers:
    - state: icon
      map: ["enum.LatheVisualLayers.IsRunning"]
    - state: nfsd
    - state: unlit
      shader: unshaded
      map: ["enum.PowerDeviceVisualLayers.Powered"]
    - state: inserting
      map: ["enum.MaterialStorageVisualLayers.Inserting"]
    - state: panel
      map: ["enum.WiresVisualLayers.MaintenancePanel"]
  - type: Machine
<<<<<<< HEAD
    board: SecurityTechFabCircuitboard
  - type: Lathe
    idleState: icon
    runningState: icon
    staticRecipes:
      - Flash
      - Handcuffs
      - Zipties
      - Stunbaton
      - ForensicPad
      - RiotShield
      - ShellShotgun
      - ShellShotgunSlug
      - ShellShotgunFlare
      - ShellTranquilizer
      - MagazinePistol
      - MagazinePistolSubMachineGun
      - MagazinePistolSubMachineGunTopMounted
      - MagazineRifle
      - MagazineLightRifle
      - MagazineBoxPistol
      - MagazineBoxMagnum
      - MagazineBoxRifle
      - MagazineBoxLightRifle
      - SpeedLoaderMagnum
      - TargetHuman
      - TargetSyndicate
      - TargetClown
      - MagazineBoxLightRiflePractice
      - MagazineBoxMagnumPractice
      - MagazineBoxPistolPractice
      - MagazineBoxRiflePractice
      - ShellShotgunPractice
      - WeaponLaserCarbinePractice
      - WeaponDisablerPractice
      # Frontier Start      
      - ThrusterSecurityMachineCircuitboard
      - ClothingOuterSuitEmergency
      - ClothingHeadHelmetEVA
      - ClothingHeadHelmetEVALarge
      - ClothingOuterHardsuitEVAPrisoner
      # Frontier End
    dynamicRecipes:
      - CartridgeLightRifleIncendiary
      - CartridgeMagnumIncendiary
      - CartridgePistolIncendiary
      - CartridgeRifleIncendiary
      - CartridgeLightRifleUranium
      - CartridgeMagnumUranium
      - CartridgePistolUranium
      - CartridgeRifleUranium
      - CartridgeLightRifleRubber
      - CartridgeMagnumRubber
      - CartridgePistolRubber
      - CartridgeRifleRubber
      - ExplosivePayload
      - FlashPayload
      - HoloprojectorSecurity
      - MagazineBoxLightRifleIncendiary
      - MagazineBoxMagnumIncendiary
      - MagazineBoxPistolIncendiary
      - MagazineBoxRifleIncendiary
      - MagazineBoxLightRifleUranium
      - MagazineBoxMagnumUranium
      - MagazineBoxPistolUranium
      - MagazineBoxRifleUranium
      - MagazineBoxLightRifleRubber
      - MagazineBoxMagnumRubber
      - MagazineBoxPistolRubber
      - MagazineBoxRifleRubber
      - MagazineGrenadeEmpty
      - GrenadeEMP
      - GrenadeFlash
      - ShellShotgunBeanbag
      - ShellShotgunIncendiary
      - ShellShotgunUranium
      - Signaller
      - SignalTrigger
      - TelescopicShield
      - TimerTrigger
      - Truncheon
      - VoiceTrigger
      - WeaponDisablerPractice
      - WeaponAdvancedLaser
#      - WeaponDisablerSMG
      - WeaponLaserCannon
      - WeaponLaserCarbine
      - WeaponXrayCannon
      - PowerCageSmall
      - PowerCageMedium
      - PowerCageHigh
      - ShuttleGunSvalinnMachineGunCircuitboard
      - ShuttleGunPerforatorCircuitboard
      - ShuttleGunFriendshipCircuitboard
      - ShuttleGunDusterCircuitboard
      # Frontier Start
      - ClothingOuterHardsuitSecurity
      - ClothingOuterHardsuitSecuritypatrol
      - ClothingOuterHardsuitWarden
      - ClothingOuterHardsuitBrigmedic
      # Frontier End
  - type: MaterialStorage
    whitelist:
      tags:
        - Sheet
        - RawMaterial
        - Ingot
=======
    board: NfsdTechFabCircuitboard
>>>>>>> f2f7c475
<|MERGE_RESOLUTION|>--- conflicted
+++ resolved
@@ -385,114 +385,5 @@
     - state: panel
       map: ["enum.WiresVisualLayers.MaintenancePanel"]
   - type: Machine
-<<<<<<< HEAD
-    board: SecurityTechFabCircuitboard
-  - type: Lathe
-    idleState: icon
-    runningState: icon
-    staticRecipes:
-      - Flash
-      - Handcuffs
-      - Zipties
-      - Stunbaton
-      - ForensicPad
-      - RiotShield
-      - ShellShotgun
-      - ShellShotgunSlug
-      - ShellShotgunFlare
-      - ShellTranquilizer
-      - MagazinePistol
-      - MagazinePistolSubMachineGun
-      - MagazinePistolSubMachineGunTopMounted
-      - MagazineRifle
-      - MagazineLightRifle
-      - MagazineBoxPistol
-      - MagazineBoxMagnum
-      - MagazineBoxRifle
-      - MagazineBoxLightRifle
-      - SpeedLoaderMagnum
-      - TargetHuman
-      - TargetSyndicate
-      - TargetClown
-      - MagazineBoxLightRiflePractice
-      - MagazineBoxMagnumPractice
-      - MagazineBoxPistolPractice
-      - MagazineBoxRiflePractice
-      - ShellShotgunPractice
-      - WeaponLaserCarbinePractice
-      - WeaponDisablerPractice
-      # Frontier Start      
-      - ThrusterSecurityMachineCircuitboard
-      - ClothingOuterSuitEmergency
-      - ClothingHeadHelmetEVA
-      - ClothingHeadHelmetEVALarge
-      - ClothingOuterHardsuitEVAPrisoner
-      # Frontier End
-    dynamicRecipes:
-      - CartridgeLightRifleIncendiary
-      - CartridgeMagnumIncendiary
-      - CartridgePistolIncendiary
-      - CartridgeRifleIncendiary
-      - CartridgeLightRifleUranium
-      - CartridgeMagnumUranium
-      - CartridgePistolUranium
-      - CartridgeRifleUranium
-      - CartridgeLightRifleRubber
-      - CartridgeMagnumRubber
-      - CartridgePistolRubber
-      - CartridgeRifleRubber
-      - ExplosivePayload
-      - FlashPayload
-      - HoloprojectorSecurity
-      - MagazineBoxLightRifleIncendiary
-      - MagazineBoxMagnumIncendiary
-      - MagazineBoxPistolIncendiary
-      - MagazineBoxRifleIncendiary
-      - MagazineBoxLightRifleUranium
-      - MagazineBoxMagnumUranium
-      - MagazineBoxPistolUranium
-      - MagazineBoxRifleUranium
-      - MagazineBoxLightRifleRubber
-      - MagazineBoxMagnumRubber
-      - MagazineBoxPistolRubber
-      - MagazineBoxRifleRubber
-      - MagazineGrenadeEmpty
-      - GrenadeEMP
-      - GrenadeFlash
-      - ShellShotgunBeanbag
-      - ShellShotgunIncendiary
-      - ShellShotgunUranium
-      - Signaller
-      - SignalTrigger
-      - TelescopicShield
-      - TimerTrigger
-      - Truncheon
-      - VoiceTrigger
-      - WeaponDisablerPractice
-      - WeaponAdvancedLaser
-#      - WeaponDisablerSMG
-      - WeaponLaserCannon
-      - WeaponLaserCarbine
-      - WeaponXrayCannon
-      - PowerCageSmall
-      - PowerCageMedium
-      - PowerCageHigh
-      - ShuttleGunSvalinnMachineGunCircuitboard
-      - ShuttleGunPerforatorCircuitboard
-      - ShuttleGunFriendshipCircuitboard
-      - ShuttleGunDusterCircuitboard
-      # Frontier Start
-      - ClothingOuterHardsuitSecurity
-      - ClothingOuterHardsuitSecuritypatrol
-      - ClothingOuterHardsuitWarden
-      - ClothingOuterHardsuitBrigmedic
-      # Frontier End
-  - type: MaterialStorage
-    whitelist:
-      tags:
-        - Sheet
-        - RawMaterial
-        - Ingot
-=======
-    board: NfsdTechFabCircuitboard
->>>>>>> f2f7c475
+    board: NfsdTechFabCircuitboard        - Ingot
+        - Ingot