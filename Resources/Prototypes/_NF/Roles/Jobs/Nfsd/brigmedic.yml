- type: job
  id: Brigmedic
  name: job-name-brigmedic
  description: job-description-brigmedic
  playTimeTracker: JobBrigmedic
  requirements:
    - !type:OverallPlaytimeRequirement
      time: 43200 # 12 hours
    - !type:DepartmentTimeRequirement
      department: Security
      time: 21600 # 6 hours
  alternateRequirementSets:
    longerPlaytimeLessSec:
    - !type:OverallPlaytimeRequirement
      time: 360000 # 100 hours
  startingGear: BrigmedicGear
<<<<<<< HEAD
  icon: JobIconBrigmedicNF # Frontier
=======
  icon: "JobIconBrigmedic"
>>>>>>> ece1bd79
  supervisors: job-supervisors-bailiff
  weight: 125
  displayWeight: 35
  canBeAntag: false
  accessGroups:
  - GeneralNfsdAccess
  special:
  - !type:AddImplantSpecial
    implants: [ MindShieldImplant, TrackingImplant ]
  - !type:GiveItemOnHolidaySpecial
    holiday: FrontierBirthday
    prototype: FrontierBirthdayGift

- type: startingGear
  id: BrigmedicGear
  equipment:
    ears: ClothingHeadsetNfsdCreamMed
    pocket1: WeaponPistolMk58 #WeaponPistolMk58Nonlethal
  storage:
    back:
    - Flash
    - MagazinePistol
    - MagazinePistolRubber
    - FrontierUplinkCoin10<|MERGE_RESOLUTION|>--- conflicted
+++ resolved
@@ -14,11 +14,7 @@
     - !type:OverallPlaytimeRequirement
       time: 360000 # 100 hours
   startingGear: BrigmedicGear
-<<<<<<< HEAD
-  icon: JobIconBrigmedicNF # Frontier
-=======
-  icon: "JobIconBrigmedic"
->>>>>>> ece1bd79
+  icon: JobIconBrigmedicNF
   supervisors: job-supervisors-bailiff
   weight: 125
   displayWeight: 35
