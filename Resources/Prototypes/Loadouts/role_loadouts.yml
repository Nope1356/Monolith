--- conflicted
+++ resolved
@@ -73,7 +73,6 @@
 - type: roleLoadout
   id: JobLawyer
   groups:
-<<<<<<< HEAD
   - LawyerNFNeck # Frontier
   - LawyerNFJumpsuit # Frontier
   - ContractorBackpack
@@ -84,13 +83,6 @@
   - ContractorImplanter
   - ContractorFun
   - ContractorTrinkets
-=======
-  - LawyerNeck
-  - LawyerJumpsuit
-  - CommonBackpack
-  - Glasses
-  - Trinkets
->>>>>>> 6829630d
 
 - type: roleLoadout
   id: JobChaplain
@@ -99,11 +91,7 @@
   - ChaplainMask
   - ChaplainNeck
   - ChaplainJumpsuit
-<<<<<<< HEAD
   - ContractorBackpack
-=======
-  - CommonBackpack
->>>>>>> 6829630d
   - ChaplainOuterClothing
   - ContractorGlasses
   - ContractorBoxSurvival
