--- conflicted
+++ resolved
@@ -99,8 +99,4 @@
   gasMolesVisible: 0.6
   color: 3a758c
   reagent: Frezon
-<<<<<<< HEAD
-  pricePerMole: 8 # Frontier 0.3<8
-=======
-  pricePerMole: 1
->>>>>>> 11e5d591
+  pricePerMole: 8 # Frontier 1<8