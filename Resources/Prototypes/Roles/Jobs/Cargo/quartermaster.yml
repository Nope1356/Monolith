- type: job
  id: Quartermaster
  name: job-name-qm
  description: job-description-qm
  playTimeTracker: JobQuartermaster
  requirements:
    - !type:OverallPlaytimeRequirement
      time: 10800
  weight: 10
  startingGear: QuartermasterGear
  icon: "JobIconQuarterMaster"
  supervisors: job-supervisors-hire # Frontier
#  canBeAntag: false
  accessGroups: # Frontier
  - GeneralAccess # Frontier

- type: startingGear
  id: QuartermasterGear
  equipment:
    id: QuartermasterPDA
    ears: ClothingHeadsetQM
    belt: BoxFolderClipboard
<<<<<<< HEAD
    pocket1: AppraisalTool
  innerClothingSkirt: ClothingUniformJumpskirtQM
  satchel: ClothingBackpackSatchelQuartermasterFilled
  duffelbag: ClothingBackpackDuffelQuartermasterFilled
  messenger: ClothingBackpackMessengerQuartermasterFilled # Frontier
=======
    pocket1: AppraisalTool
>>>>>>> 13dbb95d
<|MERGE_RESOLUTION|>--- conflicted
+++ resolved
@@ -20,12 +20,4 @@
     id: QuartermasterPDA
     ears: ClothingHeadsetQM
     belt: BoxFolderClipboard
-<<<<<<< HEAD
-    pocket1: AppraisalTool
-  innerClothingSkirt: ClothingUniformJumpskirtQM
-  satchel: ClothingBackpackSatchelQuartermasterFilled
-  duffelbag: ClothingBackpackDuffelQuartermasterFilled
-  messenger: ClothingBackpackMessengerQuartermasterFilled # Frontier
-=======
-    pocket1: AppraisalTool
->>>>>>> 13dbb95d
+    pocket1: AppraisalTool