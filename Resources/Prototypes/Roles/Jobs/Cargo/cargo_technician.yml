- type: job
  id: CargoTechnician
  name: job-name-cargotech
  description: job-description-cargotech
  playTimeTracker: JobCargoTechnician
  setPreference: false # Frontier
  requirements:
    - !type:OverallPlaytimeRequirement
      time: 10800
  startingGear: CargoTechGear
  icon: "JobIconCargoTechnician"
<<<<<<< HEAD
  supervisors: job-supervisors-hire # Frontier
  accessGroups: # Frontier
  - GeneralAccess # Frontier
=======
  supervisors: job-supervisors-qm
  access:
  - Cargo
  - Maintenance
  extendedAccess:
  - Salvage
  special:
  - !type:GiveItemOnHolidaySpecial
    holiday: BoxingDay
    prototype: BoxCardboard
>>>>>>> 7f8f1bfb

- type: startingGear
  id: CargoTechGear
  equipment:
    id: CargoPDA
    ears: ClothingHeadsetCargo
    pocket1: AppraisalTool
  #storage:
    #back:
    #- Stuff<|MERGE_RESOLUTION|>--- conflicted
+++ resolved
@@ -9,22 +9,13 @@
       time: 10800
   startingGear: CargoTechGear
   icon: "JobIconCargoTechnician"
-<<<<<<< HEAD
   supervisors: job-supervisors-hire # Frontier
   accessGroups: # Frontier
   - GeneralAccess # Frontier
-=======
-  supervisors: job-supervisors-qm
-  access:
-  - Cargo
-  - Maintenance
-  extendedAccess:
-  - Salvage
   special:
   - !type:GiveItemOnHolidaySpecial
     holiday: BoxingDay
     prototype: BoxCardboard
->>>>>>> 7f8f1bfb
 
 - type: startingGear
   id: CargoTechGear
