# No idea why it's in sci but we ball.
- type: job
  id: StationAi
  name: job-name-station-ai
  description: job-description-station-ai
  playTimeTracker: JobStationAi
  requirements:
  # - !type:RoleTimeRequirement # Frontier
  #   role: JobBorg # Frontier
  #   time: 54000  # 15 hrs # Frontier
    - !type:OverallPlaytimeRequirement # Frontier
      time: 10800 # 3 hrs # Frontier
  canBeAntag: false
  icon: JobIconStationAi
  supervisors: job-supervisors-hire # Frontier: rd<hire
  jobEntity: StationAiBrain
  jobPreviewEntity: PlayerStationAiPreview
  applyTraits: false
  setPreference: false # Frontier

- type: job
  id: Borg
  name: job-name-borg
  description: job-description-borg
  playTimeTracker: JobBorg
  setPreference: false # Frontier
  requirements:
    - !type:OverallPlaytimeRequirement
      time: 10800 # 3 hrs # Frontier: 40<3 hrs
  canBeAntag: false
  icon: JobIconBorg
<<<<<<< HEAD
  supervisors: job-supervisors-hire # Frontier
  jobEntity: PlayerBorgGeneric
=======
  supervisors: job-supervisors-rd
  jobEntity: PlayerBorgBattery
>>>>>>> e0163fb0
  applyTraits: false<|MERGE_RESOLUTION|>--- conflicted
+++ resolved
@@ -29,11 +29,6 @@
       time: 10800 # 3 hrs # Frontier: 40<3 hrs
   canBeAntag: false
   icon: JobIconBorg
-<<<<<<< HEAD
   supervisors: job-supervisors-hire # Frontier
-  jobEntity: PlayerBorgGeneric
-=======
-  supervisors: job-supervisors-rd
   jobEntity: PlayerBorgBattery
->>>>>>> e0163fb0
   applyTraits: false