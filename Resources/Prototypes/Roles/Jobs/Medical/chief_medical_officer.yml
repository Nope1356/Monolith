# Best job.

- type: job
  id: ChiefMedicalOfficer
  name: job-name-cmo
  description: job-description-cmo
  playTimeTracker: JobChiefMedicalOfficer
  requirements:
    - !type:OverallPlaytimeRequirement
      time: 10800
  weight: 10
  startingGear: CMOGear
  icon: "JobIconChiefMedicalOfficer"
  requireAdminNotify: true
  supervisors: job-supervisors-captain
  canBeAntag: false
  access:
  - Medical
  - Command
  - Maintenance
  - Chemistry
  - ChiefMedicalOfficer
<<<<<<< HEAD
  - External # Frontier
=======
  - Brig
>>>>>>> dfbf47c3
  special:
  - !type:AddImplantSpecial
    implants: [ MindShieldImplant ]
  - !type:AddComponentSpecial
    components:
      - type: CommandStaff

- type: startingGear
  id: CMOGear
  equipment:
    jumpsuit: ClothingUniformJumpsuitCMO
    back: ClothingBackpackCMOFilled
    shoes: ClothingShoesColorBrown
    outerClothing: ClothingOuterCoatLabCmo
    id: CMOPDA
    ears: ClothingHeadsetCMO
    belt: ClothingBeltMedicalFilled
  innerClothingSkirt: ClothingUniformJumpskirtCMO
  satchel: ClothingBackpackSatchelCMOFilled
  duffelbag: ClothingBackpackDuffelCMOFilled<|MERGE_RESOLUTION|>--- conflicted
+++ resolved
@@ -20,11 +20,8 @@
   - Maintenance
   - Chemistry
   - ChiefMedicalOfficer
-<<<<<<< HEAD
   - External # Frontier
-=======
   - Brig
->>>>>>> dfbf47c3
   special:
   - !type:AddImplantSpecial
     implants: [ MindShieldImplant ]
