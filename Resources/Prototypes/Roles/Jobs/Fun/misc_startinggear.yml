--- conflicted
+++ resolved
@@ -103,12 +103,7 @@
     jumpsuit: ClothingUniformJumpsuitOperative
     back: ClothingBackpackDuffelSyndicateOperative
     mask: ClothingMaskGasSyndicate
-<<<<<<< HEAD
-    # eyes: Night Vision Goggles whenever they're made
-    eyes: ClothingEyesGlassesMeson
-=======
     eyes: ClothingEyesHudSyndicate
->>>>>>> dfbf47c3
     ears: ClothingHeadsetAltSyndicate
     gloves: ClothingHandsGlovesCombat
     outerClothing: ClothingOuterHardsuitSyndie
@@ -128,12 +123,7 @@
     jumpsuit: ClothingUniformJumpsuitOperative
     back: ClothingBackpackDuffelSyndicateOperative
     mask: ClothingMaskGasSyndicate
-<<<<<<< HEAD
-    # eyes: Night Vision Goggles whenever they're made
-    eyes: ClothingEyesGlassesMeson
-=======
     eyes: ClothingEyesHudSyndicate
->>>>>>> dfbf47c3
     ears: ClothingHeadsetAltSyndicate
     gloves: ClothingHandsGlovesCombat
     outerClothing: ClothingOuterHardsuitSyndieCommander
