--- conflicted
+++ resolved
@@ -274,7 +274,7 @@
     maxRange: 3
     baseRadialAcceleration: 1
     baseTangentialAcceleration: 3
-  
+
 - type: artifactEffect
   id: EffectAntiMagnet
   targetDepth: 1
@@ -388,8 +388,8 @@
       # orGroup: fauna
       # maxAmount: 1
       # prob: 0.03
-    - id: MobMouse 
-      orGroup: fauna 
+    - id: MobMouse
+      orGroup: fauna
     - id: MobParrot
       orGroup: fauna
       maxAmount: 1
@@ -674,7 +674,6 @@
   components:
   - type: PortalArtifact
 
-<<<<<<< HEAD
 # - type: artifactEffect
   # id: EffectSingulo
   # targetDepth: 10
@@ -683,25 +682,4 @@
   # - type: SpawnArtifact
     # maxSpawns: 1
     # spawns:
-    # - id: Singularity
-=======
-- type: artifactEffect
-  id: EffectSingulo
-  targetDepth: 10
-  effectHint: artifact-effect-hint-destruction
-  components:
-  - type: SpawnArtifact
-    maxSpawns: 1
-    spawns:
-    - id: Singularity
-
-- type: artifactEffect
-  id: EffectTesla
-  targetDepth: 10
-  effectHint: artifact-effect-hint-destruction
-  components:
-  - type: SpawnArtifact
-    maxSpawns: 1
-    spawns:
-    - id: TeslaEnergyBall
->>>>>>> 76823cc5
+    # - id: Singularity