--- conflicted
+++ resolved
@@ -271,18 +271,13 @@
         tableId: BasicCalmEventsTable
       - !type:NestedSelector
         tableId: BasicAntagEventsTable
-<<<<<<< HEAD
       # - !type:NestedSelector # Frontier
       #   tableId: CargoGiftsTable # Frontier
-=======
-      - !type:NestedSelector
-        tableId: CargoGiftsTable
       - !type:NestedSelector
         tableId: CalmPestEventsTable
-      - !type:NestedSelector
-        tableId: SpicyPestEventsTable
-        
->>>>>>> a7e29f28
+      # - !type:NestedSelector # Frontier
+      #   tableId: SpicyPestEventsTable # Frontier
+
 
 - type: entityTable
   id: SpaceTrafficControlTable
@@ -350,5 +345,5 @@
       prob: 0.99
       orGroup: puddleMess
 #    - id: BloodbathPuddleMessVariationPass # Frontier
-#      prob: 0.01
-#      orGroup: puddleMess+#      prob: 0.01 # Frontier
+#      orGroup: puddleMess # Frontier