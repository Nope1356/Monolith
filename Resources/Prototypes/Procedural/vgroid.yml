--- conflicted
+++ resolved
@@ -7,86 +7,6 @@
 # # 4. Generate large paths / small paths around the place
 # # 5. Spawn ores + fill the rest and the normal stuff
 
-<<<<<<< HEAD
-# # If you want mobs they needed to be added at specific steps due to how dungeons work at the moment.
-=======
-- type: dungeonConfig
-  id: VGRoid
-  layers:
-    - !type:PrototypeDunGen
-      proto: VGRoidBlob
-    - !type:PrototypeDunGen
-      proto: VGRoidExterior
-    - !type:PrototypeDunGen
-      proto: VGRoidSmaller
-    - !type:PrototypeDunGen
-      proto: VGRoidSmallPaths
-    # Fill
-    - !type:PrototypeDunGen
-      proto: VGRoidFill
-    # Ores
-    - !type:OreDunGen
-      replacement: IronRock
-      entity: IronRockIron
-      count: 50
-      minGroupSize: 10
-      maxGroupSize: 15
-    - !type:OreDunGen
-      replacement: IronRock
-      entity: IronRockCoal
-      count: 50
-      minGroupSize: 8
-      maxGroupSize: 12
-    - !type:OreDunGen
-      replacement: IronRock
-      entity: IronRockQuartz
-      count: 50
-      minGroupSize: 10
-      maxGroupSize: 15
-    - !type:OreDunGen
-      replacement: IronRock
-      entity: IronRockSalt
-      count: 50
-      minGroupSize: 8
-      maxGroupSize: 12
-    - !type:OreDunGen
-      replacement: IronRock
-      entity: IronRockGold
-      count: 40
-      minGroupSize: 8
-      maxGroupSize: 12
-    - !type:OreDunGen
-      replacement: IronRock
-      entity: IronRockSilver
-      count: 40
-      minGroupSize: 8
-      maxGroupSize: 12
-    - !type:OreDunGen
-      replacement: IronRock
-      entity: IronRockPlasma
-      count: 35
-      minGroupSize: 4
-      maxGroupSize: 8
-    - !type:OreDunGen
-      replacement: IronRock
-      entity: IronRockUranium
-      count: 35
-      minGroupSize: 4
-      maxGroupSize: 8
-    - !type:OreDunGen
-      replacement: IronRock
-      entity: IronRockArtifactFragment
-      count: 25
-      minGroupSize: 1
-      maxGroupSize: 3
-    - !type:OreDunGen
-      replacement: IronRock
-      entity: IronRockDiamond
-      count: 15
-      minGroupSize: 1
-      maxGroupSize: 2
->>>>>>> 9a68cf0b
-
 # - type: dungeonConfig
 #   id: VGRoid
 #   layers:
@@ -106,62 +26,62 @@
 #       replacement: IronRock
 #       entity: IronRockIron
 #       count: 50
-#       minGroupSize: 20
-#       maxGroupSize: 30
+#       minGroupSize: 10
+#       maxGroupSize: 15
 #     - !type:OreDunGen
 #       replacement: IronRock
 #       entity: IronRockCoal
 #       count: 50
-#       minGroupSize: 20
-#       maxGroupSize: 30
+#       minGroupSize: 8
+#       maxGroupSize: 12
 #     - !type:OreDunGen
 #       replacement: IronRock
 #       entity: IronRockQuartz
 #       count: 50
-#       minGroupSize: 20
-#       maxGroupSize: 30
+#       minGroupSize: 10
+#       maxGroupSize: 15
 #     - !type:OreDunGen
 #       replacement: IronRock
 #       entity: IronRockSalt
 #       count: 50
-#       minGroupSize: 20
-#       maxGroupSize: 30
+#       minGroupSize: 8
+#       maxGroupSize: 12
 #     - !type:OreDunGen
 #       replacement: IronRock
 #       entity: IronRockGold
-#       count: 50
-#       minGroupSize: 10
-#       maxGroupSize: 20
+#       count: 40
+#       minGroupSize: 8
+#       maxGroupSize: 12
 #     - !type:OreDunGen
 #       replacement: IronRock
 #       entity: IronRockSilver
-#       count: 50
-#       minGroupSize: 10
-#       maxGroupSize: 20
+#       count: 40
+#       minGroupSize: 8
+#       maxGroupSize: 12
 #     - !type:OreDunGen
 #       replacement: IronRock
 #       entity: IronRockPlasma
-#       count: 50
-#       minGroupSize: 10
-#       maxGroupSize: 20
+#       count: 35
+#       minGroupSize: 4
+#       maxGroupSize: 8
 #     - !type:OreDunGen
 #       replacement: IronRock
 #       entity: IronRockUranium
-#       count: 50
-#       minGroupSize: 10
-#       maxGroupSize: 20
-#     - !type:OreDunGen
-#       replacement: IronRock
-#       entity: IronRockBananium
-#       count: 50
-#       minGroupSize: 10
-#       maxGroupSize: 20
+#       count: 35
+#       minGroupSize: 4
+#       maxGroupSize: 8
 #     - !type:OreDunGen
 #       replacement: IronRock
 #       entity: IronRockArtifactFragment
-#       count: 50
-#       minGroupSize: 2
-#       maxGroupSize: 4
+#       count: 25
+#       minGroupSize: 1
+#       maxGroupSize: 3
+#     - !type:OreDunGen
+#       replacement: IronRock
+#       entity: IronRockDiamond
+#       count: 15
+#       minGroupSize: 1
+#       maxGroupSize: 2
 
 # # Configs
 # - type: dungeonConfig
@@ -201,35 +121,6 @@
 #         lacunarity: 1.5
 #         gain: 0.5
 
-<<<<<<< HEAD
-# - type: dungeonConfig
-#   id: VGRoidExterior
-#   reserveTiles: true
-#   data:
-#     tiles:
-#       FallbackTile: PlatingAsteroid
-#       WidenTile: FloorAsteroidSand
-#   layers:
-#   - !type:PrototypeDunGen
-#     proto: VGRoidExteriorDungeons
-#   - !type:SplineDungeonConnectorDunGen
-=======
-- type: dungeonConfig
-  id: VGRoidExteriorDungeons
-  reserveTiles: true
-  minCount: 2
-  maxCount: 3
-  layers:
-  - !type:ExteriorDunGen
-    proto: Experiment
-  - !type:MobsDunGen
-    minCount: 5
-    maxCount: 8
-    groups:
-    - id: MobGoliath
-      amount: 1
->>>>>>> 9a68cf0b
-
 # - type: dungeonConfig
 #   id: VGRoidExteriorDungeons
 #   reserveTiles: true
@@ -242,40 +133,23 @@
 #     minCount: 5
 #     maxCount: 8
 #     groups:
+#     - id: MobGoliath
+#       amount: 1
+
+# - type: dungeonConfig
+#   id: VGRoidExteriorDungeons
+#   reserveTiles: true
+#   minCount: 2
+#   maxCount: 3
+#   layers:
+#   - !type:ExteriorDunGen
+#     proto: Experiment
+#   - !type:MobsDunGen
+#     minCount: 5
+#     maxCount: 8
+#     groups:
 #     - id: MobXeno
 #       amount: 1
-
-<<<<<<< HEAD
-# #- type: dungeonConfig
-# #  id: VGRoidInteriorDungeons
-# #  minCount: 3
-# #  maxCount: 5
-# #  # Just randomly spawn these in bounds, doesn't really matter if they go out.
-=======
-- type: dungeonConfig
-  id: VGRoidSmallPaths
-  reserveTiles: true
-  layers:
-  - !type:ReplaceTileDunGen
-    layers:
-    - tile: FloorAsteroidSand
-      threshold: 0.75
-      noise:
-        frequency: 0.040
-        noiseType: OpenSimplex2
-        fractalType: Ridged
-        lacunarity: 1.5
-        octaves: 2
-        gain: 2.0
-  # Mobs
-  # If you want exterior dungeon mobs add them under the prototype.
-  - !type:MobsDunGen
-    minCount: 20
-    maxCount: 30
-    groups:
-    - id: MobGoliath
-      amount: 1
->>>>>>> 9a68cf0b
 
 # - type: dungeonConfig
 #   id: VGRoidSmallPaths
@@ -298,6 +172,30 @@
 #     minCount: 20
 #     maxCount: 30
 #     groups:
+#     - id: MobGoliath
+#       amount: 1
+
+# - type: dungeonConfig
+#   id: VGRoidSmallPaths
+#   reserveTiles: true
+#   layers:
+#   - !type:ReplaceTileDunGen
+#     layers:
+#     - tile: FloorAsteroidSand
+#       threshold: 0.75
+#       noise:
+#         frequency: 0.040
+#         noiseType: OpenSimplex2
+#         fractalType: Ridged
+#         lacunarity: 1.5
+#         octaves: 2
+#         gain: 2.0
+#   # Mobs
+#   # If you want exterior dungeon mobs add them under the prototype.
+#   - !type:MobsDunGen
+#     minCount: 20
+#     maxCount: 30
+#     groups:
 #     - id: MobXeno
 #       amount: 1
 
