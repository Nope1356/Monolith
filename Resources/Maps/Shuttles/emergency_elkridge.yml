meta:
  format: 6
  postmapinit: false
tilemap:
  0: Space
  32: FloorDark
  98: FloorSteel
  112: FloorTechMaint
  113: FloorTechMaint2
  116: FloorWhite
  130: Plating
entities:
- proto: ""
  entities:
  - uid: 1
    components:
    - type: MetaData
      name: NT Evac Log
    - type: Transform
      pos: -0.42093527,-0.86894274
<<<<<<< HEAD
      parent: invalid
=======
>>>>>>> fb1d180c
    - type: MapGrid
      chunks:
        0,0:
          ind: 0,0
          tiles: IAAAAAAAIAAAAAAAIAAAAAAAYgAAAAAAYgAAAAAAggAAAAAAAAAAAAAAAAAAAAAAAAAAAAAAAAAAAAAAAAAAAAAAAAAAAAAAAAAAAAAAAAAAAAAAAAAAAAAAAAAAAAAAIAAAAAAAIAAAAAAAIAAAAAAAYgAAAAAAYgAAAAAAggAAAAAAAAAAAAAAAAAAAAAAAAAAAAAAAAAAAAAAAAAAAAAAAAAAAAAAAAAAAAAAAAAAAAAAAAAAAAAAAAAAAAAAIAAAAAAAIAAAAAAAggAAAAAAYgAAAAAAYgAAAAAAggAAAAAAAAAAAAAAAAAAAAAAAAAAAAAAAAAAAAAAAAAAAAAAAAAAAAAAAAAAAAAAAAAAAAAAAAAAAAAAAAAAAAAAcQAAAAAAggAAAAAAggAAAAAAYgAAAAAAYgAAAAAAcQAAAAAAAAAAAAAAAAAAAAAAAAAAAAAAAAAAAAAAAAAAAAAAAAAAAAAAAAAAAAAAAAAAAAAAAAAAAAAAAAAAAAAAYgAAAAAAYgAAAAAAYgAAAAAAYgAAAAAAYgAAAAAAggAAAAAAAAAAAAAAAAAAAAAAAAAAAAAAAAAAAAAAAAAAAAAAAAAAAAAAAAAAAAAAAAAAAAAAAAAAAAAAAAAAAAAAYgAAAAAAYgAAAAAAYgAAAAAAYgAAAAAAYgAAAAAAcQAAAAAAAAAAAAAAAAAAAAAAAAAAAAAAAAAAAAAAAAAAAAAAAAAAAAAAAAAAAAAAAAAAAAAAAAAAAAAAAAAAAAAAYgAAAAAAYgAAAAAAYgAAAAAAYgAAAAAAYgAAAAAAggAAAAAAAAAAAAAAAAAAAAAAAAAAAAAAAAAAAAAAAAAAAAAAAAAAAAAAAAAAAAAAAAAAAAAAAAAAAAAAAAAAAAAAggAAAAAAggAAAAAAggAAAAAAcQAAAAAAggAAAAAAggAAAAAAAAAAAAAAAAAAAAAAAAAAAAAAAAAAAAAAAAAAAAAAAAAAAAAAAAAAAAAAAAAAAAAAAAAAAAAAAAAAAAAAggAAAAAAIAAAAAAAIAAAAAAAIAAAAAAAIAAAAAAAggAAAAAAAAAAAAAAAAAAAAAAAAAAAAAAAAAAAAAAAAAAAAAAAAAAAAAAAAAAAAAAAAAAAAAAAAAAAAAAAAAAAAAAggAAAAAAIAAAAAAAIAAAAAAAIAAAAAAAIAAAAAAAggAAAAAAAAAAAAAAAAAAAAAAAAAAAAAAAAAAAAAAAAAAAAAAAAAAAAAAAAAAAAAAAAAAAAAAAAAAAAAAAAAAAAAAggAAAAAAIAAAAAAAIAAAAAAAIAAAAAAAIAAAAAAAggAAAAAAAAAAAAAAAAAAAAAAAAAAAAAAAAAAAAAAAAAAAAAAAAAAAAAAAAAAAAAAAAAAAAAAAAAAAAAAAAAAAAAAggAAAAAAIAAAAAAAIAAAAAAAIAAAAAAAggAAAAAAggAAAAAAAAAAAAAAAAAAAAAAAAAAAAAAAAAAAAAAAAAAAAAAAAAAAAAAAAAAAAAAAAAAAAAAAAAAAAAAAAAAAAAAggAAAAAAIAAAAAAAIAAAAAAAIAAAAAAAggAAAAAAggAAAAAAAAAAAAAAAAAAAAAAAAAAAAAAAAAAAAAAAAAAAAAAAAAAAAAAAAAAAAAAAAAAAAAAAAAAAAAAAAAAAAAAggAAAAAAggAAAAAAggAAAAAAggAAAAAAggAAAAAAggAAAAAAAAAAAAAAAAAAAAAAAAAAAAAAAAAAAAAAAAAAAAAAAAAAAAAAAAAAAAAAAAAAAAAAAAAAAAAAAAAAAAAAAAAAAAAAAAAAAAAAAAAAAAAAAAAAAAAAAAAAAAAAAAAAAAAAAAAAAAAAAAAAAAAAAAAAAAAAAAAAAAAAAAAAAAAAAAAAAAAAAAAAAAAAAAAAAAAAAAAAAAAAAAAAAAAAAAAAAAAAAAAAAAAAAAAAAAAAAAAAAAAAAAAAAAAAAAAAAAAAAAAAAAAAAAAAAAAAAAAAAAAAAAAAAAAAAAAAAAAAAAAAAAAAAAAAAAAAAAAAAAAAAAAAAAAAAAAAAAAA
          version: 6
        -1,0:
          ind: -1,0
          tiles: AAAAAAAAAAAAAAAAAAAAAAAAAAAAAAAAAAAAAAAAAAAAAAAAAAAAAAAAAAAAAAAAAAAAAAAAAAAAAAAAAAAAAAAAggAAAAAAYgAAAAAAYgAAAAAAIAAAAAAAIAAAAAAAAAAAAAAAAAAAAAAAAAAAAAAAAAAAAAAAAAAAAAAAAAAAAAAAAAAAAAAAAAAAAAAAAAAAAAAAAAAAAAAAAAAAAAAAggAAAAAAYgAAAAAAYgAAAAAAIAAAAAAAIAAAAAAAAAAAAAAAAAAAAAAAAAAAAAAAAAAAAAAAAAAAAAAAAAAAAAAAAAAAAAAAAAAAAAAAAAAAAAAAAAAAAAAAAAAAAAAAggAAAAAAYgAAAAAAYgAAAAAAggAAAAAAIAAAAAAAAAAAAAAAAAAAAAAAAAAAAAAAAAAAAAAAAAAAAAAAAAAAAAAAAAAAAAAAAAAAAAAAAAAAAAAAAAAAAAAAAAAAAAAAcQAAAAAAYgAAAAAAYgAAAAAAggAAAAAAggAAAAAAAAAAAAAAAAAAAAAAAAAAAAAAAAAAAAAAAAAAAAAAAAAAAAAAAAAAAAAAAAAAAAAAAAAAAAAAAAAAAAAAAAAAAAAAggAAAAAAYgAAAAAAYgAAAAAAYgAAAAAAYgAAAAAAAAAAAAAAAAAAAAAAAAAAAAAAAAAAAAAAAAAAAAAAAAAAAAAAAAAAAAAAAAAAAAAAAAAAAAAAAAAAAAAAAAAAAAAAcQAAAAAAYgAAAAAAYgAAAAAAYgAAAAAAYgAAAAAAAAAAAAAAAAAAAAAAAAAAAAAAAAAAAAAAAAAAAAAAAAAAAAAAAAAAAAAAAAAAAAAAAAAAAAAAAAAAAAAAAAAAAAAAggAAAAAAYgAAAAAAYgAAAAAAYgAAAAAAYgAAAAAAAAAAAAAAAAAAAAAAAAAAAAAAAAAAAAAAAAAAAAAAAAAAAAAAAAAAAAAAAAAAAAAAAAAAAAAAAAAAAAAAAAAAAAAAggAAAAAAggAAAAAAcQAAAAAAggAAAAAAggAAAAAAAAAAAAAAAAAAAAAAAAAAAAAAAAAAAAAAAAAAAAAAAAAAAAAAAAAAAAAAAAAAAAAAAAAAAAAAAAAAAAAAAAAAAAAAggAAAAAAYgAAAAAAYgAAAAAAYgAAAAAAYgAAAAAAAAAAAAAAAAAAAAAAAAAAAAAAAAAAAAAAAAAAAAAAAAAAAAAAAAAAAAAAAAAAAAAAAAAAAAAAAAAAAAAAAAAAAAAAggAAAAAAYgAAAAAAYgAAAAAAYgAAAAAAYgAAAAAAAAAAAAAAAAAAAAAAAAAAAAAAAAAAAAAAAAAAAAAAAAAAAAAAAAAAAAAAAAAAAAAAAAAAAAAAAAAAAAAAAAAAAAAAggAAAAAAYgAAAAAAYgAAAAAAYgAAAAAAYgAAAAAAAAAAAAAAAAAAAAAAAAAAAAAAAAAAAAAAAAAAAAAAAAAAAAAAAAAAAAAAAAAAAAAAAAAAAAAAAAAAAAAAAAAAAAAAggAAAAAAggAAAAAAIAAAAAAAIAAAAAAAIAAAAAAAAAAAAAAAAAAAAAAAAAAAAAAAAAAAAAAAAAAAAAAAAAAAAAAAAAAAAAAAAAAAAAAAAAAAAAAAAAAAAAAAAAAAAAAAggAAAAAAggAAAAAAIAAAAAAAIAAAAAAAIAAAAAAAAAAAAAAAAAAAAAAAAAAAAAAAAAAAAAAAAAAAAAAAAAAAAAAAAAAAAAAAAAAAAAAAAAAAAAAAAAAAAAAAAAAAAAAAggAAAAAAggAAAAAAggAAAAAAggAAAAAAggAAAAAAAAAAAAAAAAAAAAAAAAAAAAAAAAAAAAAAAAAAAAAAAAAAAAAAAAAAAAAAAAAAAAAAAAAAAAAAAAAAAAAAAAAAAAAAAAAAAAAAAAAAAAAAAAAAAAAAAAAAAAAAAAAAAAAAAAAAAAAAAAAAAAAAAAAAAAAAAAAAAAAAAAAAAAAAAAAAAAAAAAAAAAAAAAAAAAAAAAAAAAAAAAAAAAAAAAAAAAAAAAAAAAAAAAAAAAAAAAAAAAAAAAAAAAAAAAAAAAAA
          version: 6
        0,-1:
          ind: 0,-1
          tiles: AAAAAAAAAAAAAAAAAAAAAAAAAAAAAAAAAAAAAAAAAAAAAAAAAAAAAAAAAAAAAAAAAAAAAAAAAAAAAAAAAAAAAAAAAAAAAAAAAAAAAAAAAAAAAAAAAAAAAAAAAAAAAAAAAAAAAAAAAAAAAAAAAAAAAAAAAAAAAAAAAAAAAAAAAAAAAAAAAAAAAAAAAAAAAAAAAAAAAAAAAAAAAAAAAAAAAAAAAAAAAAAAAAAAAAAAAAAAAAAAAAAAAAAAAAAAAAAAAAAAAAAAAAAAAAAAAAAAAAAAAAAAAAAAAAAAAAAAAAAAAAAAAAAAAAAAAAAAAAAAAAAAAAAAAAAAAAAAAAAAAAAAAAAAAAAAAAAAAAAAAAAAAAAAAAAAAAAAAAAAAAAAggAAAAAAggAAAAAAggAAAAAAggAAAAAAggAAAAAAggAAAAAAAAAAAAAAAAAAAAAAAAAAAAAAAAAAAAAAAAAAAAAAAAAAAAAAAAAAAAAAAAAAAAAAAAAAAAAAAAAAAAAAggAAAAAAggAAAAAAYgAAAAAAYgAAAAAAggAAAAAAggAAAAAAAAAAAAAAAAAAAAAAAAAAAAAAAAAAAAAAAAAAAAAAAAAAAAAAAAAAAAAAAAAAAAAAAAAAAAAAAAAAAAAAggAAAAAAYgAAAAAAYgAAAAAAYgAAAAAAggAAAAAAggAAAAAAAAAAAAAAAAAAAAAAAAAAAAAAAAAAAAAAAAAAAAAAAAAAAAAAAAAAAAAAAAAAAAAAAAAAAAAAAAAAAAAAggAAAAAAcAAAAAAAYgAAAAAAYgAAAAAAcAAAAAAAggAAAAAAAAAAAAAAAAAAAAAAAAAAAAAAAAAAAAAAAAAAAAAAAAAAAAAAAAAAAAAAAAAAAAAAAAAAAAAAAAAAAAAAggAAAAAAcAAAAAAAYgAAAAAAYgAAAAAAYgAAAAAAggAAAAAAAAAAAAAAAAAAAAAAAAAAAAAAAAAAAAAAAAAAAAAAAAAAAAAAAAAAAAAAAAAAAAAAAAAAAAAAAAAAAAAAggAAAAAAYgAAAAAAYgAAAAAAYgAAAAAAYgAAAAAAggAAAAAAAAAAAAAAAAAAAAAAAAAAAAAAAAAAAAAAAAAAAAAAAAAAAAAAAAAAAAAAAAAAAAAAAAAAAAAAAAAAAAAAggAAAAAAggAAAAAAggAAAAAAcQAAAAAAggAAAAAAggAAAAAAAAAAAAAAAAAAAAAAAAAAAAAAAAAAAAAAAAAAAAAAAAAAAAAAAAAAAAAAAAAAAAAAAAAAAAAAAAAAAAAAYgAAAAAAYgAAAAAAYgAAAAAAYgAAAAAAYgAAAAAAggAAAAAAAAAAAAAAAAAAAAAAAAAAAAAAAAAAAAAAAAAAAAAAAAAAAAAAAAAAAAAAAAAAAAAAAAAAAAAAAAAAAAAAYgAAAAAAYgAAAAAAYgAAAAAAYgAAAAAAYgAAAAAAcQAAAAAAAAAAAAAAAAAAAAAAAAAAAAAAAAAAAAAAAAAAAAAAAAAAAAAAAAAAAAAAAAAAAAAAAAAAAAAAAAAAAAAAYgAAAAAAYgAAAAAAYgAAAAAAYgAAAAAAYgAAAAAAggAAAAAAAAAAAAAAAAAAAAAAAAAAAAAAAAAAAAAAAAAAAAAAAAAAAAAAAAAAAAAAAAAAAAAAAAAAAAAAAAAAAAAAggAAAAAAggAAAAAAggAAAAAAYgAAAAAAYgAAAAAAcQAAAAAAAAAAAAAAAAAAAAAAAAAAAAAAAAAAAAAAAAAAAAAAAAAAAAAAAAAAAAAAAAAAAAAAAAAAAAAAAAAAAAAAIAAAAAAAIAAAAAAAggAAAAAAYgAAAAAAYgAAAAAAggAAAAAAAAAAAAAAAAAAAAAAAAAAAAAAAAAAAAAAAAAAAAAAAAAAAAAAAAAAAAAAAAAAAAAAAAAAAAAAAAAAAAAAIAAAAAAAIAAAAAAAIAAAAAAAYgAAAAAAYgAAAAAAggAAAAAAAAAAAAAAAAAAAAAAAAAAAAAAAAAAAAAAAAAAAAAAAAAAAAAAAAAAAAAAAAAAAAAAAAAAAAAAAAAAAAAA
          version: 6
        -1,-1:
          ind: -1,-1
          tiles: AAAAAAAAAAAAAAAAAAAAAAAAAAAAAAAAAAAAAAAAAAAAAAAAAAAAAAAAAAAAAAAAAAAAAAAAAAAAAAAAAAAAAAAAAAAAAAAAAAAAAAAAAAAAAAAAAAAAAAAAAAAAAAAAAAAAAAAAAAAAAAAAAAAAAAAAAAAAAAAAAAAAAAAAAAAAAAAAAAAAAAAAAAAAAAAAAAAAAAAAAAAAAAAAAAAAAAAAAAAAAAAAAAAAAAAAAAAAAAAAAAAAAAAAAAAAAAAAAAAAAAAAAAAAAAAAAAAAAAAAAAAAAAAAAAAAAAAAAAAAAAAAAAAAAAAAAAAAAAAAAAAAAAAAAAAAAAAAAAAAAAAAAAAAAAAAAAAAAAAAAAAAAAAAAAAAAAAAAAAAAAAAAAAAAAAAAAAAAAAAAAAAAAAAAAAAAAAAAAAAAAAAAAAAAAAAAAAAAAAAAAAAAAAAAAAAAAAAAAAAAAAAAAAAAAAAggAAAAAAggAAAAAAggAAAAAAggAAAAAAggAAAAAAAAAAAAAAAAAAAAAAAAAAAAAAAAAAAAAAAAAAAAAAAAAAAAAAAAAAAAAAAAAAAAAAAAAAAAAAAAAAAAAAAAAAAAAAggAAAAAAggAAAAAAdAAAAAAAdAAAAAAAggAAAAAAAAAAAAAAAAAAAAAAAAAAAAAAAAAAAAAAAAAAAAAAAAAAAAAAAAAAAAAAAAAAAAAAAAAAAAAAAAAAAAAAAAAAAAAAggAAAAAAggAAAAAAdAAAAAAAdAAAAAAAdAAAAAAAAAAAAAAAAAAAAAAAAAAAAAAAAAAAAAAAAAAAAAAAAAAAAAAAAAAAAAAAAAAAAAAAAAAAAAAAAAAAAAAAAAAAAAAAggAAAAAAdAAAAAAAdAAAAAAAdAAAAAAAdAAAAAAAAAAAAAAAAAAAAAAAAAAAAAAAAAAAAAAAAAAAAAAAAAAAAAAAAAAAAAAAAAAAAAAAAAAAAAAAAAAAAAAAAAAAAAAAggAAAAAAdAAAAAAAdAAAAAAAdAAAAAAAdAAAAAAAAAAAAAAAAAAAAAAAAAAAAAAAAAAAAAAAAAAAAAAAAAAAAAAAAAAAAAAAAAAAAAAAAAAAAAAAAAAAAAAAAAAAAAAAggAAAAAAdAAAAAAAdAAAAAAAdAAAAAAAdAAAAAAAAAAAAAAAAAAAAAAAAAAAAAAAAAAAAAAAAAAAAAAAAAAAAAAAAAAAAAAAAAAAAAAAAAAAAAAAAAAAAAAAAAAAAAAAggAAAAAAggAAAAAAcQAAAAAAggAAAAAAggAAAAAAAAAAAAAAAAAAAAAAAAAAAAAAAAAAAAAAAAAAAAAAAAAAAAAAAAAAAAAAAAAAAAAAAAAAAAAAAAAAAAAAAAAAAAAAggAAAAAAYgAAAAAAYgAAAAAAYgAAAAAAYgAAAAAAAAAAAAAAAAAAAAAAAAAAAAAAAAAAAAAAAAAAAAAAAAAAAAAAAAAAAAAAAAAAAAAAAAAAAAAAAAAAAAAAAAAAAAAAcQAAAAAAYgAAAAAAYgAAAAAAYgAAAAAAYgAAAAAAAAAAAAAAAAAAAAAAAAAAAAAAAAAAAAAAAAAAAAAAAAAAAAAAAAAAAAAAAAAAAAAAAAAAAAAAAAAAAAAAAAAAAAAAggAAAAAAYgAAAAAAYgAAAAAAYgAAAAAAYgAAAAAAAAAAAAAAAAAAAAAAAAAAAAAAAAAAAAAAAAAAAAAAAAAAAAAAAAAAAAAAAAAAAAAAAAAAAAAAAAAAAAAAAAAAAAAAcQAAAAAAYgAAAAAAYgAAAAAAggAAAAAAggAAAAAAAAAAAAAAAAAAAAAAAAAAAAAAAAAAAAAAAAAAAAAAAAAAAAAAAAAAAAAAAAAAAAAAAAAAAAAAAAAAAAAAAAAAAAAAggAAAAAAYgAAAAAAYgAAAAAAggAAAAAAIAAAAAAAAAAAAAAAAAAAAAAAAAAAAAAAAAAAAAAAAAAAAAAAAAAAAAAAAAAAAAAAAAAAAAAAAAAAAAAAAAAAAAAAAAAAAAAAggAAAAAAYgAAAAAAYgAAAAAAIAAAAAAAIAAAAAAA
          version: 6
    - type: Broadphase
    - type: Physics
      bodyStatus: InAir
      angularDamping: 0.05
      linearDamping: 0.05
      fixedRotation: False
      bodyType: Dynamic
    - type: Fixtures
      fixtures: {}
    - type: OccluderTree
    - type: SpreaderGrid
    - type: Shuttle
    - type: GridPathfinding
    - type: Gravity
      gravityShakeSound: !type:SoundPathSpecifier
        path: /Audio/Effects/alert.ogg
    - type: DecalGrid
      chunkCollection:
        version: 2
        nodes:
        - node:
            color: '#334E6DC8'
            id: BrickTileSteelCornerNe
          decals:
            61: 3,12
            62: 4,10
        - node:
            color: '#9FED5896'
            id: BrickTileSteelCornerNe
          decals:
            110: 1,2
        - node:
            color: '#DE3A3A96'
            id: BrickTileSteelCornerNe
          decals:
            76: -1,10
        - node:
            color: '#334E6DC8'
            id: BrickTileSteelCornerNw
          decals:
            63: 1,12
        - node:
            color: '#9FED5896'
            id: BrickTileSteelCornerNw
          decals:
            112: -1,2
        - node:
            color: '#DE3A3A96'
            id: BrickTileSteelCornerNw
          decals:
            75: -4,10
        - node:
            color: '#334E6DC8'
            id: BrickTileSteelCornerSe
          decals:
            71: 4,8
        - node:
            color: '#9FED5896'
            id: BrickTileSteelCornerSe
          decals:
            113: 1,-2
        - node:
            color: '#DE3A3A96'
            id: BrickTileSteelCornerSe
          decals:
            81: -1,8
        - node:
            color: '#334E6DC8'
            id: BrickTileSteelCornerSw
          decals:
            70: 1,8
        - node:
            color: '#9FED5896'
            id: BrickTileSteelCornerSw
          decals:
            114: -1,-2
        - node:
            color: '#DE3A3A96'
            id: BrickTileSteelCornerSw
          decals:
            82: -4,8
        - node:
            color: '#334E6DC8'
            id: BrickTileSteelInnerNe
          decals:
            74: 3,10
        - node:
            color: '#334E6DC8'
            id: BrickTileSteelLineE
          decals:
            65: 3,11
            66: 4,9
        - node:
            color: '#9FED5896'
            id: BrickTileSteelLineE
          decals:
            117: 1,1
            118: 1,0
            169: 1,-1
        - node:
            color: '#DE3A3A96'
            id: BrickTileSteelLineE
          decals:
            79: -1,9
        - node:
            color: '#334E6DC8'
            id: BrickTileSteelLineN
          decals:
            64: 2,12
        - node:
            color: '#9FED5896'
            id: BrickTileSteelLineN
          decals:
            116: 0,2
        - node:
            color: '#DE3A3A96'
            id: BrickTileSteelLineN
          decals:
            77: -3,10
            78: -2,10
        - node:
            color: '#334E6DC8'
            id: BrickTileSteelLineS
          decals:
            72: 2,8
            73: 3,8
        - node:
            color: '#9FED5896'
            id: BrickTileSteelLineS
          decals:
            115: 0,-2
        - node:
            color: '#DE3A3A96'
            id: BrickTileSteelLineS
          decals:
            83: -3,8
            84: -2,8
        - node:
            color: '#334E6DC8'
            id: BrickTileSteelLineW
          decals:
            67: 1,11
            68: 1,10
            69: 1,9
        - node:
            color: '#9FED5896'
            id: BrickTileSteelLineW
          decals:
            120: -1,1
            121: -1,0
            122: -1,-1
        - node:
            color: '#DE3A3A96'
            id: BrickTileSteelLineW
          decals:
            80: -4,9
        - node:
            color: '#52B4E996'
            id: BrickTileWhiteCornerNe
          decals:
            98: -1,-8
        - node:
            color: '#EFB34196'
            id: BrickTileWhiteCornerNe
          decals:
            86: 4,-8
        - node:
            color: '#52B4E996'
            id: BrickTileWhiteCornerNw
          decals:
            99: -4,-8
        - node:
            color: '#EFB34196'
            id: BrickTileWhiteCornerNw
          decals:
            85: 1,-8
        - node:
            color: '#52B4E996'
            id: BrickTileWhiteCornerSe
          decals:
            100: -2,-12
            101: -1,-11
        - node:
            color: '#EFB34196'
            id: BrickTileWhiteCornerSe
          decals:
            89: 3,-12
        - node:
            color: '#52B4E996'
            id: BrickTileWhiteCornerSw
          decals:
            102: -4,-10
            103: -3,-12
        - node:
            color: '#EFB34196'
            id: BrickTileWhiteCornerSw
          decals:
            87: 1,-11
            88: 2,-12
        - node:
            color: '#52B4E996'
            id: BrickTileWhiteInnerSe
          decals:
            105: -2,-11
        - node:
            color: '#EFB34196'
            id: BrickTileWhiteInnerSe
          decals:
            92: 3,-10
        - node:
            color: '#52B4E996'
            id: BrickTileWhiteInnerSw
          decals:
            104: -3,-10
        - node:
            color: '#EFB34196'
            id: BrickTileWhiteInnerSw
          decals:
            90: 2,-11
        - node:
            color: '#52B4E996'
            id: BrickTileWhiteLineE
          decals:
            108: -1,-9
            109: -1,-10
        - node:
            color: '#EFB34196'
            id: BrickTileWhiteLineE
          decals:
            91: 3,-11
            93: 4,-9
        - node:
            color: '#52B4E996'
            id: BrickTileWhiteLineN
          decals:
            96: -3,-8
            97: -2,-8
        - node:
            color: '#EFB34196'
            id: BrickTileWhiteLineN
          decals:
            94: 2,-8
            95: 3,-8
        - node:
            color: '#52B4E996'
            id: BrickTileWhiteLineW
          decals:
            106: -4,-9
            107: -3,-11
        - node:
            cleanable: True
            color: '#FFFFFFFF'
            id: DirtHeavy
          decals:
            170: 0,-2
            171: -1,-1
            172: 0,0
            173: -1,2
            174: 1,2
            175: -4,3
            176: -3,1
            177: -4,0
            178: -3,-3
            179: -4,-5
            180: -3,-6
            181: -1,-4
            182: 1,-6
            183: 4,-6
            184: 2,-4
            185: 4,-3
            186: 3,-1
            188: 4,2
            189: 3,3
            190: 3,6
            192: 0,4
            193: -4,5
            194: -2,6
            195: -2,4
            196: -3,8
            197: -4,9
            198: -3,11
            199: -1,12
            200: -1,9
            201: 2,8
            202: 1,9
            203: 1,12
            204: 3,10
            205: 3,12
            206: 4,8
            207: 1,-8
            208: 3,-12
            209: 1,-11
            210: 3,-10
            211: 4,-8
            212: -2,-8
            213: -4,-9
            214: -2,-12
            215: -1,-11
        - node:
            cleanable: True
            color: '#FFFFFFFF'
            id: DirtHeavyMonotile
          decals:
            249: -3,10
            250: -2,12
            251: -2,8
            252: -3,6
            253: 0,5
            254: 2,5
            255: 4,-2
            256: 3,-6
            257: 0,-5
            258: -3,-5
            259: -4,-3
            260: -4,1
            261: -3,2
            262: 0,1
            263: -1,1
            264: -3,-9
            265: -2,-10
            266: 2,-11
            267: 3,-8
        - node:
            cleanable: True
            color: '#FFFFFFFF'
            id: DirtLight
          decals:
            268: -2,-9
            269: -3,-11
            270: 2,-8
            271: 2,-6
            272: 1,-5
            273: -2,-5
            274: -4,-1
            275: -3,4
            276: 1,5
            277: 3,5
            278: 4,3
            279: 3,-2
            280: 3,-4
            281: 1,1
            282: 1,-1
            283: 3,9
            284: -2,11
            285: -3,9
            286: -2,10
        - node:
            cleanable: True
            color: '#FFFFFFFF'
            id: DirtMedium
          decals:
            216: -3,-12
            217: -3,-10
            218: -2,-11
            219: -3,-8
            220: 3,-11
            221: 2,-9
            222: 3,-5
            223: -1,-5
            224: -3,-4
            225: -4,-2
            226: -3,-1
            227: -4,2
            228: -3,3
            229: -4,6
            230: -2,5
            231: -1,6
            232: 1,6
            233: 2,4
            234: 4,5
            235: 3,2
            236: 4,1
            237: 4,-1
            238: 3,-3
            239: 4,-5
            240: 2,-5
            241: 0,-1
            242: 1,-2
            243: 0,2
            244: 2,0
            245: -2,-1
            246: -2,1
            247: 2,10
            248: 3,8
        - node:
            color: '#D4D4D428'
            id: MiniTileCornerOverlayNE
          decals:
            161: -1,12
        - node:
            color: '#D4D4D428'
            id: MiniTileCornerOverlayNW
          decals:
            162: -3,12
        - node:
            color: '#D4D4D428'
            id: MiniTileCornerOverlaySE
          decals:
            163: -1,11
        - node:
            color: '#D4D4D428'
            id: MiniTileCornerOverlaySW
          decals:
            164: -3,11
        - node:
            color: '#FFFFFFFF'
            id: MiniTileDarkCornerNe
          decals:
            158: -1,12
        - node:
            color: '#FFFFFFFF'
            id: MiniTileDarkCornerNw
          decals:
            154: -3,12
        - node:
            color: '#FFFFFFFF'
            id: MiniTileDarkCornerSe
          decals:
            159: -1,11
        - node:
            color: '#FFFFFFFF'
            id: MiniTileDarkCornerSw
          decals:
            155: -3,11
        - node:
            color: '#FFFFFFFF'
            id: MiniTileDarkLineN
          decals:
            157: -2,12
        - node:
            color: '#FFFFFFFF'
            id: MiniTileDarkLineS
          decals:
            156: -2,11
        - node:
            color: '#334E6DC8'
            id: MiniTileInnerOverlayNE
          decals:
            147: 2,6
        - node:
            color: '#79150096'
            id: MiniTileInnerOverlayNE
          decals:
            148: -4,6
        - node:
            color: '#334E6DC8'
            id: MiniTileInnerOverlayNW
          decals:
            146: 4,6
        - node:
            color: '#79150096'
            id: MiniTileInnerOverlayNW
          decals:
            149: -2,6
        - node:
            color: '#52B4E996'
            id: MiniTileInnerOverlaySE
          decals:
            143: -4,-6
        - node:
            color: '#EFB34196'
            id: MiniTileInnerOverlaySE
          decals:
            144: 2,-6
        - node:
            color: '#52B4E996'
            id: MiniTileInnerOverlaySW
          decals:
            142: -2,-6
        - node:
            color: '#334E6DC8'
            id: MiniTileLineOverlayN
          decals:
            136: 3,6
        - node:
            color: '#79150096'
            id: MiniTileLineOverlayN
          decals:
            139: -3,6
        - node:
            color: '#D4D4D428'
            id: MiniTileLineOverlayN
          decals:
            160: -2,12
        - node:
            color: '#52B4E996'
            id: MiniTileLineOverlayS
          decals:
            134: -3,-6
        - node:
            color: '#D4D4D428'
            id: MiniTileLineOverlayS
          decals:
            165: -2,11
        - node:
            color: '#EFB34196'
            id: MiniTileLineOverlayS
          decals:
            135: 3,-6
        - node:
            color: '#FFFFFFFF'
            id: MiniTileSteelCornerNe
          decals:
            18: 4,6
        - node:
            color: '#FFFFFFFF'
            id: MiniTileSteelCornerNw
          decals:
            7: -4,6
        - node:
            color: '#FFFFFFFF'
            id: MiniTileSteelCornerSe
          decals:
            37: 4,-6
        - node:
            color: '#FFFFFFFF'
            id: MiniTileSteelCornerSw
          decals:
            38: -4,-6
        - node:
            color: '#FFFFFFFF'
            id: MiniTileSteelInnerNe
          decals:
            33: -3,-4
        - node:
            color: '#FFFFFFFF'
            id: MiniTileSteelInnerNw
          decals:
            34: 3,-4
        - node:
            color: '#FFFFFFFF'
            id: MiniTileSteelInnerSe
          decals:
            35: -3,4
        - node:
            color: '#FFFFFFFF'
            id: MiniTileSteelInnerSw
          decals:
            36: 3,4
        - node:
            color: '#FFFFFFFF'
            id: MiniTileSteelLineE
          decals:
            19: 4,4
            20: 4,2
            21: 4,1
            22: 4,0
            23: 4,-1
            24: 4,-2
            25: 4,-4
            26: -3,-3
            27: -3,-2
            28: -3,-1
            29: -3,0
            30: -3,1
            31: -3,2
            32: -3,3
        - node:
            color: '#FFFFFFFF'
            id: MiniTileSteelLineN
          decals:
            8: -2,6
            9: -1,6
            10: 0,6
            11: 1,6
            12: 2,6
            13: -2,-4
            14: -1,-4
            15: 0,-4
            16: 1,-4
            17: 2,-4
            131: 3,6
            138: -3,6
        - node:
            color: '#FFFFFFFF'
            id: MiniTileSteelLineS
          decals:
            40: -1,-6
            41: 0,-6
            42: 1,-6
            43: 2,-6
            44: -2,4
            45: -1,4
            46: 1,4
            47: 2,4
            132: -3,-6
            133: 3,-6
            141: -2,-6
        - node:
            color: '#FFFFFFFF'
            id: MiniTileSteelLineW
          decals:
            0: -4,-4
            1: -4,-2
            2: -4,-1
            3: -4,0
            4: -4,1
            5: -4,2
            6: -4,4
            123: 3,3
            124: 3,2
            125: 3,1
            126: 3,0
            127: 3,-1
            128: 3,-2
            129: 3,-3
        - node:
            color: '#EFB34196'
            id: MiniTileWhiteInnerSw
          decals:
            145: 4,-6
        - node:
            color: '#D4D4D496'
            id: WarnLineE
          decals:
            48: 4,5
            49: 4,3
            50: 4,-3
            51: 4,-5
        - node:
            color: '#9FED5896'
            id: WarnLineGreyscaleS
          decals:
            60: 0,4
        - node:
            color: '#D4D4D496'
            id: WarnLineS
          decals:
            52: -4,-5
            53: -4,-3
            54: -4,3
            55: -4,5
        - node:
            cleanable: True
            color: '#FFFFFFFF'
            id: burnt1
          decals:
            287: -2,-5
            288: 1,2
            289: -4,-8
            290: 2,-10
            291: 3,4
            292: 2,11
            293: -2,11
            298: -1,-10
        - node:
            cleanable: True
            color: '#FFFFFFFF'
            id: burnt2
          decals:
            296: -4,-6
            297: -4,-10
            302: 1,-9
        - node:
            cleanable: True
            color: '#FFFFFFFF'
            id: burnt3
          decals:
            295: 4,6
            299: 4,-9
            300: 4,-10
        - node:
            cleanable: True
            color: '#FFFFFFFF'
            id: burnt4
          decals:
            294: -1,8
            301: 1,-10
    - type: GridAtmosphere
      version: 2
      data:
        tiles:
          0,0:
            0: 39935
          0,-1:
            0: 64399
          -1,0:
            0: 15359
          0,1:
            0: 36863
          -1,1:
            0: 12287
          0,2:
            0: 61166
          -1,2:
            0: 61439
          0,3:
            0: 14
          -1,3:
            0: 14
          1,0:
            0: 12561
          1,1:
            0: 305
          1,2:
            0: 273
          1,-1:
            0: 4401
          1,3:
            1: 34
          -2,0:
            0: 32768
          -2,1:
            0: 128
          -2,3:
            1: 136
          -1,-1:
            0: 64319
          0,-4:
            1: 4096
          0,-3:
            0: 61164
          -1,-3:
            0: 65510
          0,-2:
            0: 65422
          -1,-2:
            0: 65327
          1,-3:
            1: 258
            0: 4096
          1,-2:
            0: 12545
          1,-4:
            1: 8192
          -2,-4:
            1: 32768
          -2,-3:
            1: 8
          -2,-2:
            0: 32768
          -2,-1:
            0: 128
        uniqueMixes:
        - volume: 2500
          temperature: 293.15
          moles:
          - 21.824879
          - 82.10312
          - 0
          - 0
          - 0
          - 0
          - 0
          - 0
          - 0
          - 0
          - 0
          - 0
        - volume: 2500
          temperature: 293.15
          moles:
          - 0
          - 0
          - 0
          - 0
          - 0
          - 0
          - 0
          - 0
          - 0
          - 0
          - 0
          - 0
        chunkSize: 4
    - type: GasTileOverlay
    - type: RadiationGridResistance
<<<<<<< HEAD
=======
    - type: DeviceNetwork
      configurators: []
      deviceLists: []
      transmitFrequencyId: ShuttleTimer
      deviceNetId: Wireless
>>>>>>> fb1d180c
- proto: AirAlarm
  entities:
  - uid: 577
    components:
    - type: Transform
      rot: 3.141592653589793 rad
      pos: -0.5,-2.5
      parent: 1
    - type: DeviceList
      devices:
      - 444
      - 574
      - 445
      - 434
      - 435
      - 436
      - 437
      - 438
      - 439
  - uid: 578
    components:
    - type: Transform
      rot: 3.141592653589793 rad
      pos: 0.5,-6.5
      parent: 1
    - type: DeviceList
      devices:
      - 441
      - 576
      - 453
      - 267
      - 266
      - 268
      - 269
  - uid: 579
    components:
    - type: Transform
      pos: 0.5,7.5
      parent: 1
    - type: DeviceList
      devices:
      - 452
      - 572
      - 440
      - 262
      - 263
      - 265
      - 264
  - uid: 580
    components:
    - type: Transform
      rot: -1.5707963267948966 rad
      pos: 5.5,2.5
      parent: 1
    - type: DeviceList
      devices:
      - 443
      - 573
      - 446
      - 268
      - 269
      - 437
      - 438
      - 439
      - 265
      - 264
  - uid: 581
    components:
    - type: Transform
      rot: 1.5707963267948966 rad
      pos: -4.5,2.5
      parent: 1
    - type: DeviceList
      devices:
      - 442
      - 575
      - 447
      - 262
      - 263
      - 434
      - 435
      - 436
      - 267
      - 266
  - uid: 584
    components:
    - type: Transform
      rot: 1.5707963267948966 rad
      pos: -4.5,8.5
      parent: 1
    - type: DeviceList
      devices:
      - 432
      - 450
      - 571
  - uid: 585
    components:
    - type: Transform
      rot: -1.5707963267948966 rad
      pos: 5.5,8.5
      parent: 1
    - type: DeviceList
      devices:
      - 570
      - 451
      - 433
  - uid: 586
    components:
    - type: Transform
      rot: -1.5707963267948966 rad
      pos: 5.5,-7.5
      parent: 1
    - type: DeviceList
      devices:
      - 569
      - 449
      - 430
  - uid: 587
    components:
    - type: Transform
      rot: 1.5707963267948966 rad
      pos: -4.5,-7.5
      parent: 1
    - type: DeviceList
      devices:
      - 431
      - 448
      - 568
- proto: AirCanister
  entities:
  - uid: 174
    components:
    - type: Transform
      anchored: True
      pos: 1.5,-10.5
      parent: 1
    - type: Physics
      bodyType: Static
- proto: AirlockCommand
  entities:
  - uid: 112
    components:
    - type: Transform
      pos: 3.5,7.5
      parent: 1
- proto: AirlockEngineeringLocked
  entities:
  - uid: 113
    components:
    - type: Transform
      pos: 3.5,-6.5
      parent: 1
- proto: AirlockGlassShuttle
  entities:
  - uid: 2
    components:
    - type: Transform
      rot: 1.5707963267948966 rad
      pos: 5.5,-2.5
      parent: 1
  - uid: 3
    components:
    - type: Transform
      rot: 1.5707963267948966 rad
      pos: 5.5,-4.5
      parent: 1
  - uid: 4
    components:
    - type: Transform
      rot: 1.5707963267948966 rad
      pos: 5.5,3.5
      parent: 1
  - uid: 5
    components:
    - type: Transform
      rot: 1.5707963267948966 rad
      pos: 5.5,5.5
      parent: 1
  - uid: 6
    components:
    - type: Transform
      rot: -1.5707963267948966 rad
      pos: -4.5,3.5
      parent: 1
  - uid: 7
    components:
    - type: Transform
      rot: -1.5707963267948966 rad
      pos: -4.5,5.5
      parent: 1
  - uid: 8
    components:
    - type: Transform
      rot: -1.5707963267948966 rad
      pos: -4.5,-2.5
      parent: 1
  - uid: 9
    components:
    - type: Transform
      rot: -1.5707963267948966 rad
      pos: -4.5,-4.5
      parent: 1
- proto: AirlockMedicalLocked
  entities:
  - uid: 114
    components:
    - type: Transform
      pos: -2.5,-6.5
      parent: 1
- proto: AirlockSecurityLocked
  entities:
  - uid: 115
    components:
    - type: Transform
      pos: -2.5,7.5
      parent: 1
- proto: AirlockServiceLocked
  entities:
  - uid: 116
    components:
    - type: Transform
      pos: 0.5,3.5
      parent: 1
- proto: AirSensor
  entities:
  - uid: 568
    components:
    - type: Transform
      pos: -1.5,-9.5
      parent: 1
    - type: DeviceNetwork
      deviceLists:
      - 587
  - uid: 569
    components:
    - type: Transform
      pos: 2.5,-9.5
      parent: 1
    - type: DeviceNetwork
      deviceLists:
      - 586
  - uid: 570
    components:
    - type: Transform
      pos: 2.5,10.5
      parent: 1
    - type: DeviceNetwork
      deviceLists:
      - 585
  - uid: 571
    components:
    - type: Transform
      pos: -1.5,10.5
      parent: 1
    - type: DeviceNetwork
      deviceLists:
      - 584
  - uid: 572
    components:
    - type: Transform
      pos: 0.5,5.5
      parent: 1
    - type: DeviceNetwork
      deviceLists:
      - 579
  - uid: 573
    components:
    - type: Transform
      pos: 3.5,0.5
      parent: 1
    - type: DeviceNetwork
      deviceLists:
      - 580
  - uid: 574
    components:
    - type: Transform
      pos: 0.5,0.5
      parent: 1
    - type: DeviceNetwork
      deviceLists:
      - 577
  - uid: 575
    components:
    - type: Transform
      pos: -2.5,0.5
      parent: 1
    - type: DeviceNetwork
      deviceLists:
      - 581
  - uid: 576
    components:
    - type: Transform
      pos: 0.5,-4.5
      parent: 1
    - type: DeviceNetwork
      deviceLists:
      - 578
- proto: APCBasic
  entities:
  - uid: 16
    components:
    - type: Transform
      pos: 0.5,-2.5
      parent: 1
  - uid: 258
    components:
    - type: Transform
      rot: 3.141592653589793 rad
      pos: -0.5,7.5
      parent: 1
  - uid: 259
    components:
    - type: Transform
      rot: 3.141592653589793 rad
      pos: 1.5,7.5
      parent: 1
  - uid: 260
    components:
    - type: Transform
      pos: -0.5,-6.5
      parent: 1
  - uid: 261
    components:
    - type: Transform
      pos: 1.5,-6.5
      parent: 1
- proto: AtmosDeviceFanDirectional
  entities:
  - uid: 638
    components:
    - type: Transform
      rot: -1.5707963267948966 rad
      pos: -4.5,5.5
      parent: 1
  - uid: 639
    components:
    - type: Transform
      rot: -1.5707963267948966 rad
      pos: -4.5,3.5
      parent: 1
  - uid: 640
    components:
    - type: Transform
      rot: -1.5707963267948966 rad
      pos: -4.5,-2.5
      parent: 1
  - uid: 641
    components:
    - type: Transform
      rot: -1.5707963267948966 rad
      pos: -4.5,-4.5
      parent: 1
  - uid: 642
    components:
    - type: Transform
      rot: 1.5707963267948966 rad
      pos: 5.5,-4.5
      parent: 1
  - uid: 643
    components:
    - type: Transform
      rot: 1.5707963267948966 rad
      pos: 5.5,-2.5
      parent: 1
  - uid: 644
    components:
    - type: Transform
      rot: 1.5707963267948966 rad
      pos: 5.5,3.5
      parent: 1
  - uid: 645
    components:
    - type: Transform
      rot: 1.5707963267948966 rad
      pos: 5.5,5.5
      parent: 1
- proto: AtmosFixBlockerMarker
  entities:
  - uid: 615
    components:
    - type: Transform
      pos: -4.5,-11.5
      parent: 1
  - uid: 616
    components:
    - type: Transform
      pos: -4.5,-12.5
      parent: 1
  - uid: 617
    components:
    - type: Transform
      pos: 0.5,-12.5
      parent: 1
  - uid: 618
    components:
    - type: Transform
      pos: 5.5,-11.5
      parent: 1
  - uid: 619
    components:
    - type: Transform
      pos: 5.5,-12.5
      parent: 1
  - uid: 620
    components:
    - type: Transform
      pos: 4.5,-9.5
      parent: 1
  - uid: 621
    components:
    - type: Transform
      pos: 5.5,13.5
      parent: 1
  - uid: 622
    components:
    - type: Transform
      pos: 5.5,12.5
      parent: 1
  - uid: 623
    components:
    - type: Transform
      pos: -4.5,13.5
      parent: 1
  - uid: 624
    components:
    - type: Transform
      pos: -4.5,12.5
      parent: 1
- proto: BaseComputer
  entities:
  - uid: 190
    components:
    - type: Transform
      pos: 1.5,12.5
      parent: 1
  - uid: 191
    components:
    - type: Transform
      pos: 3.5,12.5
      parent: 1
  - uid: 192
    components:
    - type: Transform
      rot: 1.5707963267948966 rad
      pos: 1.5,9.5
      parent: 1
  - uid: 193
    components:
    - type: Transform
      rot: 1.5707963267948966 rad
      pos: 1.5,8.5
      parent: 1
- proto: BedsheetMedical
  entities:
  - uid: 595
    components:
    - type: Transform
      pos: -0.5,-7.5
      parent: 1
  - uid: 596
    components:
    - type: Transform
      pos: -0.5,-9.5
      parent: 1
- proto: BoozeDispenser
  entities:
  - uid: 146
    components:
    - type: Transform
      rot: 3.141592653589793 rad
      pos: -0.5,-1.5
      parent: 1
- proto: BoxFolderBlue
  entities:
  - uid: 203
    components:
    - type: Transform
      pos: 4.4821362,9.53582
      parent: 1
- proto: CableApcExtension
  entities:
  - uid: 270
    components:
    - type: Transform
      pos: 1.5,-6.5
      parent: 1
  - uid: 271
    components:
    - type: Transform
      pos: 1.5,-7.5
      parent: 1
  - uid: 272
    components:
    - type: Transform
      pos: 2.5,-7.5
      parent: 1
  - uid: 273
    components:
    - type: Transform
      pos: 3.5,-7.5
      parent: 1
  - uid: 274
    components:
    - type: Transform
      pos: 3.5,-8.5
      parent: 1
  - uid: 275
    components:
    - type: Transform
      pos: 3.5,-9.5
      parent: 1
  - uid: 276
    components:
    - type: Transform
      pos: 3.5,-10.5
      parent: 1
  - uid: 277
    components:
    - type: Transform
      pos: 3.5,-11.5
      parent: 1
  - uid: 278
    components:
    - type: Transform
      pos: 4.5,-11.5
      parent: 1
  - uid: 279
    components:
    - type: Transform
      pos: 5.5,-11.5
      parent: 1
  - uid: 280
    components:
    - type: Transform
      pos: 5.5,-12.5
      parent: 1
  - uid: 281
    components:
    - type: Transform
      pos: 2.5,-11.5
      parent: 1
  - uid: 282
    components:
    - type: Transform
      pos: 1.5,-11.5
      parent: 1
  - uid: 283
    components:
    - type: Transform
      pos: 0.5,-11.5
      parent: 1
  - uid: 284
    components:
    - type: Transform
      pos: 0.5,-12.5
      parent: 1
  - uid: 285
    components:
    - type: Transform
      pos: -0.5,-7.5
      parent: 1
  - uid: 286
    components:
    - type: Transform
      pos: -0.5,-6.5
      parent: 1
  - uid: 287
    components:
    - type: Transform
      pos: -1.5,-7.5
      parent: 1
  - uid: 288
    components:
    - type: Transform
      pos: -2.5,-7.5
      parent: 1
  - uid: 289
    components:
    - type: Transform
      pos: -2.5,-8.5
      parent: 1
  - uid: 290
    components:
    - type: Transform
      pos: -2.5,-9.5
      parent: 1
  - uid: 291
    components:
    - type: Transform
      pos: -2.5,-10.5
      parent: 1
  - uid: 292
    components:
    - type: Transform
      pos: -2.5,-11.5
      parent: 1
  - uid: 293
    components:
    - type: Transform
      pos: -3.5,-11.5
      parent: 1
  - uid: 294
    components:
    - type: Transform
      pos: -4.5,-11.5
      parent: 1
  - uid: 295
    components:
    - type: Transform
      pos: -4.5,-12.5
      parent: 1
  - uid: 296
    components:
    - type: Transform
      pos: -0.5,7.5
      parent: 1
  - uid: 297
    components:
    - type: Transform
      pos: -0.5,8.5
      parent: 1
  - uid: 298
    components:
    - type: Transform
      pos: -1.5,8.5
      parent: 1
  - uid: 299
    components:
    - type: Transform
      pos: -2.5,8.5
      parent: 1
  - uid: 300
    components:
    - type: Transform
      pos: -2.5,9.5
      parent: 1
  - uid: 301
    components:
    - type: Transform
      pos: -2.5,10.5
      parent: 1
  - uid: 302
    components:
    - type: Transform
      pos: -2.5,11.5
      parent: 1
  - uid: 303
    components:
    - type: Transform
      pos: -2.5,12.5
      parent: 1
  - uid: 304
    components:
    - type: Transform
      pos: -3.5,12.5
      parent: 1
  - uid: 305
    components:
    - type: Transform
      pos: -4.5,12.5
      parent: 1
  - uid: 306
    components:
    - type: Transform
      pos: -4.5,13.5
      parent: 1
  - uid: 307
    components:
    - type: Transform
      pos: 5.5,13.5
      parent: 1
  - uid: 308
    components:
    - type: Transform
      pos: 5.5,12.5
      parent: 1
  - uid: 309
    components:
    - type: Transform
      pos: 4.5,12.5
      parent: 1
  - uid: 310
    components:
    - type: Transform
      pos: 3.5,12.5
      parent: 1
  - uid: 311
    components:
    - type: Transform
      pos: 3.5,11.5
      parent: 1
  - uid: 312
    components:
    - type: Transform
      pos: 3.5,10.5
      parent: 1
  - uid: 313
    components:
    - type: Transform
      pos: 3.5,9.5
      parent: 1
  - uid: 314
    components:
    - type: Transform
      pos: 3.5,8.5
      parent: 1
  - uid: 315
    components:
    - type: Transform
      pos: 2.5,8.5
      parent: 1
  - uid: 316
    components:
    - type: Transform
      pos: 1.5,8.5
      parent: 1
  - uid: 317
    components:
    - type: Transform
      pos: 1.5,7.5
      parent: 1
  - uid: 318
    components:
    - type: Transform
      pos: 0.5,-2.5
      parent: 1
  - uid: 319
    components:
    - type: Transform
      pos: 0.5,-3.5
      parent: 1
  - uid: 320
    components:
    - type: Transform
      pos: -2.5,-4.5
      parent: 1
  - uid: 321
    components:
    - type: Transform
      pos: -1.5,-4.5
      parent: 1
  - uid: 322
    components:
    - type: Transform
      pos: -0.5,-4.5
      parent: 1
  - uid: 323
    components:
    - type: Transform
      pos: 0.5,-4.5
      parent: 1
  - uid: 324
    components:
    - type: Transform
      pos: 1.5,-4.5
      parent: 1
  - uid: 325
    components:
    - type: Transform
      pos: 2.5,-4.5
      parent: 1
  - uid: 326
    components:
    - type: Transform
      pos: 3.5,-4.5
      parent: 1
  - uid: 327
    components:
    - type: Transform
      pos: 4.5,-4.5
      parent: 1
  - uid: 328
    components:
    - type: Transform
      pos: 4.5,-3.5
      parent: 1
  - uid: 329
    components:
    - type: Transform
      pos: 4.5,-2.5
      parent: 1
  - uid: 330
    components:
    - type: Transform
      pos: 4.5,-1.5
      parent: 1
  - uid: 331
    components:
    - type: Transform
      pos: 4.5,-0.5
      parent: 1
  - uid: 332
    components:
    - type: Transform
      pos: 4.5,0.5
      parent: 1
  - uid: 333
    components:
    - type: Transform
      pos: 4.5,1.5
      parent: 1
  - uid: 334
    components:
    - type: Transform
      pos: 4.5,2.5
      parent: 1
  - uid: 335
    components:
    - type: Transform
      pos: 4.5,3.5
      parent: 1
  - uid: 336
    components:
    - type: Transform
      pos: 4.5,4.5
      parent: 1
  - uid: 337
    components:
    - type: Transform
      pos: 4.5,5.5
      parent: 1
  - uid: 338
    components:
    - type: Transform
      pos: 3.5,5.5
      parent: 1
  - uid: 339
    components:
    - type: Transform
      pos: 2.5,5.5
      parent: 1
  - uid: 340
    components:
    - type: Transform
      pos: 1.5,5.5
      parent: 1
  - uid: 341
    components:
    - type: Transform
      pos: 0.5,5.5
      parent: 1
  - uid: 342
    components:
    - type: Transform
      pos: -0.5,5.5
      parent: 1
  - uid: 343
    components:
    - type: Transform
      pos: -1.5,5.5
      parent: 1
  - uid: 344
    components:
    - type: Transform
      pos: -2.5,5.5
      parent: 1
  - uid: 345
    components:
    - type: Transform
      pos: -3.5,5.5
      parent: 1
  - uid: 346
    components:
    - type: Transform
      pos: -3.5,4.5
      parent: 1
  - uid: 347
    components:
    - type: Transform
      pos: -3.5,3.5
      parent: 1
  - uid: 348
    components:
    - type: Transform
      pos: -3.5,2.5
      parent: 1
  - uid: 349
    components:
    - type: Transform
      pos: -3.5,1.5
      parent: 1
  - uid: 350
    components:
    - type: Transform
      pos: -3.5,0.5
      parent: 1
  - uid: 351
    components:
    - type: Transform
      pos: -3.5,-0.5
      parent: 1
  - uid: 352
    components:
    - type: Transform
      pos: -3.5,-1.5
      parent: 1
  - uid: 353
    components:
    - type: Transform
      pos: -3.5,-2.5
      parent: 1
  - uid: 354
    components:
    - type: Transform
      pos: -3.5,-3.5
      parent: 1
  - uid: 355
    components:
    - type: Transform
      pos: -3.5,-4.5
      parent: 1
  - uid: 356
    components:
    - type: Transform
      pos: -2.5,0.5
      parent: 1
  - uid: 357
    components:
    - type: Transform
      pos: -1.5,0.5
      parent: 1
  - uid: 358
    components:
    - type: Transform
      pos: -0.5,0.5
      parent: 1
  - uid: 359
    components:
    - type: Transform
      pos: 0.5,0.5
      parent: 1
  - uid: 360
    components:
    - type: Transform
      pos: 1.5,0.5
      parent: 1
  - uid: 361
    components:
    - type: Transform
      pos: 2.5,0.5
      parent: 1
  - uid: 362
    components:
    - type: Transform
      pos: 3.5,0.5
      parent: 1
- proto: CableHV
  entities:
  - uid: 426
    components:
    - type: Transform
      pos: 2.5,-12.5
      parent: 1
  - uid: 427
    components:
    - type: Transform
      pos: 3.5,-12.5
      parent: 1
  - uid: 428
    components:
    - type: Transform
      pos: 3.5,-11.5
      parent: 1
  - uid: 429
    components:
    - type: Transform
      pos: 4.5,-11.5
      parent: 1
- proto: CableMV
  entities:
  - uid: 363
    components:
    - type: Transform
      pos: 0.5,-2.5
      parent: 1
  - uid: 364
    components:
    - type: Transform
      pos: 0.5,-3.5
      parent: 1
  - uid: 365
    components:
    - type: Transform
      pos: 0.5,-4.5
      parent: 1
  - uid: 366
    components:
    - type: Transform
      pos: -2.5,-4.5
      parent: 1
  - uid: 367
    components:
    - type: Transform
      pos: -2.5,-3.5
      parent: 1
  - uid: 368
    components:
    - type: Transform
      pos: -2.5,-2.5
      parent: 1
  - uid: 369
    components:
    - type: Transform
      pos: -2.5,-1.5
      parent: 1
  - uid: 370
    components:
    - type: Transform
      pos: -2.5,-0.5
      parent: 1
  - uid: 371
    components:
    - type: Transform
      pos: -2.5,0.5
      parent: 1
  - uid: 372
    components:
    - type: Transform
      pos: -2.5,1.5
      parent: 1
  - uid: 373
    components:
    - type: Transform
      pos: -2.5,2.5
      parent: 1
  - uid: 374
    components:
    - type: Transform
      pos: -2.5,3.5
      parent: 1
  - uid: 375
    components:
    - type: Transform
      pos: -2.5,4.5
      parent: 1
  - uid: 376
    components:
    - type: Transform
      pos: -2.5,5.5
      parent: 1
  - uid: 377
    components:
    - type: Transform
      pos: -1.5,5.5
      parent: 1
  - uid: 378
    components:
    - type: Transform
      pos: -0.5,5.5
      parent: 1
  - uid: 379
    components:
    - type: Transform
      pos: 0.5,5.5
      parent: 1
  - uid: 380
    components:
    - type: Transform
      pos: 1.5,5.5
      parent: 1
  - uid: 381
    components:
    - type: Transform
      pos: 2.5,5.5
      parent: 1
  - uid: 382
    components:
    - type: Transform
      pos: 3.5,5.5
      parent: 1
  - uid: 383
    components:
    - type: Transform
      pos: 3.5,4.5
      parent: 1
  - uid: 384
    components:
    - type: Transform
      pos: 3.5,3.5
      parent: 1
  - uid: 385
    components:
    - type: Transform
      pos: 3.5,2.5
      parent: 1
  - uid: 386
    components:
    - type: Transform
      pos: 3.5,1.5
      parent: 1
  - uid: 387
    components:
    - type: Transform
      pos: 3.5,0.5
      parent: 1
  - uid: 388
    components:
    - type: Transform
      pos: 3.5,-0.5
      parent: 1
  - uid: 389
    components:
    - type: Transform
      pos: 3.5,-1.5
      parent: 1
  - uid: 390
    components:
    - type: Transform
      pos: 3.5,-2.5
      parent: 1
  - uid: 391
    components:
    - type: Transform
      pos: 3.5,-3.5
      parent: 1
  - uid: 392
    components:
    - type: Transform
      pos: 3.5,-4.5
      parent: 1
  - uid: 393
    components:
    - type: Transform
      pos: 2.5,-4.5
      parent: 1
  - uid: 394
    components:
    - type: Transform
      pos: 1.5,-4.5
      parent: 1
  - uid: 395
    components:
    - type: Transform
      pos: -0.5,-4.5
      parent: 1
  - uid: 396
    components:
    - type: Transform
      pos: -1.5,-4.5
      parent: 1
  - uid: 397
    components:
    - type: Transform
      pos: -2.5,-5.5
      parent: 1
  - uid: 398
    components:
    - type: Transform
      pos: -2.5,-6.5
      parent: 1
  - uid: 399
    components:
    - type: Transform
      pos: -2.5,-7.5
      parent: 1
  - uid: 400
    components:
    - type: Transform
      pos: -1.5,-7.5
      parent: 1
  - uid: 401
    components:
    - type: Transform
      pos: -0.5,-7.5
      parent: 1
  - uid: 402
    components:
    - type: Transform
      pos: -0.5,-6.5
      parent: 1
  - uid: 403
    components:
    - type: Transform
      pos: 1.5,-6.5
      parent: 1
  - uid: 404
    components:
    - type: Transform
      pos: 1.5,-7.5
      parent: 1
  - uid: 405
    components:
    - type: Transform
      pos: 2.5,-7.5
      parent: 1
  - uid: 406
    components:
    - type: Transform
      pos: 3.5,-7.5
      parent: 1
  - uid: 407
    components:
    - type: Transform
      pos: 3.5,-6.5
      parent: 1
  - uid: 408
    components:
    - type: Transform
      pos: 3.5,-5.5
      parent: 1
  - uid: 409
    components:
    - type: Transform
      pos: 3.5,6.5
      parent: 1
  - uid: 410
    components:
    - type: Transform
      pos: 3.5,7.5
      parent: 1
  - uid: 411
    components:
    - type: Transform
      pos: 3.5,8.5
      parent: 1
  - uid: 412
    components:
    - type: Transform
      pos: 2.5,8.5
      parent: 1
  - uid: 413
    components:
    - type: Transform
      pos: 1.5,8.5
      parent: 1
  - uid: 414
    components:
    - type: Transform
      pos: 1.5,7.5
      parent: 1
  - uid: 415
    components:
    - type: Transform
      pos: -0.5,7.5
      parent: 1
  - uid: 416
    components:
    - type: Transform
      pos: -0.5,8.5
      parent: 1
  - uid: 417
    components:
    - type: Transform
      pos: -1.5,8.5
      parent: 1
  - uid: 418
    components:
    - type: Transform
      pos: -2.5,8.5
      parent: 1
  - uid: 419
    components:
    - type: Transform
      pos: -2.5,7.5
      parent: 1
  - uid: 420
    components:
    - type: Transform
      pos: -2.5,6.5
      parent: 1
  - uid: 421
    components:
    - type: Transform
      pos: 4.5,-11.5
      parent: 1
  - uid: 422
    components:
    - type: Transform
      pos: 3.5,-11.5
      parent: 1
  - uid: 423
    components:
    - type: Transform
      pos: 3.5,-10.5
      parent: 1
  - uid: 424
    components:
    - type: Transform
      pos: 3.5,-9.5
      parent: 1
  - uid: 425
    components:
    - type: Transform
      pos: 3.5,-8.5
      parent: 1
- proto: Chair
  entities:
  - uid: 181
    components:
    - type: Transform
      rot: 3.141592653589793 rad
      pos: -1.5,-11.5
      parent: 1
  - uid: 213
    components:
    - type: Transform
      rot: -1.5707963267948966 rad
      pos: -0.5,12.5
      parent: 1
  - uid: 214
    components:
    - type: Transform
      rot: -1.5707963267948966 rad
      pos: -0.5,11.5
      parent: 1
  - uid: 215
    components:
    - type: Transform
      rot: 1.5707963267948966 rad
      pos: -2.5,12.5
      parent: 1
  - uid: 216
    components:
    - type: Transform
      rot: 1.5707963267948966 rad
      pos: -2.5,11.5
      parent: 1
  - uid: 220
    components:
    - type: Transform
      rot: -1.5707963267948966 rad
      pos: -0.5,0.5
      parent: 1
  - uid: 221
    components:
    - type: Transform
      rot: 1.5707963267948966 rad
      pos: 1.5,0.5
      parent: 1
  - uid: 249
    components:
    - type: Transform
      rot: 1.5707963267948966 rad
      pos: 1.5,-7.5
      parent: 1
  - uid: 250
    components:
    - type: Transform
      rot: -1.5707963267948966 rad
      pos: 4.5,-7.5
      parent: 1
- proto: ChairPilotSeat
  entities:
  - uid: 194
    components:
    - type: Transform
      rot: 3.141592653589793 rad
      pos: 1.5,11.5
      parent: 1
  - uid: 195
    components:
    - type: Transform
      rot: 3.141592653589793 rad
      pos: 2.5,11.5
      parent: 1
  - uid: 196
    components:
    - type: Transform
      rot: 3.141592653589793 rad
      pos: 3.5,11.5
      parent: 1
  - uid: 197
    components:
    - type: Transform
      rot: -1.5707963267948966 rad
      pos: 2.5,9.5
      parent: 1
  - uid: 198
    components:
    - type: Transform
      rot: -1.5707963267948966 rad
      pos: 2.5,8.5
      parent: 1
  - uid: 199
    components:
    - type: Transform
      rot: -1.5707963267948966 rad
      pos: 4.5,10.5
      parent: 1
  - uid: 217
    components:
    - type: Transform
      rot: -1.5707963267948966 rad
      pos: -0.5,10.5
      parent: 1
  - uid: 218
    components:
    - type: Transform
      rot: -1.5707963267948966 rad
      pos: -0.5,9.5
      parent: 1
  - uid: 219
    components:
    - type: Transform
      rot: -1.5707963267948966 rad
      pos: -0.5,8.5
      parent: 1
  - uid: 222
    components:
    - type: Transform
      pos: -1.5,6.5
      parent: 1
  - uid: 223
    components:
    - type: Transform
      pos: -0.5,6.5
      parent: 1
  - uid: 224
    components:
    - type: Transform
      pos: 0.5,6.5
      parent: 1
  - uid: 225
    components:
    - type: Transform
      pos: 1.5,6.5
      parent: 1
  - uid: 226
    components:
    - type: Transform
      pos: 2.5,6.5
      parent: 1
  - uid: 228
    components:
    - type: Transform
      pos: -0.5,-3.5
      parent: 1
  - uid: 229
    components:
    - type: Transform
      pos: 0.5,-3.5
      parent: 1
  - uid: 230
    components:
    - type: Transform
      pos: 1.5,-3.5
      parent: 1
  - uid: 231
    components:
    - type: Transform
      pos: 2.5,-3.5
      parent: 1
  - uid: 232
    components:
    - type: Transform
      rot: 3.141592653589793 rad
      pos: -1.5,-5.5
      parent: 1
  - uid: 233
    components:
    - type: Transform
      rot: 3.141592653589793 rad
      pos: -0.5,-5.5
      parent: 1
  - uid: 234
    components:
    - type: Transform
      rot: 3.141592653589793 rad
      pos: 0.5,-5.5
      parent: 1
  - uid: 235
    components:
    - type: Transform
      rot: 3.141592653589793 rad
      pos: 1.5,-5.5
      parent: 1
  - uid: 236
    components:
    - type: Transform
      rot: 3.141592653589793 rad
      pos: 2.5,-5.5
      parent: 1
  - uid: 237
    components:
    - type: Transform
      rot: 3.141592653589793 rad
      pos: -1.5,4.5
      parent: 1
  - uid: 238
    components:
    - type: Transform
      rot: 3.141592653589793 rad
      pos: -0.5,4.5
      parent: 1
  - uid: 239
    components:
    - type: Transform
      rot: 3.141592653589793 rad
      pos: 1.5,4.5
      parent: 1
  - uid: 240
    components:
    - type: Transform
      rot: 3.141592653589793 rad
      pos: 2.5,4.5
      parent: 1
  - uid: 537
    components:
    - type: Transform
      pos: -1.5,-3.5
      parent: 1
- proto: ClosetEmergencyFilledRandom
  entities:
  - uid: 256
    components:
    - type: Transform
      pos: -3.5,-5.5
      parent: 1
  - uid: 257
    components:
    - type: Transform
      pos: 4.5,6.5
      parent: 1
- proto: ClosetFireFilled
  entities:
  - uid: 254
    components:
    - type: Transform
      pos: -3.5,6.5
      parent: 1
  - uid: 255
    components:
    - type: Transform
      pos: 4.5,-5.5
      parent: 1
- proto: ClosetWallEmergencyFilledRandom
  entities:
  - uid: 252
    components:
    - type: Transform
      rot: 1.5707963267948966 rad
      pos: 2.5,-2.5
      parent: 1
  - uid: 253
    components:
    - type: Transform
      rot: -1.5707963267948966 rad
      pos: -1.5,3.5
      parent: 1
- proto: ClosetWallFireFilledRandom
  entities:
  - uid: 247
    components:
    - type: Transform
      rot: -1.5707963267948966 rad
      pos: -1.5,-2.5
      parent: 1
  - uid: 251
    components:
    - type: Transform
      rot: 1.5707963267948966 rad
      pos: 2.5,3.5
      parent: 1
- proto: ComputerEmergencyShuttle
  entities:
  - uid: 189
    components:
    - type: Transform
      pos: 2.5,12.5
      parent: 1
- proto: DefibrillatorCabinetFilled
  entities:
  - uid: 188
    components:
    - type: Transform
      rot: 1.5707963267948966 rad
      pos: -3.5,-10.5
      parent: 1
- proto: DogBed
  entities:
  - uid: 202
    components:
    - type: Transform
      pos: 1.5,10.5
      parent: 1
- proto: DrinkGlass
  entities:
  - uid: 582
    components:
    - type: Transform
      pos: -1.618008,1.7341247
      parent: 1
  - uid: 588
    components:
    - type: Transform
      pos: -1.305508,1.7341247
      parent: 1
  - uid: 589
    components:
    - type: Transform
      pos: -1.477383,1.4841247
      parent: 1
- proto: ExtinguisherCabinetFilled
  entities:
  - uid: 597
    components:
    - type: Transform
      pos: -1.5,-1.5
      parent: 1
  - uid: 598
    components:
    - type: Transform
      pos: 2.5,-1.5
      parent: 1
  - uid: 599
    components:
    - type: Transform
      pos: 4.5,-10.5
      parent: 1
- proto: FirelockEdge
  entities:
  - uid: 262
    components:
    - type: Transform
      pos: -3.5,4.5
      parent: 1
    - type: DeviceNetwork
      deviceLists:
      - 581
      - 579
  - uid: 263
    components:
    - type: Transform
      pos: -2.5,4.5
      parent: 1
    - type: DeviceNetwork
      deviceLists:
      - 581
      - 579
  - uid: 264
    components:
    - type: Transform
      pos: 3.5,4.5
      parent: 1
    - type: DeviceNetwork
      deviceLists:
      - 580
      - 579
  - uid: 265
    components:
    - type: Transform
      pos: 4.5,4.5
      parent: 1
    - type: DeviceNetwork
      deviceLists:
      - 580
      - 579
  - uid: 266
    components:
    - type: Transform
      rot: 3.141592653589793 rad
      pos: -3.5,-3.5
      parent: 1
    - type: DeviceNetwork
      deviceLists:
      - 581
      - 578
  - uid: 267
    components:
    - type: Transform
      rot: 3.141592653589793 rad
      pos: -2.5,-3.5
      parent: 1
    - type: DeviceNetwork
      deviceLists:
      - 581
      - 578
  - uid: 268
    components:
    - type: Transform
      rot: 3.141592653589793 rad
      pos: 3.5,-3.5
      parent: 1
    - type: DeviceNetwork
      deviceLists:
      - 578
      - 580
  - uid: 269
    components:
    - type: Transform
      rot: 3.141592653589793 rad
      pos: 4.5,-3.5
      parent: 1
    - type: DeviceNetwork
      deviceLists:
      - 578
      - 580
  - uid: 434
    components:
    - type: Transform
      rot: -1.5707963267948966 rad
      pos: -1.5,1.5
      parent: 1
    - type: DeviceNetwork
      deviceLists:
      - 581
      - 577
  - uid: 435
    components:
    - type: Transform
      rot: -1.5707963267948966 rad
      pos: -1.5,0.5
      parent: 1
    - type: DeviceNetwork
      deviceLists:
      - 581
      - 577
  - uid: 436
    components:
    - type: Transform
      rot: -1.5707963267948966 rad
      pos: -1.5,-0.5
      parent: 1
    - type: DeviceNetwork
      deviceLists:
      - 581
      - 577
  - uid: 437
    components:
    - type: Transform
      rot: 1.5707963267948966 rad
      pos: 2.5,1.5
      parent: 1
    - type: DeviceNetwork
      deviceLists:
      - 580
      - 577
  - uid: 438
    components:
    - type: Transform
      rot: 1.5707963267948966 rad
      pos: 2.5,0.5
      parent: 1
    - type: DeviceNetwork
      deviceLists:
      - 580
      - 577
  - uid: 439
    components:
    - type: Transform
      rot: 1.5707963267948966 rad
      pos: 2.5,-0.5
      parent: 1
    - type: DeviceNetwork
      deviceLists:
      - 580
      - 577
- proto: GasOutletInjector
  entities:
  - uid: 167
    components:
    - type: Transform
      pos: 1.5,-9.5
      parent: 1
  - uid: 171
    components:
    - type: Transform
      rot: 3.141592653589793 rad
      pos: 4.5,-9.5
      parent: 1
    - type: AtmosPipeColor
      color: '#990000FF'
- proto: GasPassiveVent
  entities:
  - uid: 166
    components:
    - type: Transform
      rot: 3.141592653589793 rad
      pos: 1.5,-8.5
      parent: 1
    - type: AtmosPipeColor
      color: '#0055CCFF'
- proto: GasPipeBend
  entities:
  - uid: 454
    components:
    - type: Transform
      rot: 1.5707963267948966 rad
      pos: 1.5,-7.5
      parent: 1
    - type: AtmosPipeColor
      color: '#0055CCFF'
  - uid: 465
    components:
    - type: Transform
      rot: -1.5707963267948966 rad
      pos: 3.5,0.5
      parent: 1
    - type: AtmosPipeColor
      color: '#0055CCFF'
  - uid: 466
    components:
    - type: Transform
      rot: 3.141592653589793 rad
      pos: -2.5,0.5
      parent: 1
    - type: AtmosPipeColor
      color: '#0055CCFF'
  - uid: 467
    components:
    - type: Transform
      pos: -1.5,1.5
      parent: 1
    - type: AtmosPipeColor
      color: '#0055CCFF'
  - uid: 468
    components:
    - type: Transform
      rot: 3.141592653589793 rad
      pos: -2.5,1.5
      parent: 1
    - type: AtmosPipeColor
      color: '#0055CCFF'
  - uid: 469
    components:
    - type: Transform
      rot: 1.5707963267948966 rad
      pos: 2.5,1.5
      parent: 1
    - type: AtmosPipeColor
      color: '#0055CCFF'
  - uid: 470
    components:
    - type: Transform
      rot: -1.5707963267948966 rad
      pos: 3.5,1.5
      parent: 1
    - type: AtmosPipeColor
      color: '#0055CCFF'
  - uid: 471
    components:
    - type: Transform
      rot: -1.5707963267948966 rad
      pos: -1.5,-0.5
      parent: 1
    - type: AtmosPipeColor
      color: '#0055CCFF'
  - uid: 472
    components:
    - type: Transform
      rot: 1.5707963267948966 rad
      pos: -2.5,-0.5
      parent: 1
    - type: AtmosPipeColor
      color: '#0055CCFF'
  - uid: 473
    components:
    - type: Transform
      rot: 3.141592653589793 rad
      pos: 2.5,-0.5
      parent: 1
    - type: AtmosPipeColor
      color: '#0055CCFF'
  - uid: 474
    components:
    - type: Transform
      pos: 3.5,-0.5
      parent: 1
    - type: AtmosPipeColor
      color: '#0055CCFF'
  - uid: 550
    components:
    - type: Transform
      pos: 4.5,4.5
      parent: 1
    - type: AtmosPipeColor
      color: '#990000FF'
  - uid: 552
    components:
    - type: Transform
      rot: 3.141592653589793 rad
      pos: -3.5,-3.5
      parent: 1
    - type: AtmosPipeColor
      color: '#990000FF'
  - uid: 553
    components:
    - type: Transform
      rot: 1.5707963267948966 rad
      pos: -3.5,4.5
      parent: 1
    - type: AtmosPipeColor
      color: '#990000FF'
  - uid: 562
    components:
    - type: Transform
      rot: -1.5707963267948966 rad
      pos: 1.5,-0.5
      parent: 1
    - type: AtmosPipeColor
      color: '#990000FF'
- proto: GasPipeStraight
  entities:
  - uid: 475
    components:
    - type: Transform
      pos: -2.5,-1.5
      parent: 1
    - type: AtmosPipeColor
      color: '#0055CCFF'
  - uid: 476
    components:
    - type: Transform
      pos: -2.5,-2.5
      parent: 1
    - type: AtmosPipeColor
      color: '#0055CCFF'
  - uid: 477
    components:
    - type: Transform
      pos: -2.5,-3.5
      parent: 1
    - type: AtmosPipeColor
      color: '#0055CCFF'
  - uid: 478
    components:
    - type: Transform
      pos: -2.5,-4.5
      parent: 1
    - type: AtmosPipeColor
      color: '#0055CCFF'
  - uid: 479
    components:
    - type: Transform
      pos: 3.5,-4.5
      parent: 1
    - type: AtmosPipeColor
      color: '#0055CCFF'
  - uid: 480
    components:
    - type: Transform
      pos: 3.5,-3.5
      parent: 1
    - type: AtmosPipeColor
      color: '#0055CCFF'
  - uid: 481
    components:
    - type: Transform
      pos: 3.5,-2.5
      parent: 1
    - type: AtmosPipeColor
      color: '#0055CCFF'
  - uid: 482
    components:
    - type: Transform
      pos: 3.5,-1.5
      parent: 1
    - type: AtmosPipeColor
      color: '#0055CCFF'
  - uid: 483
    components:
    - type: Transform
      pos: 3.5,2.5
      parent: 1
    - type: AtmosPipeColor
      color: '#0055CCFF'
  - uid: 484
    components:
    - type: Transform
      pos: 3.5,3.5
      parent: 1
    - type: AtmosPipeColor
      color: '#0055CCFF'
  - uid: 485
    components:
    - type: Transform
      pos: 3.5,4.5
      parent: 1
    - type: AtmosPipeColor
      color: '#0055CCFF'
  - uid: 486
    components:
    - type: Transform
      pos: 3.5,5.5
      parent: 1
    - type: AtmosPipeColor
      color: '#0055CCFF'
  - uid: 487
    components:
    - type: Transform
      pos: -2.5,5.5
      parent: 1
    - type: AtmosPipeColor
      color: '#0055CCFF'
  - uid: 488
    components:
    - type: Transform
      pos: -2.5,4.5
      parent: 1
    - type: AtmosPipeColor
      color: '#0055CCFF'
  - uid: 489
    components:
    - type: Transform
      pos: -2.5,3.5
      parent: 1
    - type: AtmosPipeColor
      color: '#0055CCFF'
  - uid: 490
    components:
    - type: Transform
      pos: -2.5,2.5
      parent: 1
    - type: AtmosPipeColor
      color: '#0055CCFF'
  - uid: 491
    components:
    - type: Transform
      pos: 0.5,2.5
      parent: 1
    - type: AtmosPipeColor
      color: '#0055CCFF'
  - uid: 492
    components:
    - type: Transform
      pos: 0.5,3.5
      parent: 1
    - type: AtmosPipeColor
      color: '#0055CCFF'
  - uid: 493
    components:
    - type: Transform
      pos: 0.5,4.5
      parent: 1
    - type: AtmosPipeColor
      color: '#0055CCFF'
  - uid: 494
    components:
    - type: Transform
      pos: 0.5,5.5
      parent: 1
    - type: AtmosPipeColor
      color: '#0055CCFF'
  - uid: 495
    components:
    - type: Transform
      pos: 1.5,0.5
      parent: 1
    - type: AtmosPipeColor
      color: '#990000FF'
  - uid: 496
    components:
    - type: Transform
      pos: 1.5,1.5
      parent: 1
    - type: AtmosPipeColor
      color: '#990000FF'
  - uid: 497
    components:
    - type: Transform
      pos: 1.5,2.5
      parent: 1
    - type: AtmosPipeColor
      color: '#990000FF'
  - uid: 498
    components:
    - type: Transform
      pos: 1.5,3.5
      parent: 1
    - type: AtmosPipeColor
      color: '#990000FF'
  - uid: 500
    components:
    - type: Transform
      rot: -1.5707963267948966 rad
      pos: 0.5,4.5
      parent: 1
    - type: AtmosPipeColor
      color: '#990000FF'
  - uid: 503
    components:
    - type: Transform
      rot: -1.5707963267948966 rad
      pos: -1.5,-5.5
      parent: 1
    - type: AtmosPipeColor
      color: '#0055CCFF'
  - uid: 504
    components:
    - type: Transform
      rot: -1.5707963267948966 rad
      pos: 0.5,-5.5
      parent: 1
    - type: AtmosPipeColor
      color: '#0055CCFF'
  - uid: 505
    components:
    - type: Transform
      rot: -1.5707963267948966 rad
      pos: 1.5,-5.5
      parent: 1
    - type: AtmosPipeColor
      color: '#0055CCFF'
  - uid: 506
    components:
    - type: Transform
      rot: 1.5707963267948966 rad
      pos: 2.5,-5.5
      parent: 1
    - type: AtmosPipeColor
      color: '#0055CCFF'
  - uid: 507
    components:
    - type: Transform
      rot: -1.5707963267948966 rad
      pos: -1.5,6.5
      parent: 1
    - type: AtmosPipeColor
      color: '#0055CCFF'
  - uid: 508
    components:
    - type: Transform
      rot: -1.5707963267948966 rad
      pos: -0.5,6.5
      parent: 1
    - type: AtmosPipeColor
      color: '#0055CCFF'
  - uid: 509
    components:
    - type: Transform
      rot: -1.5707963267948966 rad
      pos: 2.5,6.5
      parent: 1
    - type: AtmosPipeColor
      color: '#0055CCFF'
  - uid: 510
    components:
    - type: Transform
      rot: 3.141592653589793 rad
      pos: -2.5,8.5
      parent: 1
    - type: AtmosPipeColor
      color: '#0055CCFF'
  - uid: 511
    components:
    - type: Transform
      rot: 3.141592653589793 rad
      pos: -2.5,7.5
      parent: 1
    - type: AtmosPipeColor
      color: '#0055CCFF'
  - uid: 512
    components:
    - type: Transform
      rot: 3.141592653589793 rad
      pos: 3.5,8.5
      parent: 1
    - type: AtmosPipeColor
      color: '#0055CCFF'
  - uid: 513
    components:
    - type: Transform
      rot: 3.141592653589793 rad
      pos: 3.5,7.5
      parent: 1
    - type: AtmosPipeColor
      color: '#0055CCFF'
  - uid: 514
    components:
    - type: Transform
      rot: 3.141592653589793 rad
      pos: -1.5,8.5
      parent: 1
    - type: AtmosPipeColor
      color: '#990000FF'
  - uid: 515
    components:
    - type: Transform
      rot: 3.141592653589793 rad
      pos: -1.5,7.5
      parent: 1
    - type: AtmosPipeColor
      color: '#990000FF'
  - uid: 516
    components:
    - type: Transform
      rot: 3.141592653589793 rad
      pos: -1.5,6.5
      parent: 1
    - type: AtmosPipeColor
      color: '#990000FF'
  - uid: 517
    components:
    - type: Transform
      rot: 3.141592653589793 rad
      pos: -1.5,5.5
      parent: 1
    - type: AtmosPipeColor
      color: '#990000FF'
  - uid: 518
    components:
    - type: Transform
      rot: 3.141592653589793 rad
      pos: 2.5,5.5
      parent: 1
    - type: AtmosPipeColor
      color: '#990000FF'
  - uid: 519
    components:
    - type: Transform
      rot: 3.141592653589793 rad
      pos: 2.5,6.5
      parent: 1
    - type: AtmosPipeColor
      color: '#990000FF'
  - uid: 520
    components:
    - type: Transform
      rot: 3.141592653589793 rad
      pos: 2.5,7.5
      parent: 1
    - type: AtmosPipeColor
      color: '#990000FF'
  - uid: 521
    components:
    - type: Transform
      rot: 3.141592653589793 rad
      pos: 2.5,8.5
      parent: 1
    - type: AtmosPipeColor
      color: '#990000FF'
  - uid: 522
    components:
    - type: Transform
      rot: 3.141592653589793 rad
      pos: 4.5,0.5
      parent: 1
    - type: AtmosPipeColor
      color: '#990000FF'
  - uid: 523
    components:
    - type: Transform
      rot: 3.141592653589793 rad
      pos: 4.5,1.5
      parent: 1
    - type: AtmosPipeColor
      color: '#990000FF'
  - uid: 524
    components:
    - type: Transform
      rot: 3.141592653589793 rad
      pos: 4.5,2.5
      parent: 1
    - type: AtmosPipeColor
      color: '#990000FF'
  - uid: 525
    components:
    - type: Transform
      rot: 3.141592653589793 rad
      pos: 4.5,3.5
      parent: 1
    - type: AtmosPipeColor
      color: '#990000FF'
  - uid: 526
    components:
    - type: Transform
      rot: 3.141592653589793 rad
      pos: -3.5,3.5
      parent: 1
    - type: AtmosPipeColor
      color: '#990000FF'
  - uid: 527
    components:
    - type: Transform
      rot: 3.141592653589793 rad
      pos: -3.5,2.5
      parent: 1
    - type: AtmosPipeColor
      color: '#990000FF'
  - uid: 528
    components:
    - type: Transform
      rot: 3.141592653589793 rad
      pos: -3.5,1.5
      parent: 1
    - type: AtmosPipeColor
      color: '#990000FF'
  - uid: 529
    components:
    - type: Transform
      rot: 3.141592653589793 rad
      pos: -3.5,0.5
      parent: 1
    - type: AtmosPipeColor
      color: '#990000FF'
  - uid: 531
    components:
    - type: Transform
      rot: 3.141592653589793 rad
      pos: -3.5,-1.5
      parent: 1
    - type: AtmosPipeColor
      color: '#990000FF'
  - uid: 532
    components:
    - type: Transform
      rot: 3.141592653589793 rad
      pos: -3.5,-2.5
      parent: 1
    - type: AtmosPipeColor
      color: '#990000FF'
  - uid: 533
    components:
    - type: Transform
      rot: 1.5707963267948966 rad
      pos: -2.5,-3.5
      parent: 1
    - type: AtmosPipeColor
      color: '#990000FF'
  - uid: 535
    components:
    - type: Transform
      rot: 1.5707963267948966 rad
      pos: -0.5,-3.5
      parent: 1
    - type: AtmosPipeColor
      color: '#990000FF'
  - uid: 536
    components:
    - type: Transform
      rot: 1.5707963267948966 rad
      pos: 0.5,-3.5
      parent: 1
    - type: AtmosPipeColor
      color: '#990000FF'
  - uid: 538
    components:
    - type: Transform
      rot: 1.5707963267948966 rad
      pos: 3.5,-3.5
      parent: 1
    - type: AtmosPipeColor
      color: '#990000FF'
  - uid: 539
    components:
    - type: Transform
      pos: 4.5,-2.5
      parent: 1
    - type: AtmosPipeColor
      color: '#990000FF'
  - uid: 540
    components:
    - type: Transform
      pos: 4.5,-1.5
      parent: 1
    - type: AtmosPipeColor
      color: '#990000FF'
  - uid: 542
    components:
    - type: Transform
      pos: -2.5,-7.5
      parent: 1
    - type: AtmosPipeColor
      color: '#0055CCFF'
  - uid: 543
    components:
    - type: Transform
      pos: -2.5,-6.5
      parent: 1
    - type: AtmosPipeColor
      color: '#0055CCFF'
  - uid: 544
    components:
    - type: Transform
      pos: 3.5,-6.5
      parent: 1
    - type: AtmosPipeColor
      color: '#0055CCFF'
  - uid: 545
    components:
    - type: Transform
      rot: -1.5707963267948966 rad
      pos: 2.5,-7.5
      parent: 1
    - type: AtmosPipeColor
      color: '#0055CCFF'
  - uid: 546
    components:
    - type: Transform
      rot: 3.141592653589793 rad
      pos: 2.5,-7.5
      parent: 1
    - type: AtmosPipeColor
      color: '#990000FF'
  - uid: 547
    components:
    - type: Transform
      rot: 3.141592653589793 rad
      pos: 2.5,-6.5
      parent: 1
    - type: AtmosPipeColor
      color: '#990000FF'
  - uid: 548
    components:
    - type: Transform
      rot: 3.141592653589793 rad
      pos: -1.5,-7.5
      parent: 1
    - type: AtmosPipeColor
      color: '#990000FF'
  - uid: 549
    components:
    - type: Transform
      rot: 3.141592653589793 rad
      pos: -1.5,-6.5
      parent: 1
    - type: AtmosPipeColor
      color: '#990000FF'
  - uid: 554
    components:
    - type: Transform
      rot: 1.5707963267948966 rad
      pos: -2.5,4.5
      parent: 1
    - type: AtmosPipeColor
      color: '#990000FF'
  - uid: 555
    components:
    - type: Transform
      rot: 1.5707963267948966 rad
      pos: 3.5,4.5
      parent: 1
    - type: AtmosPipeColor
      color: '#990000FF'
  - uid: 556
    components:
    - type: Transform
      pos: -1.5,-4.5
      parent: 1
    - type: AtmosPipeColor
      color: '#990000FF'
  - uid: 557
    components:
    - type: Transform
      rot: 3.141592653589793 rad
      pos: -1.5,-5.5
      parent: 1
    - type: AtmosPipeColor
      color: '#990000FF'
  - uid: 558
    components:
    - type: Transform
      pos: 2.5,-5.5
      parent: 1
    - type: AtmosPipeColor
      color: '#990000FF'
  - uid: 559
    components:
    - type: Transform
      pos: 2.5,-4.5
      parent: 1
    - type: AtmosPipeColor
      color: '#990000FF'
  - uid: 563
    components:
    - type: Transform
      rot: 3.141592653589793 rad
      pos: 4.5,-4.5
      parent: 1
    - type: AtmosPipeColor
      color: '#990000FF'
  - uid: 564
    components:
    - type: Transform
      rot: 3.141592653589793 rad
      pos: 4.5,-5.5
      parent: 1
    - type: AtmosPipeColor
      color: '#990000FF'
  - uid: 565
    components:
    - type: Transform
      rot: 3.141592653589793 rad
      pos: 4.5,-6.5
      parent: 1
    - type: AtmosPipeColor
      color: '#990000FF'
  - uid: 566
    components:
    - type: Transform
      rot: 3.141592653589793 rad
      pos: 4.5,-7.5
      parent: 1
    - type: AtmosPipeColor
      color: '#990000FF'
  - uid: 567
    components:
    - type: Transform
      rot: 3.141592653589793 rad
      pos: 4.5,-8.5
      parent: 1
    - type: AtmosPipeColor
      color: '#990000FF'
- proto: GasPipeTJunction
  entities:
  - uid: 227
    components:
    - type: Transform
      pos: 2.5,-3.5
      parent: 1
    - type: AtmosPipeColor
      color: '#990000FF'
  - uid: 455
    components:
    - type: Transform
      rot: -1.5707963267948966 rad
      pos: 3.5,-7.5
      parent: 1
    - type: AtmosPipeColor
      color: '#0055CCFF'
  - uid: 456
    components:
    - type: Transform
      rot: 1.5707963267948966 rad
      pos: -2.5,-5.5
      parent: 1
    - type: AtmosPipeColor
      color: '#0055CCFF'
  - uid: 457
    components:
    - type: Transform
      rot: -1.5707963267948966 rad
      pos: 3.5,-5.5
      parent: 1
    - type: AtmosPipeColor
      color: '#0055CCFF'
  - uid: 458
    components:
    - type: Transform
      rot: -1.5707963267948966 rad
      pos: 3.5,6.5
      parent: 1
    - type: AtmosPipeColor
      color: '#0055CCFF'
  - uid: 459
    components:
    - type: Transform
      rot: 1.5707963267948966 rad
      pos: -2.5,6.5
      parent: 1
    - type: AtmosPipeColor
      color: '#0055CCFF'
  - uid: 460
    components:
    - type: Transform
      pos: 0.5,6.5
      parent: 1
    - type: AtmosPipeColor
      color: '#0055CCFF'
  - uid: 461
    components:
    - type: Transform
      pos: 1.5,6.5
      parent: 1
    - type: AtmosPipeColor
      color: '#0055CCFF'
  - uid: 462
    components:
    - type: Transform
      rot: 3.141592653589793 rad
      pos: -0.5,-5.5
      parent: 1
    - type: AtmosPipeColor
      color: '#0055CCFF'
  - uid: 463
    components:
    - type: Transform
      rot: -1.5707963267948966 rad
      pos: -1.5,0.5
      parent: 1
    - type: AtmosPipeColor
      color: '#0055CCFF'
  - uid: 464
    components:
    - type: Transform
      rot: 1.5707963267948966 rad
      pos: 2.5,0.5
      parent: 1
    - type: AtmosPipeColor
      color: '#0055CCFF'
  - uid: 499
    components:
    - type: Transform
      pos: 1.5,4.5
      parent: 1
    - type: AtmosPipeColor
      color: '#990000FF'
  - uid: 501
    components:
    - type: Transform
      rot: 3.141592653589793 rad
      pos: -0.5,4.5
      parent: 1
    - type: AtmosPipeColor
      color: '#990000FF'
  - uid: 502
    components:
    - type: Transform
      pos: 1.5,-3.5
      parent: 1
    - type: AtmosPipeColor
      color: '#990000FF'
  - uid: 530
    components:
    - type: Transform
      rot: -1.5707963267948966 rad
      pos: 4.5,-0.5
      parent: 1
    - type: AtmosPipeColor
      color: '#990000FF'
  - uid: 534
    components:
    - type: Transform
      pos: -1.5,-3.5
      parent: 1
    - type: AtmosPipeColor
      color: '#990000FF'
  - uid: 541
    components:
    - type: Transform
      rot: 1.5707963267948966 rad
      pos: -3.5,-0.5
      parent: 1
    - type: AtmosPipeColor
      color: '#990000FF'
  - uid: 551
    components:
    - type: Transform
      rot: -1.5707963267948966 rad
      pos: 4.5,-3.5
      parent: 1
    - type: AtmosPipeColor
      color: '#990000FF'
  - uid: 560
    components:
    - type: Transform
      rot: 3.141592653589793 rad
      pos: 2.5,4.5
      parent: 1
    - type: AtmosPipeColor
      color: '#990000FF'
  - uid: 561
    components:
    - type: Transform
      rot: 3.141592653589793 rad
      pos: -1.5,4.5
      parent: 1
    - type: AtmosPipeColor
      color: '#990000FF'
- proto: GasPort
  entities:
  - uid: 169
    components:
    - type: Transform
      rot: 3.141592653589793 rad
      pos: 1.5,-10.5
      parent: 1
- proto: GasVentPump
  entities:
  - uid: 430
    components:
    - type: Transform
      rot: 3.141592653589793 rad
      pos: 3.5,-8.5
      parent: 1
    - type: DeviceNetwork
      deviceLists:
      - 586
    - type: AtmosPipeColor
      color: '#0055CCFF'
  - uid: 431
    components:
    - type: Transform
      rot: 3.141592653589793 rad
      pos: -2.5,-8.5
      parent: 1
    - type: DeviceNetwork
      deviceLists:
      - 587
    - type: AtmosPipeColor
      color: '#0055CCFF'
  - uid: 432
    components:
    - type: Transform
      pos: -2.5,9.5
      parent: 1
    - type: DeviceNetwork
      deviceLists:
      - 584
    - type: AtmosPipeColor
      color: '#0055CCFF'
  - uid: 433
    components:
    - type: Transform
      pos: 3.5,9.5
      parent: 1
    - type: DeviceNetwork
      deviceLists:
      - 585
    - type: AtmosPipeColor
      color: '#0055CCFF'
  - uid: 440
    components:
    - type: Transform
      rot: 3.141592653589793 rad
      pos: 1.5,5.5
      parent: 1
    - type: DeviceNetwork
      deviceLists:
      - 579
    - type: AtmosPipeColor
      color: '#0055CCFF'
  - uid: 441
    components:
    - type: Transform
      pos: -0.5,-4.5
      parent: 1
    - type: DeviceNetwork
      deviceLists:
      - 578
    - type: AtmosPipeColor
      color: '#0055CCFF'
  - uid: 442
    components:
    - type: Transform
      pos: -2.5,1.5
      parent: 1
    - type: DeviceNetwork
      deviceLists:
      - 581
    - type: AtmosPipeColor
      color: '#0055CCFF'
  - uid: 443
    components:
    - type: Transform
      pos: 3.5,1.5
      parent: 1
    - type: DeviceNetwork
      deviceLists:
      - 580
    - type: AtmosPipeColor
      color: '#0055CCFF'
  - uid: 444
    components:
    - type: Transform
      rot: 3.141592653589793 rad
      pos: 0.5,1.5
      parent: 1
    - type: DeviceNetwork
      deviceLists:
      - 577
    - type: AtmosPipeColor
      color: '#0055CCFF'
- proto: GasVentScrubber
  entities:
  - uid: 445
    components:
    - type: Transform
      rot: 1.5707963267948966 rad
      pos: 0.5,-0.5
      parent: 1
    - type: DeviceNetwork
      deviceLists:
      - 577
    - type: AtmosPipeColor
      color: '#990000FF'
  - uid: 446
    components:
    - type: Transform
      rot: 1.5707963267948966 rad
      pos: 3.5,-0.5
      parent: 1
    - type: DeviceNetwork
      deviceLists:
      - 580
    - type: AtmosPipeColor
      color: '#990000FF'
  - uid: 447
    components:
    - type: Transform
      rot: -1.5707963267948966 rad
      pos: -2.5,-0.5
      parent: 1
    - type: DeviceNetwork
      deviceLists:
      - 581
    - type: AtmosPipeColor
      color: '#990000FF'
  - uid: 448
    components:
    - type: Transform
      rot: 3.141592653589793 rad
      pos: -1.5,-8.5
      parent: 1
    - type: DeviceNetwork
      deviceLists:
      - 587
    - type: AtmosPipeColor
      color: '#990000FF'
  - uid: 449
    components:
    - type: Transform
      rot: 3.141592653589793 rad
      pos: 2.5,-8.5
      parent: 1
    - type: DeviceNetwork
      deviceLists:
      - 586
    - type: AtmosPipeColor
      color: '#990000FF'
  - uid: 450
    components:
    - type: Transform
      pos: -1.5,9.5
      parent: 1
    - type: DeviceNetwork
      deviceLists:
      - 584
    - type: AtmosPipeColor
      color: '#990000FF'
  - uid: 451
    components:
    - type: Transform
      pos: 2.5,9.5
      parent: 1
    - type: DeviceNetwork
      deviceLists:
      - 585
    - type: AtmosPipeColor
      color: '#990000FF'
  - uid: 452
    components:
    - type: Transform
      pos: -0.5,5.5
      parent: 1
    - type: DeviceNetwork
      deviceLists:
      - 579
    - type: AtmosPipeColor
      color: '#990000FF'
  - uid: 453
    components:
    - type: Transform
      rot: 3.141592653589793 rad
      pos: 1.5,-4.5
      parent: 1
    - type: DeviceNetwork
      deviceLists:
      - 578
    - type: AtmosPipeColor
      color: '#990000FF'
- proto: GeneratorBasic15kW
  entities:
  - uid: 160
    components:
    - type: Transform
      pos: 3.5,-11.5
      parent: 1
- proto: GeneratorWallmountAPU
  entities:
  - uid: 161
    components:
    - type: Transform
      pos: 2.5,-12.5
      parent: 1
  - uid: 162
    components:
    - type: Transform
      pos: 3.5,-12.5
      parent: 1
- proto: GravityGeneratorMini
  entities:
  - uid: 159
    components:
    - type: Transform
      pos: 2.5,-11.5
      parent: 1
- proto: Grille
  entities:
  - uid: 117
    components:
    - type: Transform
      pos: -4.5,1.5
      parent: 1
  - uid: 118
    components:
    - type: Transform
      pos: -4.5,0.5
      parent: 1
  - uid: 119
    components:
    - type: Transform
      pos: -4.5,-0.5
      parent: 1
  - uid: 121
    components:
    - type: Transform
      pos: 5.5,1.5
      parent: 1
  - uid: 122
    components:
    - type: Transform
      pos: 5.5,0.5
      parent: 1
  - uid: 123
    components:
    - type: Transform
      pos: 5.5,-0.5
      parent: 1
  - uid: 124
    components:
    - type: Transform
      pos: 3.5,13.5
      parent: 1
  - uid: 125
    components:
    - type: Transform
      pos: 2.5,13.5
      parent: 1
  - uid: 126
    components:
    - type: Transform
      pos: 1.5,13.5
      parent: 1
  - uid: 127
    components:
    - type: Transform
      pos: -0.5,13.5
      parent: 1
  - uid: 128
    components:
    - type: Transform
      pos: -1.5,13.5
      parent: 1
  - uid: 129
    components:
    - type: Transform
      pos: -2.5,13.5
      parent: 1
  - uid: 130
    components:
    - type: Transform
      pos: -2.5,-12.5
      parent: 1
  - uid: 131
    components:
    - type: Transform
      pos: -1.5,-12.5
      parent: 1
  - uid: 132
    components:
    - type: Transform
      pos: -1.5,-6.5
      parent: 1
  - uid: 133
    components:
    - type: Transform
      pos: 2.5,-6.5
      parent: 1
  - uid: 134
    components:
    - type: Transform
      pos: -1.5,7.5
      parent: 1
  - uid: 135
    components:
    - type: Transform
      pos: 2.5,7.5
      parent: 1
- proto: InflatableDoorStack
  entities:
  - uid: 614
    components:
    - type: Transform
      pos: 4.488226,-8.493198
      parent: 1
- proto: InflatableWallStack
  entities:
  - uid: 248
    components:
    - type: Transform
      pos: 4.4941244,-8.313961
      parent: 1
- proto: LockerMedicineFilled
  entities:
  - uid: 180
    components:
    - type: Transform
      pos: -2.5,-11.5
      parent: 1
- proto: LootSpawnerMedicalMinor
  entities:
  - uid: 186
    components:
    - type: Transform
      pos: -3.5,-8.5
      parent: 1
  - uid: 187
    components:
    - type: Transform
      pos: -0.5,-8.5
      parent: 1
- proto: LootSpawnerSecurity
  entities:
  - uid: 583
    components:
    - type: Transform
      pos: -3.5,9.5
      parent: 1
- proto: MedicalBed
  entities:
  - uid: 176
    components:
    - type: Transform
      pos: -0.5,-7.5
      parent: 1
  - uid: 177
    components:
    - type: Transform
      pos: -0.5,-9.5
      parent: 1
- proto: MedkitAdvancedFilled
  entities:
  - uid: 185
    components:
    - type: Transform
      pos: -0.3584627,-10.354177
      parent: 1
- proto: Paper
  entities:
  - uid: 204
    components:
    - type: Transform
      pos: 4.6696362,9.395195
      parent: 1
- proto: PlasmaReinforcedWindowDirectional
  entities:
  - uid: 164
    components:
    - type: Transform
      rot: -1.5707963267948966 rad
      pos: 4.5,-9.5
      parent: 1
  - uid: 165
    components:
    - type: Transform
      rot: -1.5707963267948966 rad
      pos: 2.5,-8.5
      parent: 1
  - uid: 168
    components:
    - type: Transform
      pos: 4.5,-8.5
      parent: 1
  - uid: 170
    components:
    - type: Transform
      rot: -1.5707963267948966 rad
      pos: 2.5,-9.5
      parent: 1
  - uid: 172
    components:
    - type: Transform
      rot: 3.141592653589793 rad
      pos: 1.5,-8.5
      parent: 1
  - uid: 173
    components:
    - type: Transform
      pos: 1.5,-9.5
      parent: 1
- proto: Poweredlight
  entities:
  - uid: 628
    components:
    - type: Transform
      rot: -1.5707963267948966 rad
      pos: 4.5,-8.5
      parent: 1
  - uid: 629
    components:
    - type: Transform
      rot: 1.5707963267948966 rad
      pos: -3.5,4.5
      parent: 1
  - uid: 630
    components:
    - type: Transform
      rot: 1.5707963267948966 rad
      pos: -3.5,-3.5
      parent: 1
  - uid: 631
    components:
    - type: Transform
      rot: -1.5707963267948966 rad
      pos: 4.5,-3.5
      parent: 1
  - uid: 632
    components:
    - type: Transform
      rot: -1.5707963267948966 rad
      pos: 4.5,4.5
      parent: 1
  - uid: 635
    components:
    - type: Transform
      rot: -1.5707963267948966 rad
      pos: 4.5,9.5
      parent: 1
  - uid: 636
    components:
    - type: Transform
      rot: 1.5707963267948966 rad
      pos: -3.5,9.5
      parent: 1
- proto: PoweredlightLED
  entities:
  - uid: 627
    components:
    - type: Transform
      rot: 1.5707963267948966 rad
      pos: -3.5,-8.5
      parent: 1
- proto: PoweredSmallLight
  entities:
  - uid: 625
    components:
    - type: Transform
      rot: 1.5707963267948966 rad
      pos: 1.5,12.5
      parent: 1
  - uid: 626
    components:
    - type: Transform
      rot: -1.5707963267948966 rad
      pos: -0.5,12.5
      parent: 1
  - uid: 633
    components:
    - type: Transform
      rot: 3.141592653589793 rad
      pos: -0.5,-1.5
      parent: 1
  - uid: 634
    components:
    - type: Transform
      pos: 1.5,2.5
      parent: 1
- proto: RandomDrinkGlass
  entities:
  - uid: 590
    components:
    - type: Transform
      pos: -1.5,0.5
      parent: 1
  - uid: 591
    components:
    - type: Transform
      pos: -1.5,-0.5
      parent: 1
- proto: RandomFoodMeal
  entities:
  - uid: 592
    components:
    - type: Transform
      pos: 2.5,1.5
      parent: 1
  - uid: 593
    components:
    - type: Transform
      pos: 2.5,-0.5
      parent: 1
  - uid: 594
    components:
    - type: Transform
      pos: 2.5,0.5
      parent: 1
- proto: Screen
  entities:
  - uid: 606
    components:
    - type: Transform
      pos: -4.5,4.5
      parent: 1
  - uid: 607
    components:
    - type: Transform
      pos: -4.5,-3.5
      parent: 1
  - uid: 608
    components:
    - type: Transform
      pos: 5.5,-3.5
      parent: 1
  - uid: 609
    components:
    - type: Transform
      pos: 5.5,4.5
      parent: 1
  - uid: 610
    components:
    - type: Transform
      pos: -4.5,9.5
      parent: 1
  - uid: 611
    components:
    - type: Transform
      pos: 5.5,9.5
      parent: 1
  - uid: 612
    components:
    - type: Transform
      pos: 5.5,-8.5
      parent: 1
  - uid: 613
    components:
    - type: Transform
      pos: -4.5,-8.5
      parent: 1
- proto: ShuttleWindow
  entities:
  - uid: 10
    components:
    - type: Transform
      rot: -1.5707963267948966 rad
      pos: -4.5,1.5
      parent: 1
  - uid: 11
    components:
    - type: Transform
      rot: -1.5707963267948966 rad
      pos: -4.5,0.5
      parent: 1
  - uid: 12
    components:
    - type: Transform
      rot: -1.5707963267948966 rad
      pos: -4.5,-0.5
      parent: 1
  - uid: 13
    components:
    - type: Transform
      rot: -1.5707963267948966 rad
      pos: 5.5,1.5
      parent: 1
  - uid: 14
    components:
    - type: Transform
      rot: -1.5707963267948966 rad
      pos: 5.5,0.5
      parent: 1
  - uid: 15
    components:
    - type: Transform
      rot: -1.5707963267948966 rad
      pos: 5.5,-0.5
      parent: 1
  - uid: 68
    components:
    - type: Transform
      rot: -1.5707963267948966 rad
      pos: -2.5,13.5
      parent: 1
  - uid: 69
    components:
    - type: Transform
      rot: -1.5707963267948966 rad
      pos: -1.5,13.5
      parent: 1
  - uid: 70
    components:
    - type: Transform
      rot: -1.5707963267948966 rad
      pos: -0.5,13.5
      parent: 1
  - uid: 71
    components:
    - type: Transform
      rot: -1.5707963267948966 rad
      pos: 1.5,13.5
      parent: 1
  - uid: 72
    components:
    - type: Transform
      rot: -1.5707963267948966 rad
      pos: 2.5,13.5
      parent: 1
  - uid: 73
    components:
    - type: Transform
      rot: -1.5707963267948966 rad
      pos: 3.5,13.5
      parent: 1
  - uid: 81
    components:
    - type: Transform
      rot: -1.5707963267948966 rad
      pos: -1.5,7.5
      parent: 1
  - uid: 82
    components:
    - type: Transform
      rot: -1.5707963267948966 rad
      pos: 2.5,7.5
      parent: 1
  - uid: 83
    components:
    - type: Transform
      rot: -1.5707963267948966 rad
      pos: -1.5,-6.5
      parent: 1
  - uid: 84
    components:
    - type: Transform
      rot: -1.5707963267948966 rad
      pos: 2.5,-6.5
      parent: 1
  - uid: 97
    components:
    - type: Transform
      rot: -1.5707963267948966 rad
      pos: -2.5,-12.5
      parent: 1
  - uid: 98
    components:
    - type: Transform
      rot: -1.5707963267948966 rad
      pos: -1.5,-12.5
      parent: 1
- proto: SignBar
  entities:
  - uid: 604
    components:
    - type: Transform
      pos: -1.5,2.5
      parent: 1
- proto: SignBridge
  entities:
  - uid: 603
    components:
    - type: Transform
      pos: 4.5,7.5
      parent: 1
- proto: SignEngineering
  entities:
  - uid: 600
    components:
    - type: Transform
      pos: 4.5,-6.5
      parent: 1
- proto: SignKitchen
  entities:
  - uid: 605
    components:
    - type: Transform
      pos: 2.5,2.5
      parent: 1
- proto: SignMedical
  entities:
  - uid: 601
    components:
    - type: Transform
      pos: -3.5,-6.5
      parent: 1
- proto: SignSecurity
  entities:
  - uid: 602
    components:
    - type: Transform
      pos: -3.5,7.5
      parent: 1
- proto: SodaDispenser
  entities:
  - uid: 147
    components:
    - type: Transform
      rot: 3.141592653589793 rad
      pos: 0.5,-1.5
      parent: 1
- proto: StasisBed
  entities:
  - uid: 178
    components:
    - type: Transform
      pos: -3.5,-7.5
      parent: 1
- proto: StoolBar
  entities:
  - uid: 241
    components:
    - type: Transform
      rot: 1.5707963267948966 rad
      pos: -2.5,1.5
      parent: 1
  - uid: 242
    components:
    - type: Transform
      rot: 1.5707963267948966 rad
      pos: -2.5,0.5
      parent: 1
  - uid: 243
    components:
    - type: Transform
      rot: 1.5707963267948966 rad
      pos: -2.5,-0.5
      parent: 1
  - uid: 244
    components:
    - type: Transform
      rot: -1.5707963267948966 rad
      pos: 3.5,1.5
      parent: 1
  - uid: 245
    components:
    - type: Transform
      rot: -1.5707963267948966 rad
      pos: 3.5,0.5
      parent: 1
  - uid: 246
    components:
    - type: Transform
      rot: -1.5707963267948966 rad
      pos: 3.5,-0.5
      parent: 1
- proto: SubstationWallBasic
  entities:
  - uid: 163
    components:
    - type: Transform
      rot: -1.5707963267948966 rad
      pos: 4.5,-11.5
      parent: 1
- proto: TableCounterMetal
  entities:
  - uid: 139
    components:
    - type: Transform
      pos: 2.5,1.5
      parent: 1
  - uid: 140
    components:
    - type: Transform
      pos: 2.5,0.5
      parent: 1
  - uid: 141
    components:
    - type: Transform
      pos: 2.5,-0.5
      parent: 1
  - uid: 142
    components:
    - type: Transform
      pos: -0.5,-1.5
      parent: 1
  - uid: 143
    components:
    - type: Transform
      pos: 0.5,-1.5
      parent: 1
  - uid: 144
    components:
    - type: Transform
      pos: 1.5,2.5
      parent: 1
  - uid: 175
    components:
    - type: Transform
      pos: 4.5,-8.5
      parent: 1
- proto: TableCounterWood
  entities:
  - uid: 136
    components:
    - type: Transform
      pos: -1.5,1.5
      parent: 1
  - uid: 137
    components:
    - type: Transform
      pos: -1.5,0.5
      parent: 1
  - uid: 138
    components:
    - type: Transform
      pos: -1.5,-0.5
      parent: 1
- proto: TableGlass
  entities:
  - uid: 182
    components:
    - type: Transform
      pos: -3.5,-8.5
      parent: 1
  - uid: 183
    components:
    - type: Transform
      pos: -0.5,-8.5
      parent: 1
  - uid: 184
    components:
    - type: Transform
      pos: -0.5,-10.5
      parent: 1
- proto: TableReinforced
  entities:
  - uid: 200
    components:
    - type: Transform
      pos: 4.5,8.5
      parent: 1
  - uid: 201
    components:
    - type: Transform
      pos: 4.5,9.5
      parent: 1
  - uid: 207
    components:
    - type: Transform
      pos: -3.5,8.5
      parent: 1
  - uid: 208
    components:
    - type: Transform
      pos: -3.5,9.5
      parent: 1
- proto: Thruster
  entities:
  - uid: 150
    components:
    - type: Transform
      pos: -4.5,13.5
      parent: 1
  - uid: 151
    components:
    - type: Transform
      pos: 5.5,13.5
      parent: 1
  - uid: 152
    components:
    - type: Transform
      rot: -1.5707963267948966 rad
      pos: 5.5,12.5
      parent: 1
  - uid: 153
    components:
    - type: Transform
      rot: -1.5707963267948966 rad
      pos: 5.5,-11.5
      parent: 1
  - uid: 154
    components:
    - type: Transform
      rot: 3.141592653589793 rad
      pos: 5.5,-12.5
      parent: 1
  - uid: 155
    components:
    - type: Transform
      rot: 3.141592653589793 rad
      pos: 0.5,-12.5
      parent: 1
  - uid: 156
    components:
    - type: Transform
      rot: 3.141592653589793 rad
      pos: -4.5,-12.5
      parent: 1
  - uid: 157
    components:
    - type: Transform
      rot: 1.5707963267948966 rad
      pos: -4.5,-11.5
      parent: 1
  - uid: 158
    components:
    - type: Transform
      rot: 1.5707963267948966 rad
      pos: -4.5,12.5
      parent: 1
- proto: VendingMachineBooze
  entities:
  - uid: 145
    components:
    - type: Transform
      pos: -0.5,2.5
      parent: 1
- proto: VendingMachineChefvend
  entities:
  - uid: 148
    components:
    - type: Transform
      pos: 1.5,-1.5
      parent: 1
- proto: VendingMachineCondiments
  entities:
  - uid: 149
    components:
    - type: Transform
      pos: 1.5,2.5
      parent: 1
- proto: VendingMachineMedical
  entities:
  - uid: 179
    components:
    - type: Transform
      pos: -3.5,-9.5
      parent: 1
- proto: VendingMachineSec
  entities:
  - uid: 209
    components:
    - type: Transform
      pos: -3.5,10.5
      parent: 1
- proto: WallShuttle
  entities:
  - uid: 17
    components:
    - type: Transform
      rot: -1.5707963267948966 rad
      pos: -4.5,-1.5
      parent: 1
  - uid: 18
    components:
    - type: Transform
      rot: -1.5707963267948966 rad
      pos: -4.5,-3.5
      parent: 1
  - uid: 19
    components:
    - type: Transform
      rot: -1.5707963267948966 rad
      pos: -4.5,-5.5
      parent: 1
  - uid: 20
    components:
    - type: Transform
      rot: -1.5707963267948966 rad
      pos: -4.5,2.5
      parent: 1
  - uid: 21
    components:
    - type: Transform
      rot: -1.5707963267948966 rad
      pos: -4.5,4.5
      parent: 1
  - uid: 22
    components:
    - type: Transform
      rot: -1.5707963267948966 rad
      pos: -4.5,6.5
      parent: 1
  - uid: 23
    components:
    - type: Transform
      rot: -1.5707963267948966 rad
      pos: -4.5,-6.5
      parent: 1
  - uid: 24
    components:
    - type: Transform
      rot: -1.5707963267948966 rad
      pos: 5.5,6.5
      parent: 1
  - uid: 25
    components:
    - type: Transform
      rot: -1.5707963267948966 rad
      pos: 5.5,4.5
      parent: 1
  - uid: 26
    components:
    - type: Transform
      rot: -1.5707963267948966 rad
      pos: 5.5,2.5
      parent: 1
  - uid: 27
    components:
    - type: Transform
      rot: -1.5707963267948966 rad
      pos: 5.5,-3.5
      parent: 1
  - uid: 28
    components:
    - type: Transform
      rot: -1.5707963267948966 rad
      pos: 5.5,-1.5
      parent: 1
  - uid: 29
    components:
    - type: Transform
      rot: -1.5707963267948966 rad
      pos: 5.5,-5.5
      parent: 1
  - uid: 30
    components:
    - type: Transform
      rot: -1.5707963267948966 rad
      pos: 1.5,-2.5
      parent: 1
  - uid: 31
    components:
    - type: Transform
      rot: -1.5707963267948966 rad
      pos: 2.5,-2.5
      parent: 1
  - uid: 32
    components:
    - type: Transform
      rot: -1.5707963267948966 rad
      pos: 2.5,-1.5
      parent: 1
  - uid: 33
    components:
    - type: Transform
      rot: -1.5707963267948966 rad
      pos: -0.5,-2.5
      parent: 1
  - uid: 34
    components:
    - type: Transform
      rot: -1.5707963267948966 rad
      pos: -1.5,-2.5
      parent: 1
  - uid: 35
    components:
    - type: Transform
      rot: -1.5707963267948966 rad
      pos: -1.5,-1.5
      parent: 1
  - uid: 36
    components:
    - type: Transform
      rot: -1.5707963267948966 rad
      pos: -1.5,2.5
      parent: 1
  - uid: 37
    components:
    - type: Transform
      rot: -1.5707963267948966 rad
      pos: -1.5,3.5
      parent: 1
  - uid: 38
    components:
    - type: Transform
      rot: -1.5707963267948966 rad
      pos: -0.5,3.5
      parent: 1
  - uid: 39
    components:
    - type: Transform
      rot: -1.5707963267948966 rad
      pos: 1.5,3.5
      parent: 1
  - uid: 40
    components:
    - type: Transform
      rot: -1.5707963267948966 rad
      pos: 2.5,3.5
      parent: 1
  - uid: 41
    components:
    - type: Transform
      rot: -1.5707963267948966 rad
      pos: 2.5,2.5
      parent: 1
  - uid: 42
    components:
    - type: Transform
      rot: -1.5707963267948966 rad
      pos: -3.5,-6.5
      parent: 1
  - uid: 43
    components:
    - type: Transform
      rot: -1.5707963267948966 rad
      pos: -0.5,-6.5
      parent: 1
  - uid: 44
    components:
    - type: Transform
      rot: -1.5707963267948966 rad
      pos: 0.5,-6.5
      parent: 1
  - uid: 45
    components:
    - type: Transform
      rot: -1.5707963267948966 rad
      pos: 1.5,-6.5
      parent: 1
  - uid: 46
    components:
    - type: Transform
      rot: -1.5707963267948966 rad
      pos: 5.5,-6.5
      parent: 1
  - uid: 47
    components:
    - type: Transform
      rot: -1.5707963267948966 rad
      pos: 4.5,-6.5
      parent: 1
  - uid: 48
    components:
    - type: Transform
      rot: -1.5707963267948966 rad
      pos: -4.5,7.5
      parent: 1
  - uid: 49
    components:
    - type: Transform
      rot: -1.5707963267948966 rad
      pos: -3.5,7.5
      parent: 1
  - uid: 50
    components:
    - type: Transform
      rot: -1.5707963267948966 rad
      pos: -0.5,7.5
      parent: 1
  - uid: 51
    components:
    - type: Transform
      rot: -1.5707963267948966 rad
      pos: 0.5,7.5
      parent: 1
  - uid: 52
    components:
    - type: Transform
      rot: -1.5707963267948966 rad
      pos: 1.5,7.5
      parent: 1
  - uid: 53
    components:
    - type: Transform
      rot: -1.5707963267948966 rad
      pos: 4.5,7.5
      parent: 1
  - uid: 54
    components:
    - type: Transform
      rot: -1.5707963267948966 rad
      pos: 5.5,7.5
      parent: 1
  - uid: 55
    components:
    - type: Transform
      rot: -1.5707963267948966 rad
      pos: 0.5,8.5
      parent: 1
  - uid: 56
    components:
    - type: Transform
      rot: -1.5707963267948966 rad
      pos: 0.5,9.5
      parent: 1
  - uid: 57
    components:
    - type: Transform
      rot: -1.5707963267948966 rad
      pos: 0.5,10.5
      parent: 1
  - uid: 58
    components:
    - type: Transform
      rot: -1.5707963267948966 rad
      pos: 0.5,11.5
      parent: 1
  - uid: 59
    components:
    - type: Transform
      rot: -1.5707963267948966 rad
      pos: 0.5,12.5
      parent: 1
  - uid: 60
    components:
    - type: Transform
      rot: -1.5707963267948966 rad
      pos: 0.5,13.5
      parent: 1
  - uid: 61
    components:
    - type: Transform
      rot: -1.5707963267948966 rad
      pos: -4.5,8.5
      parent: 1
  - uid: 62
    components:
    - type: Transform
      rot: -1.5707963267948966 rad
      pos: -4.5,9.5
      parent: 1
  - uid: 63
    components:
    - type: Transform
      rot: -1.5707963267948966 rad
      pos: -4.5,10.5
      parent: 1
  - uid: 64
    components:
    - type: Transform
      rot: -1.5707963267948966 rad
      pos: -4.5,11.5
      parent: 1
  - uid: 65
    components:
    - type: Transform
      rot: -1.5707963267948966 rad
      pos: -3.5,11.5
      parent: 1
  - uid: 66
    components:
    - type: Transform
      rot: -1.5707963267948966 rad
      pos: -3.5,12.5
      parent: 1
  - uid: 67
    components:
    - type: Transform
      rot: -1.5707963267948966 rad
      pos: -3.5,13.5
      parent: 1
  - uid: 74
    components:
    - type: Transform
      rot: -1.5707963267948966 rad
      pos: 4.5,13.5
      parent: 1
  - uid: 75
    components:
    - type: Transform
      rot: -1.5707963267948966 rad
      pos: 4.5,12.5
      parent: 1
  - uid: 76
    components:
    - type: Transform
      rot: -1.5707963267948966 rad
      pos: 4.5,11.5
      parent: 1
  - uid: 77
    components:
    - type: Transform
      rot: -1.5707963267948966 rad
      pos: 5.5,11.5
      parent: 1
  - uid: 78
    components:
    - type: Transform
      rot: -1.5707963267948966 rad
      pos: 5.5,10.5
      parent: 1
  - uid: 79
    components:
    - type: Transform
      rot: -1.5707963267948966 rad
      pos: 5.5,9.5
      parent: 1
  - uid: 80
    components:
    - type: Transform
      rot: -1.5707963267948966 rad
      pos: 5.5,8.5
      parent: 1
  - uid: 85
    components:
    - type: Transform
      rot: -1.5707963267948966 rad
      pos: -4.5,-7.5
      parent: 1
  - uid: 86
    components:
    - type: Transform
      rot: -1.5707963267948966 rad
      pos: -4.5,-8.5
      parent: 1
  - uid: 87
    components:
    - type: Transform
      rot: -1.5707963267948966 rad
      pos: -4.5,-9.5
      parent: 1
  - uid: 88
    components:
    - type: Transform
      rot: -1.5707963267948966 rad
      pos: -4.5,-10.5
      parent: 1
  - uid: 89
    components:
    - type: Transform
      rot: -1.5707963267948966 rad
      pos: -0.5,-12.5
      parent: 1
  - uid: 90
    components:
    - type: Transform
      rot: -1.5707963267948966 rad
      pos: -3.5,-10.5
      parent: 1
  - uid: 91
    components:
    - type: Transform
      rot: -1.5707963267948966 rad
      pos: -3.5,-11.5
      parent: 1
  - uid: 92
    components:
    - type: Transform
      rot: -1.5707963267948966 rad
      pos: -3.5,-12.5
      parent: 1
  - uid: 93
    components:
    - type: Transform
      rot: -1.5707963267948966 rad
      pos: -0.5,-11.5
      parent: 1
  - uid: 94
    components:
    - type: Transform
      rot: -1.5707963267948966 rad
      pos: 0.5,-11.5
      parent: 1
  - uid: 95
    components:
    - type: Transform
      rot: -1.5707963267948966 rad
      pos: 1.5,-11.5
      parent: 1
  - uid: 96
    components:
    - type: Transform
      rot: -1.5707963267948966 rad
      pos: 1.5,-12.5
      parent: 1
  - uid: 99
    components:
    - type: Transform
      rot: -1.5707963267948966 rad
      pos: 2.5,-12.5
      parent: 1
  - uid: 100
    components:
    - type: Transform
      rot: -1.5707963267948966 rad
      pos: 3.5,-12.5
      parent: 1
  - uid: 101
    components:
    - type: Transform
      rot: -1.5707963267948966 rad
      pos: 4.5,-12.5
      parent: 1
  - uid: 102
    components:
    - type: Transform
      rot: -1.5707963267948966 rad
      pos: 4.5,-11.5
      parent: 1
  - uid: 103
    components:
    - type: Transform
      rot: -1.5707963267948966 rad
      pos: 4.5,-10.5
      parent: 1
  - uid: 104
    components:
    - type: Transform
      rot: -1.5707963267948966 rad
      pos: 5.5,-10.5
      parent: 1
  - uid: 105
    components:
    - type: Transform
      rot: -1.5707963267948966 rad
      pos: 5.5,-9.5
      parent: 1
  - uid: 106
    components:
    - type: Transform
      rot: -1.5707963267948966 rad
      pos: 5.5,-8.5
      parent: 1
  - uid: 107
    components:
    - type: Transform
      rot: -1.5707963267948966 rad
      pos: 5.5,-7.5
      parent: 1
  - uid: 108
    components:
    - type: Transform
      rot: -1.5707963267948966 rad
      pos: 0.5,-10.5
      parent: 1
  - uid: 109
    components:
    - type: Transform
      rot: -1.5707963267948966 rad
      pos: 0.5,-9.5
      parent: 1
  - uid: 110
    components:
    - type: Transform
      rot: -1.5707963267948966 rad
      pos: 0.5,-8.5
      parent: 1
  - uid: 111
    components:
    - type: Transform
      rot: -1.5707963267948966 rad
      pos: 0.5,-7.5
      parent: 1
  - uid: 120
    components:
    - type: Transform
      rot: 1.5707963267948966 rad
      pos: 0.5,-2.5
      parent: 1
- proto: WeaponCapacitorRecharger
  entities:
  - uid: 205
    components:
    - type: Transform
      pos: 4.5,8.5
      parent: 1
  - uid: 206
    components:
    - type: Transform
      pos: -3.5,8.5
      parent: 1
- proto: WindoorSecureSecurityLocked
  entities:
  - uid: 212
    components:
    - type: Transform
      pos: -1.5,11.5
      parent: 1
- proto: WindowReinforcedDirectional
  entities:
  - uid: 210
    components:
    - type: Transform
      pos: -2.5,11.5
      parent: 1
  - uid: 211
    components:
    - type: Transform
      pos: -0.5,11.5
      parent: 1
...<|MERGE_RESOLUTION|>--- conflicted
+++ resolved
@@ -18,10 +18,6 @@
       name: NT Evac Log
     - type: Transform
       pos: -0.42093527,-0.86894274
-<<<<<<< HEAD
-      parent: invalid
-=======
->>>>>>> fb1d180c
     - type: MapGrid
       chunks:
         0,0:
@@ -807,14 +803,11 @@
         chunkSize: 4
     - type: GasTileOverlay
     - type: RadiationGridResistance
-<<<<<<< HEAD
-=======
     - type: DeviceNetwork
       configurators: []
       deviceLists: []
       transmitFrequencyId: ShuttleTimer
       deviceNetId: Wireless
->>>>>>> fb1d180c
 - proto: AirAlarm
   entities:
   - uid: 577
