<Document>
  # Traitors

  <Box>
    [color=#999999][italic]"WHISKEY. ECHO. WHISKEY. LIMA. ALPHA. DELTA. AGENT, YOU HAVE BEEN ACTIVATED."[/italic][/color]
  </Box>
  <Box>
    <GuideEntityEmbed Entity="PosterContrabandSyndicateRecruitment" Caption=""/>
  </Box>
  Traitors are antagonists employed by the [color=#ff0000]Syndicate.[/color] You are a sleeper agent who has access to various tools and weapons through your [bold]uplink[/bold].
  You also receive [bold]codewords[/bold] to identify other agents, and a coordinated team of traitors can have [italic]brutal results.[/italic]

  Anyone besides [textlink="department heads" link="Command"] or members of [textlink="Security" link="Security"] can be a traitor.

  ## Uplink & Activation
  The [color=cyan]uplink[/color] is your most important tool as a traitor. You can exchange the 20 [color=red]telecrystals[/color] (TC) you start with for items that will help you with your objectives.

  By pressing [color=yellow][bold][keybind="OpenCharacterMenu"][/bold][/color], you'll see your personal uplink code. [bold]Setting your PDA's ringtone as this code will open the uplink.[/bold]
  Pressing [color=yellow][bold][keybind="OpenCharacterMenu"][/bold][/color] also lets you view your objectives and the codewords.

  <Box>
    <GuideEntityEmbed Entity="PassengerPDA" Caption="PDA"/>
    <GuideEntityEmbed Entity="Telecrystal" Caption="Telecrystals"/>
  </Box>

  [bold]Make sure to close your uplink to prevent anyone else from seeing it.[/bold] You don't want [color=#cb0000]Security[/color] to get their hands on this premium selection of contraband!

  <Box>
    <GuideEntityEmbed Entity="WeaponPistolCobra" Caption="Weaponry"/>
    <GuideEntityEmbed Entity="MagazineBoxLightRifle" State="icon" Caption="Ammo"/>
    <GuideEntityEmbed Entity="C4" Caption="Explosives"/>
    <GuideEntityEmbed Entity="ClothingOuterHardsuitSyndie" Caption="Wearables"/>
    <GuideEntityEmbed Entity="Stimpack" Caption="Chemicals"/>
  </Box>
  <Box>
    <GuideEntityEmbed Entity="ChameleonProjector" Caption="Deception"/>
    <GuideEntityEmbed Entity="Emag" Caption="Disruption"/>
    <GuideEntityEmbed Entity="StorageImplanter" Caption="Implants"/>
    <GuideEntityEmbed Entity="MobMonkeySyndicateAgentNukeops" Caption="Allies"/>
    <GuideEntityEmbed Entity="ClothingEyesGlassesOutlawGlasses" Caption="Pointless"/>
  </Box>

  The purchases that you make should be to help you with your objectives. Some gear may not be of use to you, and you'll have to choose between being sneaky or going loud.

  ## Coordination
  Codewords are words or phrases that every traitor will know. They provide a discreet way to identify or establish contact with a fellow traitor, which can be useful if your objectives include [italic][color=cyan]keeping them alive[/color][/italic] or [italic][color=cyan]helping them with their objectives.[/color][/italic]

  When you find some friends, [bold]you can withdraw [color=red]telecrystals[/color] from your uplink to give to them.[/bold] They can put these in their own uplink to spend for themselves.

  Some offers available on your uplink require more than 20 TC to purchase, so if you want them you'll have to share.

  ## Assassination
  One of your objectives may be to [italic][color=cyan]kill or maroon a crewmember.[/color][/italic]

  You can [color=cyan]maroon[/color] your target by [bold]preventing them from reaching CentComm[/bold] via the evacuation shuttle or an escape pod.

  If you can't maroon your target or they're too important to leave alive, you'll have to get your hands dirty and [color=cyan]murder[/color] them. Make sure your target is not alive when the [bold]evacuation shuttle gets to CentComm,[/bold] and don't let them be resuscitated.

  Remember, the Syndicate want only your targets dead. [color=red]Try to avoid mass murder or major damage to the station,[/color] as the more innocent lives you take, the more of a liability you become.

  ## Evasion & Self-Termination
  Your objectives may require you to [italic][color=cyan]make it to CentComm without being killed or captured.[/color][/italic] Don't let [color=#cb0000]Security[/color] stop you, complete your other objectives and [bold]come back alive.[/bold]

  Alternatively, your objectives may require you to [italic][color=cyan]die a glorious death.[/color][/italic] [bold]Make sure you don't come back from the dead,[/bold] or else you may wake up in cuffs.

  ## Appropiation
  More often than not, you'll have to [italic][color=cyan]steal a possession of a department head.[/color][/italic]

  The target may be in their office, or on their person. It may become necessary to kill whoever is carrying it, if you cannot pickpocket them.

  You may be tasked with:
  - Stealing the [color=yellow]Captain[/color]'s [bold]ID Card[/bold], [bold]antique laser pistol[/bold], [bold]jetpack[/bold], or [bold]nuclear authentication disk[/bold].
  <Box>
    <GuideEntityEmbed Entity="CaptainIDCard" Caption=""/>
    <GuideEntityEmbed Entity="WeaponAntiqueLaser" Caption=""/>
    <GuideEntityEmbed Entity="JetpackCaptainFilled" Caption=""/>
    <GuideEntityEmbed Entity="NukeDisk" Caption=""/>
  </Box>
  - Stealing the [color=#5b97bc]Chief Medical Officer[/color]'s [bold]hypospray[/bold] or [bold]handheld crew monitor[/bold].
  <Box>
    <GuideEntityEmbed Entity="Hypospray" Caption=""/>
    <GuideEntityEmbed Entity="HandheldCrewMonitorEmpty" Caption=""/>
  </Box>
  - Stealing the [color=#c96dbf]Research Director[/color]'s [bold]experimental hardsuit[/bold] or [bold]hand teleporter[/bold].
  <Box>
    <GuideEntityEmbed Entity="ClothingOuterHardsuitRd" Caption=""/>
    <GuideEntityEmbed Entity="HandTeleporter" Caption=""/>
  </Box>
  - Stealing the [color=#cb0000]Head of Security[/color]'s [bold]energy shotgun[/bold].
  <Box>
    <GuideEntityEmbed Entity="WeaponEnergyShotgun" Caption=""/>
  </Box>
<<<<<<< HEAD
  - Steal the Head of Security's [color=#a4885c]X-01 MultiPhase Energy Gun[/color].
  <Box>
    <GuideEntityEmbed Entity="WeaponEnergyGunMultiphase" Caption="Head of Security's personal Energy Gun"/>
  </Box>
  - Steal the Chief Engineer's [color=#a4885c]Advanced Magboots[/color].
=======
  - Stealing the [color=#f39f27]Chief Engineer[/color]'s [bold]advanced magboots[/bold].
>>>>>>> a7e29f28
  <Box>
    <GuideEntityEmbed Entity="ClothingShoesBootsMagAdv" Caption=""/>
  </Box>
  - Stealing the [color=#b18644]Quartermaster[/color]'s [bold]requisition digi-board[/bold].
  <Box>
    <GuideEntityEmbed Entity="BoxFolderQmClipboard" Caption=""/>
  </Box>
  - Butchering Ian, the [color=#9fed58]Head of Personnel[/color]'s dog, and obtaining the [bold]corgi meat[/bold].
  <Box>
    <GuideEntityEmbed Entity="MobCorgiIan" Caption=""/>
    <GuideEntityEmbed Entity="FoodMeatCorgi" Caption=""/>
  </Box>

</Document><|MERGE_RESOLUTION|>--- conflicted
+++ resolved
@@ -90,15 +90,7 @@
   <Box>
     <GuideEntityEmbed Entity="WeaponEnergyShotgun" Caption=""/>
   </Box>
-<<<<<<< HEAD
-  - Steal the Head of Security's [color=#a4885c]X-01 MultiPhase Energy Gun[/color].
-  <Box>
-    <GuideEntityEmbed Entity="WeaponEnergyGunMultiphase" Caption="Head of Security's personal Energy Gun"/>
-  </Box>
-  - Steal the Chief Engineer's [color=#a4885c]Advanced Magboots[/color].
-=======
   - Stealing the [color=#f39f27]Chief Engineer[/color]'s [bold]advanced magboots[/bold].
->>>>>>> a7e29f28
   <Box>
     <GuideEntityEmbed Entity="ClothingShoesBootsMagAdv" Caption=""/>
   </Box>
