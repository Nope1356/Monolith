--- conflicted
+++ resolved
@@ -235,14 +235,10 @@
             };
             bufferHBox.AddChild(bufferVol);
 
-<<<<<<< HEAD
+            // initialises rowCount to allow for striped rows
+
+            var rowCount = 0;
             foreach (var (reagent, quantity) in state.BufferReagents.OrderBy(x => x.Reagent.Prototype)) // Frontier: add OrderBy
-=======
-            // initialises rowCount to allow for striped rows
-
-            var rowCount = 0;
-            foreach (var (reagent, quantity) in state.BufferReagents)
->>>>>>> e0163fb0
             {
                 var reagentId = reagent;
                 _prototypeManager.TryIndex(reagentId.Prototype, out ReagentPrototype? proto);
