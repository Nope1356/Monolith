<DefaultWindow xmlns="https://spacestation14.io"
            xmlns:tabs="clr-namespace:Content.Client.Options.UI.Tabs"
            xmlns:dtabs="clr-namespace:Content.Client._DV.Options.UI.Tabs"
            Title="{Loc 'ui-options-title'}"
            MinSize="800 450">
    <TabContainer Name="Tabs" Access="Public">
        <tabs:MiscTab Name="MiscTab" />
        <tabs:GraphicsTab Name="GraphicsTab" />
        <tabs:KeyRebindTab Name="KeyRebindTab" />
        <tabs:AudioTab Name="AudioTab" />
        <tabs:AccessibilityTab Name="AccessibilityTab" />
<<<<<<< HEAD
        <tabs:NetworkTab Name="NetworkTab" />
        <dtabs:DeltaTab Name="ExtraTab" />
=======
        <tabs:AdminOptionsTab Name="AdminOptionsTab" />
>>>>>>> 4dfd3e57
    </TabContainer>
</DefaultWindow><|MERGE_RESOLUTION|>--- conflicted
+++ resolved
@@ -9,11 +9,7 @@
         <tabs:KeyRebindTab Name="KeyRebindTab" />
         <tabs:AudioTab Name="AudioTab" />
         <tabs:AccessibilityTab Name="AccessibilityTab" />
-<<<<<<< HEAD
-        <tabs:NetworkTab Name="NetworkTab" />
-        <dtabs:DeltaTab Name="ExtraTab" />
-=======
         <tabs:AdminOptionsTab Name="AdminOptionsTab" />
->>>>>>> 4dfd3e57
+        <dtabs:DeltaTab Name="ExtraTab" /> <!-- Delta-V -->
     </TabContainer>
 </DefaultWindow>