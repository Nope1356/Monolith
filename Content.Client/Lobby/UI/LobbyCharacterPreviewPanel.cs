--- conflicted
+++ resolved
@@ -48,16 +48,13 @@
                 Margin = new Thickness(0, 5, 0, 0),
             };
 
-<<<<<<< HEAD
-            _summaryLabel = new Label();
-            _bankAccountLabel = new Label();
-=======
             _summaryLabel = new Label
             {
                 HorizontalAlignment = HAlignment.Center,
                 Margin = new Thickness(3, 3),
             };
->>>>>>> dd8db582
+
+            _bankAccountLabel = new Label();
 
             var vBox = new BoxContainer
             {
@@ -133,9 +130,6 @@
                     _viewBox.AddChild(spriteView);
                     _summaryLabel.Text = selectedCharacter.Summary;
                     _entityManager.System<HumanoidAppearanceSystem>().LoadProfile(_previewDummy.Value, selectedCharacter);
-                    var balance = selectedCharacter.BankBalance.ToString();
-                    _bankAccountLabel.Text = $"Account Balance: ${balance}";
-                    EntitySystem.Get<HumanoidAppearanceSystem>().LoadProfile(_previewDummy.Value, selectedCharacter);
                     GiveDummyJobClothes(_previewDummy.Value, selectedCharacter);
                 }
             }
