namespace Content.Shared.Database;

// DO NOT CHANGE THE NUMERIC VALUES OF THESE
public enum LogType
{
    /// <summary>
    /// Test logs. DO NOT USE!!!
    /// </summary>
    Unknown = 0,
    // DamageChange = 1

    /// <summary>
    /// A player dealt damage to an entity.
    /// </summary>
    Damaged = 2,

    /// <summary>
    /// A player healed an entity.
    /// </summary>
    Healed = 3,

    /// <summary>
    /// A player slipped on an entity.
    /// </summary>
    Slip = 4,

    /// <summary>
    /// Station event was added or announced.
    /// </summary>
    EventAnnounced = 5,

    /// <summary>
    /// Game rule was added or started.
    /// </summary>
    EventStarted = 6,
    EventRan = 16,

    /// <summary>
    /// Game rule was stopped.
    /// </summary>
    EventStopped = 7,

    /// <summary>
    /// A player used a verb on an entity.
    /// </summary>
    Verb = 19,

    /// <summary>
    /// An evacuation shuttle was called.
    /// </summary>
    ShuttleCalled = 8,

    /// <summary>
    /// An evacuation shuttle was recalled.
    /// </summary>
    ShuttleRecalled = 9,

    /// <summary>
    /// Explosive depressurization related interactions.
    /// </summary>
    ExplosiveDepressurization = 10,

    /// <summary>
    /// A player or entity was respawned.
    /// </summary>
    Respawn = 13,

    /// <summary>
    /// A player joined station on round start.
    /// </summary>
    RoundStartJoin = 14,

    /// <summary>
    /// A player joined station after round start.
    /// </summary>
    LateJoin = 15,

    /// <summary>
    /// Chemical reactions related interactions.
    /// </summary>
    ChemicalReaction = 17,

    /// <summary>
    /// Reagent effects related interactions.
    /// </summary>
    ReagentEffect = 18,

    /// <summary>
    /// Canister valve was opened or closed.
    /// </summary>
    CanisterValve = 20,

    /// <summary>
    /// Release pressure on the canister was changed.
    /// </summary>
    CanisterPressure = 21,

    /// <summary>
    /// Canister purged its contents into the environment.
    /// </summary>
    CanisterPurged = 22,

    /// <summary>
    /// Tank was ejected from the canister.
    /// </summary>
    CanisterTankEjected = 23,

    /// <summary>
    /// Tank was inserted into the canister.
    /// </summary>
    CanisterTankInserted = 24,

    /// <summary>
    /// A player tried to disarm an entity.
    /// </summary>
    DisarmedAction = 25,

    /// <summary>
    /// A player knocked down an entity on the floor.
    /// </summary>
    DisarmedKnockdown = 26,
    AttackArmedClick = 27,
    AttackArmedWide = 28,
    AttackUnarmedClick = 29,
    AttackUnarmedWide = 30,

    /// <summary>
    /// A player interacted with an entity in his hand.
    /// </summary>
    InteractHand = 31,

    /// <summary>
    /// A player activated an entity.
    /// </summary>
    InteractActivate = 32,

    /// <summary>
    /// A player threw an entity.
    /// </summary>
    Throw = 33,

    /// <summary>
    /// Entity landed.
    /// </summary>
    Landed = 34,

    /// <summary>
    /// A thrown entity hit the other entity.
    /// </summary>
    ThrowHit = 35,

    /// <summary>
    /// A player picked up an entity.
    /// </summary>
    Pickup = 36,

    /// <summary>
    /// A player dropped an entity.
    /// </summary>
    Drop = 37,

    /// <summary>
    /// A bullet hit an entity.
    /// </summary>
    BulletHit = 38,

    /// <summary>
    /// A player force-feed an entity or injected it with a solution.
    /// </summary>
    ForceFeed = 40,

    /// <summary>
    /// A player ate an entity or injected themselves with a solution.
    /// </summary>
    Ingestion = 53,

    /// <summary>
    /// A melee attack hit an entity.
    /// </summary>
    MeleeHit = 41,

    /// <summary>
    /// A hitscan attack hit an entity.
    /// </summary>
    HitScanHit = 42,

    /// <summary>
    /// Suicides, ghosting, repossession, objectives, etc.
    /// </summary>
    Mind = 43,

    /// <summary>
    /// Explosions and explosives related interactions.
    /// </summary>
    Explosion = 44,
    Radiation = 45,

    /// <summary>
    /// Entity started or stopped taking pressure damage.
    /// </summary>
    Barotrauma = 46,

    /// <summary>
    /// Fire started or stopped.
    /// </summary>
    Flammable = 47,

    /// <summary>
    /// Entity started or stopped suffocating.
    /// </summary>
    Asphyxiation = 48,

    /// <summary>
    /// Entity started or stopped taking temperature damage.
    /// </summary>
    Temperature = 49,
    Hunger = 50,
    Thirst = 51,

    /// <summary>
    /// Entity received electrocution damage.
    /// </summary>
    Electrocution = 52,

    /// <summary>
    /// A player drew using a crayon.
    /// </summary>
    CrayonDraw = 39,

    /// <summary>
    /// A player changed pressure on atmos device.
    /// </summary>
    AtmosPressureChanged = 54,

    /// <summary>
    /// A player changed power on atmos device.
    /// </summary>
    AtmosPowerChanged = 55,

    /// <summary>
    /// A player changed transfer rate on atmos device.
    /// </summary>
    AtmosVolumeChanged = 56,

    /// <summary>
    /// A player changed filter on atmos device.
    /// </summary>
    AtmosFilterChanged = 57,

    /// <summary>
    /// A player changed ratio on atmos device.
    /// </summary>
    AtmosRatioChanged = 58,

    /// <summary>
    /// Field generator was toggled or lost field connections.
    /// </summary>
    FieldGeneration = 59,

    /// <summary>
    /// A player took ghost role.
    /// </summary>
    GhostRoleTaken = 60,

    /// <summary>
    /// OOC, IC, LOOC, etc.
    /// </summary>
    Chat = 61,

    /// <summary>
    /// A player performed some action. Like pressing eject and flash buttons on a trash bin, etc.
    /// </summary>
    Action = 62,

    /// <summary>
    /// A player used RCD.
    /// </summary>
    RCD = 63,

    /// <summary>
    /// Construction related interactions.
    /// </summary>
    Construction = 64,

    /// <summary>
    /// Triggers related interactions.
    /// </summary>
    Trigger = 65,

    /// <summary>
    /// A player tries to anchor or anchored an entity.
    /// </summary>
    Anchor = 66,

    /// <summary>
    /// A player unanchored an entity.
    /// </summary>
    Unanchor = 67,

    /// <summary>
    /// Emergency shuttle related interactions.
    /// </summary>
    EmergencyShuttle = 68,

    /// <summary>
    /// A player emagged an entity.
    /// </summary>
    Emag = 69,

    /// <summary>
    /// A player was gibbed.
    /// </summary>
    Gib = 70,

    /// <summary>
    /// Identity related interactions.
    /// </summary>
    Identity = 71,

    /// <summary>
    /// A player cut a cable.
    /// </summary>
    CableCut = 72,

    /// <summary>
    /// A player purchased something from the "store".
    /// </summary>
    StorePurchase = 73,

    /// <summary>
    /// A player edited a tile using some tool.
    /// </summary>
    LatticeCut = 74,

    /// <summary>
    /// A player is equipping something on an entity or stripping it from it.
    /// </summary>
    Stripping = 75,

    /// <summary>
    /// A player caused stamina damage or entered stamina crit.
    /// </summary>
    Stamina = 76,

    /// <summary>
    /// A player's actions caused an entity spawn.
    /// </summary>
    EntitySpawn = 77,

    /// <summary>
    /// Prayers and subtle messages.
    /// </summary>
    AdminMessage = 78,

    /// <summary>
    /// Anomaly related interactions.
    /// </summary>
    Anomaly = 79,

    /// <summary>
    /// Cutting, mending and pulsing of wires.
    /// </summary>
    WireHacking = 80,

    /// <summary>
    /// Entity was teleported.
    /// </summary>
    Teleport = 81,

    /// <summary>
    /// Entity was removed in a result of something.
    /// </summary>
    EntityDelete = 82,

    /// <summary>
    /// Voting related interactions.
    /// </summary>
    Vote = 83,

    /// <summary>
    /// Entity was configured.
    /// </summary>
    ItemConfigure = 84,

    /// <summary>
    /// Device linking related interactions.
    /// </summary>
    DeviceLinking = 85,

    /// <summary>
    /// Tiles related interactions.
    /// </summary>
    Tile = 86,

    /// <summary>
    /// A client has sent too many chat messages recently and is temporarily blocked from sending more.
    /// </summary>
    ChatRateLimited = 87,

    /// <summary>
    /// A player changed temperature on atmos device.
    /// </summary>
    AtmosTemperatureChanged = 88,

    /// <summary>
    /// Something was sent over device network. Like broadcast.
    /// </summary>
    DeviceNetwork = 89,

    /// <summary>
    /// A player had a refund at the "store".
    /// </summary>
    StoreRefund = 90,

    /// <summary>
    /// User was rate-limited for some spam action.
    /// </summary>
    /// <remarks>
    /// This is a default value used by <c>PlayerRateLimitManager</c>, though users can use different log types.
    /// </remarks>
    RateLimited = 91,

    /// <summary>
    /// A player did an item-use interaction of an item they were holding onto another object.
    /// </summary>
    InteractUsing = 92,

    /// <summary>
    /// Storage & entity-storage related interactions
    /// </summary>
    Storage = 93,

    /// <summary>
    /// A player got hit by an explosion and was dealt damage.
    /// </summary>
    ExplosionHit = 94,

    /// <summary>
    /// A ghost warped to an entity through the ghost warp menu.
    /// </summary>
    GhostWarp = 95,

    /// <summary>
    /// A player interacted with a PDA or its cartridge component
    /// </summary>
    PdaInteract = 96,

    /// <summary>
    /// An atmos networked device (such as a vent or pump) has had its settings changed, usually through an air alarm
    /// </summary>
    AtmosDeviceSetting = 97,
<<<<<<< HEAD

    // Frontier Station Specific
    ATMUsage = 200,
    ShipYardUsage = 201,
    ShuttleRecordsUsage = 202,

    /// <summary>
    /// An admin spawns a refund for a player.
    /// </summary>
    AdminRefund = 203,
    AtmosDirectionChanged = 204,
=======
    
    /// <summary>
    /// Commands related to admemes. Stuff like config changes, etc.
    /// </summary>
    AdminCommands = 98,
>>>>>>> 4dfd3e57
}<|MERGE_RESOLUTION|>--- conflicted
+++ resolved
@@ -449,7 +449,11 @@
     /// An atmos networked device (such as a vent or pump) has had its settings changed, usually through an air alarm
     /// </summary>
     AtmosDeviceSetting = 97,
-<<<<<<< HEAD
+
+    /// <summary>
+    /// Commands related to admemes. Stuff like config changes, etc.
+    /// </summary>
+    AdminCommands = 98,
 
     // Frontier Station Specific
     ATMUsage = 200,
@@ -461,11 +465,4 @@
     /// </summary>
     AdminRefund = 203,
     AtmosDirectionChanged = 204,
-=======
-    
-    /// <summary>
-    /// Commands related to admemes. Stuff like config changes, etc.
-    /// </summary>
-    AdminCommands = 98,
->>>>>>> 4dfd3e57
 }