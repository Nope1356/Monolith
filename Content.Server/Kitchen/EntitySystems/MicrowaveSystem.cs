--- conflicted
+++ resolved
@@ -86,13 +86,8 @@
             SubscribeLocalEvent<MicrowaveComponent, BreakageEventArgs>(OnBreak);
             SubscribeLocalEvent<MicrowaveComponent, PowerChangedEvent>(OnPowerChanged);
             SubscribeLocalEvent<MicrowaveComponent, AnchorStateChangedEvent>(OnAnchorChanged);
-<<<<<<< HEAD
-            SubscribeLocalEvent<MicrowaveComponent, SuicideEvent>(OnSuicide);
-            SubscribeLocalEvent<MicrowaveComponent, RefreshPartsEvent>(OnRefreshParts);
-            SubscribeLocalEvent<MicrowaveComponent, UpgradeExamineEvent>(OnUpgradeExamine);
-=======
+
             SubscribeLocalEvent<MicrowaveComponent, SuicideByEnvironmentEvent>(OnSuicideByEnvironment);
->>>>>>> 9a68cf0b
 
             SubscribeLocalEvent<MicrowaveComponent, SignalReceivedEvent>(OnSignalReceived);
 
@@ -107,6 +102,9 @@
             SubscribeLocalEvent<ActiveMicrowaveComponent, EntRemovedFromContainerMessage>(OnActiveMicrowaveRemove);
 
             SubscribeLocalEvent<ActivelyMicrowavedComponent, OnConstructionTemperatureEvent>(OnConstructionTemp);
+            
+            SubscribeLocalEvent<MicrowaveComponent, RefreshPartsEvent>(OnRefreshParts); // Frontier
+            SubscribeLocalEvent<MicrowaveComponent, UpgradeExamineEvent>(OnUpgradeExamine); // Frontier
         }
 
         private void OnCookStart(Entity<ActiveMicrowaveComponent> ent, ref ComponentStartup args)
@@ -261,12 +259,8 @@
         private void OnInit(Entity<MicrowaveComponent> ent, ref ComponentInit args)
         {
             // this really does have to be in ComponentInit
-<<<<<<< HEAD
-            ent.Comp.Storage = _container.EnsureContainer<Container>(ent, "microwave_entity_container");
+            ent.Comp.Storage = _container.EnsureContainer<Container>(ent, ent.Comp.ContainerId);
             ent.Comp.FinalCookTimeMultiplier = ent.Comp.CookTimeMultiplier; // Frontier: initial cook time consistency (assumes stock components)
-=======
-            ent.Comp.Storage = _container.EnsureContainer<Container>(ent, ent.Comp.ContainerId);
->>>>>>> 9a68cf0b
         }
 
         private void OnMapInit(Entity<MicrowaveComponent> ent, ref MapInitEvent args)
