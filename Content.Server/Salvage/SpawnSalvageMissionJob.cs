--- conflicted
+++ resolved
@@ -101,16 +101,9 @@
 
     protected override async Task<bool> Process()
     {
-<<<<<<< HEAD
         Logger.DebugS("salvage", $"Spawning salvage mission with seed {_missionParams.Seed}");
         var config = _missionParams.MissionType;
-        var mapId = _mapManager.CreateMap();
-        var mapUid = _mapManager.GetMapEntityId(mapId);
-        _mapManager.AddUninitializedMap(mapId);
-=======
-        _sawmill.Debug("salvage", $"Spawning salvage mission with seed {_missionParams.Seed}");
         var mapUid = _map.CreateMap(out var mapId, runMapInit: false);
->>>>>>> 13dbb95d
         MetaDataComponent? metadata = null;
         var grid = _entManager.EnsureComponent<MapGridComponent>(mapUid);
         var random = new Random(_missionParams.Seed);
