using System.Linq;
using Content.Server.Administration.Logs;
using Content.Server.Popups;
using Content.Server.UserInterface;
using Content.Shared.Database;
using Content.Shared.Examine;
using Content.Shared.Interaction;
using Content.Shared.Paper;
using Content.Shared.Tag;
using Robust.Server.GameObjects;
using Robust.Shared.Player;
<<<<<<< HEAD
using Robust.Shared.Utility;
using Robust.Shared.Audio;
using Content.Server.Access.Systems;
using Content.Shared.Hands;
=======
using Robust.Shared.Audio.Systems;
>>>>>>> dfbf47c3
using static Content.Shared.Paper.SharedPaperComponent;
using Content.Shared.Verbs;

namespace Content.Server.Paper
{
    public sealed class PaperSystem : EntitySystem
    {
        [Dependency] private readonly IAdminLogManager _adminLogger = default!;
        [Dependency] private readonly SharedAppearanceSystem _appearance = default!;
        [Dependency] private readonly SharedInteractionSystem _interaction = default!;
        [Dependency] private readonly PopupSystem _popupSystem = default!;
        [Dependency] private readonly TagSystem _tagSystem = default!;
        [Dependency] private readonly UserInterfaceSystem _uiSystem = default!;
        [Dependency] private readonly MetaDataSystem _metaSystem = default!;
        [Dependency] private readonly SharedAudioSystem _audio = default!;
        [Dependency] private readonly IdCardSystem _idCardSystem = default!;

        public override void Initialize()
        {
            base.Initialize();

            SubscribeLocalEvent<PaperComponent, ComponentInit>(OnInit);
            SubscribeLocalEvent<PaperComponent, BeforeActivatableUIOpenEvent>(BeforeUIOpen);
            SubscribeLocalEvent<PaperComponent, ExaminedEvent>(OnExamined);
            SubscribeLocalEvent<PaperComponent, InteractUsingEvent>(OnInteractUsing);
            SubscribeLocalEvent<PaperComponent, PaperInputTextMessage>(OnInputTextMessage);

            SubscribeLocalEvent<ActivateOnPaperOpenedComponent, PaperWriteEvent>(OnPaperWrite);

            SubscribeLocalEvent<PaperComponent, MapInitEvent>(OnMapInit);

            SubscribeLocalEvent<StampComponent, GotEquippedHandEvent>(OnHandPickUp);

            SubscribeLocalEvent<PenComponent, GetVerbsEvent<Verb>>(OnVerb);
        }

        private void OnMapInit(EntityUid uid, PaperComponent paperComp, MapInitEvent args)
        {
            if (!string.IsNullOrEmpty(paperComp.Content))
            {
                paperComp.Content = Loc.GetString(paperComp.Content);
            }
        }

        private void OnInit(EntityUid uid, PaperComponent paperComp, ComponentInit args)
        {
            paperComp.Mode = PaperAction.Read;
            UpdateUserInterface(uid, paperComp);

            if (TryComp<AppearanceComponent>(uid, out var appearance))
            {
                if (paperComp.Content != "")
                    _appearance.SetData(uid, PaperVisuals.Status, PaperStatus.Written, appearance);

                if (paperComp.StampState != null)
                    _appearance.SetData(uid, PaperVisuals.Stamp, paperComp.StampState, appearance);
            }

        }

        private void BeforeUIOpen(EntityUid uid, PaperComponent paperComp, BeforeActivatableUIOpenEvent args)
        {
            paperComp.Mode = PaperAction.Read;

            if (!TryComp<ActorComponent>(args.User, out var actor))
                return;

            UpdateUserInterface(uid, paperComp, actor.PlayerSession);
        }

        private void OnExamined(EntityUid uid, PaperComponent paperComp, ExaminedEvent args)
        {
            if (!args.IsInDetailsRange)
                return;

            using (args.PushGroup(nameof(PaperComponent)))
            {
                if (paperComp.Content != "")
                    args.PushMarkup(
                        Loc.GetString(
                            "paper-component-examine-detail-has-words", ("paper", uid)
                        )
                    );

                if (paperComp.StampedBy.Count > 0)
                {
                    var commaSeparated =
                        string.Join(", ", paperComp.StampedBy.Select(s => Loc.GetString(s.StampedName)));
                    args.PushMarkup(
                        Loc.GetString(
                            "paper-component-examine-detail-stamped-by", ("paper", uid), ("stamps", commaSeparated))
                    );
                }
            }
        }

        private void OnInteractUsing(EntityUid uid, PaperComponent paperComp, InteractUsingEvent args)
        {
<<<<<<< HEAD
            // If a pen, attempt to use on paper
            if (_tagSystem.HasTag(args.Used, "Write") && paperComp.StampedBy.Count == 0)
=======
            // only allow editing if there are no stamps or when using a cyberpen
            var editable = paperComp.StampedBy.Count == 0 || _tagSystem.HasTag(args.Used, "WriteIgnoreStamps");
            if (_tagSystem.HasTag(args.Used, "Write") && editable)
>>>>>>> dfbf47c3
            {
                bool write = true;

<<<<<<< HEAD
                if (TryComp<PenComponent>(args.Used, out var penComp))
                {
                    // If a pen in sign mod, dont try to write.
                    if (penComp.Pen == PenMode.PenSign)
                    {
                        write = false;
                    }
                }

                if (write)
                {
                    var writeEvent = new PaperWriteEvent(uid, args.User);
                    RaiseLocalEvent(args.Used, ref writeEvent);
                    if (!TryComp<ActorComponent>(args.User, out var actor))
                        return;

                    paperComp.Mode = PaperAction.Write;
                    _uiSystem.TryOpen(uid, PaperUiKey.Key, actor.PlayerSession);
                    UpdateUserInterface(uid, paperComp, actor.PlayerSession);
                    return;
                }
=======
                paperComp.Mode = PaperAction.Write;
                _uiSystem.TryOpen(uid, PaperUiKey.Key, actor.PlayerSession);
                UpdateUserInterface(uid, paperComp, actor.PlayerSession);
                args.Handled = true;
                return;
>>>>>>> dfbf47c3
            }

            // If a stamp, attempt to stamp paper
            if (TryComp<StampComponent>(args.Used, out var stampComp) && TryStamp(uid, GetStampInfo(stampComp), stampComp.StampState, paperComp))
            {
                var actionOther = "stamps";
                var actionSelf = "stamp";

                if (stampComp.StampedPersonal)
                {
                    stampComp.StampedIdUser = args.User;

                    var userName = Loc.GetString("stamp-component-unknown-name");
                    var userJob = Loc.GetString("stamp-component-unknown-job");
                    if (_idCardSystem.TryFindIdCard(stampComp.StampedIdUser!.Value, out var card))
                    {
                        if (card.Comp.FullName != null)
                            userName = card.Comp.FullName;
                        if (card.Comp.JobTitle != null)
                            userJob = card.Comp.JobTitle;
                    }
                    //string stampedName = userJob + " - " + userName;
                    string stampedName = userName;
                    stampComp.StampedName = stampedName;

                    actionOther = "signs";
                    actionSelf = "sign";
                }

                // successfully stamped, play popup
                var stampPaperOtherMessage = Loc.GetString("paper-component-action-stamp-paper-other",
                        ("action", actionOther), ("user", args.User), ("target", args.Target), ("stamp", args.Used));

                _popupSystem.PopupEntity(stampPaperOtherMessage, args.User, Filter.PvsExcept(args.User, entityManager: EntityManager), true);
                var stampPaperSelfMessage = Loc.GetString("paper-component-action-stamp-paper-self",
                        ("action", actionSelf), ("target", args.Target), ("stamp", args.Used));
                _popupSystem.PopupEntity(stampPaperSelfMessage, args.User, args.User);

                _audio.PlayPvs(stampComp.Sound, uid);

                UpdateUserInterface(uid, paperComp);
            }
        }

        private static StampDisplayInfo GetStampInfo(StampComponent stamp)
        {
            return new StampDisplayInfo
            {
                StampedName = stamp.StampedName,
                StampedColor = stamp.StampedColor,
                StampedBorderless = stamp.StampedBorderless
            };
        }

        private void OnInputTextMessage(EntityUid uid, PaperComponent paperComp, PaperInputTextMessage args)
        {
            if (args.Text.Length <= paperComp.ContentSize)
            {
                paperComp.Content = args.Text;

                if (TryComp<AppearanceComponent>(uid, out var appearance))
                    _appearance.SetData(uid, PaperVisuals.Status, PaperStatus.Written, appearance);

                if (TryComp<MetaDataComponent>(uid, out var meta))
                    _metaSystem.SetEntityDescription(uid, "", meta);

                if (args.Session.AttachedEntity != null)
                    _adminLogger.Add(LogType.Chat, LogImpact.Low,
                        $"{ToPrettyString(args.Session.AttachedEntity.Value):player} has written on {ToPrettyString(uid):entity} the following text: {args.Text}");
            }

            paperComp.Mode = PaperAction.Read;
            UpdateUserInterface(uid, paperComp);
        }

        private void OnPaperWrite(EntityUid uid, ActivateOnPaperOpenedComponent comp, ref PaperWriteEvent args)
        {
            _interaction.UseInHandInteraction(args.User, uid);
        }

        /// <summary>
        ///     Accepts the name and state to be stamped onto the paper, returns true if successful.
        /// </summary>
        public bool TryStamp(EntityUid uid, StampDisplayInfo stampInfo, string spriteStampState, PaperComponent? paperComp = null)
        {
            if (!Resolve(uid, ref paperComp))
                return false;

            if (!paperComp.StampedBy.Contains(stampInfo))
            {
                paperComp.StampedBy.Add(stampInfo);
                if (paperComp.StampState == null && TryComp<AppearanceComponent>(uid, out var appearance))
                {
                    paperComp.StampState = spriteStampState;
                    // Would be nice to be able to display multiple sprites on the paper
                    // but most of the existing images overlap
                    _appearance.SetData(uid, PaperVisuals.Stamp, paperComp.StampState, appearance);
                }
            }
            return true;
        }

        public void SetContent(EntityUid uid, string content, PaperComponent? paperComp = null)
        {
            if (!Resolve(uid, ref paperComp))
                return;

            paperComp.Content = content + '\n';
            UpdateUserInterface(uid, paperComp);

            if (!TryComp<AppearanceComponent>(uid, out var appearance))
                return;

            var status = string.IsNullOrWhiteSpace(content)
                ? PaperStatus.Blank
                : PaperStatus.Written;

            _appearance.SetData(uid, PaperVisuals.Status, status, appearance);
        }

        public void UpdateUserInterface(EntityUid uid, PaperComponent? paperComp = null, ICommonSession? session = null)
        {
            if (!Resolve(uid, ref paperComp))
                return;

            if (_uiSystem.TryGetUi(uid, PaperUiKey.Key, out var bui))
                _uiSystem.SetUiState(bui, new PaperBoundUserInterfaceState(paperComp.Content, paperComp.StampedBy, paperComp.Mode), session);
        }

        private void OnHandPickUp(EntityUid uid, StampComponent stampComp, GotEquippedHandEvent args)
        {
            if (stampComp.StampedPersonal)
            {
                stampComp.StampedIdUser = args.User;

                var userName = Loc.GetString("stamp-component-unknown-name");
                var userJob = Loc.GetString("stamp-component-unknown-job");
                if (_idCardSystem.TryFindIdCard(stampComp.StampedIdUser!.Value, out var card))
                {
                    if (card.Comp.FullName != null)
                        userName = card.Comp.FullName;
                    if (card.Comp.JobTitle != null)
                        userJob = card.Comp.JobTitle;
                }
                //string stampedName = userJob + " - " + userName;
                string stampedName = userName;
                stampComp.StampedName = stampedName;
            }
        }

        private void OnVerb(EntityUid uid, PenComponent component, GetVerbsEvent<Verb> args)
        {
            // standard interaction checks
            if (!args.CanAccess || !args.CanInteract || args.Hands == null)
                return;

            args.Verbs.UnionWith(new[]
            {
                CreateVerb(uid, component, args.User, PenMode.PenWrite),
                CreateVerb(uid, component, args.User, PenMode.PenSign)
            });
        }

        private Verb CreateVerb(EntityUid uid, PenComponent component, EntityUid userUid, PenMode mode)
        {
            return new Verb()
            {
                Text = GetModeName(mode),
                Disabled = component.Pen == mode,
                Priority = -(int) mode, // sort them in descending order
                Category = VerbCategory.Pen,
                Act = () => SetPen(uid, mode, userUid, component)
            };
        }

        private string GetModeName(PenMode mode)
        {
            string name;
            switch (mode)
            {
                case PenMode.PenWrite:
                    name = "pen-mode-write";
                    break;
                case PenMode.PenSign:
                    name = "pen-mode-sign";
                    break;
                default:
                    return "";
            }

            return Loc.GetString(name);
        }

        public void SetPen(EntityUid uid, PenMode mode, EntityUid? userUid = null,
          PenComponent? component = null)
        {
            if (!Resolve(uid, ref component))
                return;

            component.Pen = mode;

            if (userUid != null)
            {
                var msg = Loc.GetString("pen-mode-state", ("mode", GetModeName(mode)));
                _popupSystem.PopupEntity(msg, uid, userUid.Value);
            }
        }

        public PenStatus? GetPenState(EntityUid uid, PenComponent? pen = null, TransformComponent? transform = null)
        {
            if (!Resolve(uid, ref pen, ref transform))
                return null;

            // finally, form pen status
            var status = new PenStatus(GetNetEntity(uid));
            return status;
        }
    }

    /// <summary>
    /// Event fired when using a pen on paper, opening the UI.
    /// </summary>
    [ByRefEvent]
    public record struct PaperWriteEvent(EntityUid User, EntityUid Paper);
}<|MERGE_RESOLUTION|>--- conflicted
+++ resolved
@@ -9,14 +9,11 @@
 using Content.Shared.Tag;
 using Robust.Server.GameObjects;
 using Robust.Shared.Player;
-<<<<<<< HEAD
 using Robust.Shared.Utility;
 using Robust.Shared.Audio;
 using Content.Server.Access.Systems;
 using Content.Shared.Hands;
-=======
 using Robust.Shared.Audio.Systems;
->>>>>>> dfbf47c3
 using static Content.Shared.Paper.SharedPaperComponent;
 using Content.Shared.Verbs;
 
@@ -115,18 +112,12 @@
 
         private void OnInteractUsing(EntityUid uid, PaperComponent paperComp, InteractUsingEvent args)
         {
-<<<<<<< HEAD
-            // If a pen, attempt to use on paper
-            if (_tagSystem.HasTag(args.Used, "Write") && paperComp.StampedBy.Count == 0)
-=======
             // only allow editing if there are no stamps or when using a cyberpen
             var editable = paperComp.StampedBy.Count == 0 || _tagSystem.HasTag(args.Used, "WriteIgnoreStamps");
             if (_tagSystem.HasTag(args.Used, "Write") && editable)
->>>>>>> dfbf47c3
             {
                 bool write = true;
 
-<<<<<<< HEAD
                 if (TryComp<PenComponent>(args.Used, out var penComp))
                 {
                     // If a pen in sign mod, dont try to write.
@@ -146,15 +137,9 @@
                     paperComp.Mode = PaperAction.Write;
                     _uiSystem.TryOpen(uid, PaperUiKey.Key, actor.PlayerSession);
                     UpdateUserInterface(uid, paperComp, actor.PlayerSession);
+                    args.Handled = true;
                     return;
                 }
-=======
-                paperComp.Mode = PaperAction.Write;
-                _uiSystem.TryOpen(uid, PaperUiKey.Key, actor.PlayerSession);
-                UpdateUserInterface(uid, paperComp, actor.PlayerSession);
-                args.Handled = true;
-                return;
->>>>>>> dfbf47c3
             }
 
             // If a stamp, attempt to stamp paper
