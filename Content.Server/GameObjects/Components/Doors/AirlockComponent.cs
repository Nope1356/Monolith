using System;
using System.Threading;
using Content.Server.GameObjects.Components.Interactable;
using Content.Server.GameObjects.Components.Power;
using Content.Server.GameObjects.Components.VendingMachines;
using Content.Server.GameObjects.EntitySystems;
using Content.Server.Interfaces;
using Content.Server.Utility;
using Content.Shared.GameObjects.Components.Doors;
using Content.Shared.GameObjects.Components.Interactable;
using Robust.Server.GameObjects;
using Robust.Server.Interfaces.GameObjects;
using Robust.Shared.GameObjects;
using Robust.Shared.IoC;
using Robust.Shared.Localization;
using static Content.Shared.GameObjects.Components.SharedWiresComponent.WiresAction;
using Timer = Robust.Shared.Timers.Timer;

namespace Content.Server.GameObjects.Components.Doors
{
    [RegisterComponent]
    [ComponentReference(typeof(IActivate))]
    [ComponentReference(typeof(ServerDoorComponent))]
    public class AirlockComponent : ServerDoorComponent, IWires, IInteractUsing
    {
        public override string Name => "Airlock";

#pragma warning disable 649
        [Dependency] private readonly ILocalizationManager _localizationMgr;
#pragma warning restore 649

        /// <summary>
        /// Duration for which power will be disabled after pulsing either power wire.
        /// </summary>
        private static readonly TimeSpan PowerWiresTimeout = TimeSpan.FromSeconds(5.0);

        private PowerDeviceComponent _powerDevice;
        private WiresComponent _wires;

        private CancellationTokenSource _powerWiresPulsedTimerCancel;

        private bool _powerWiresPulsed;
        /// <summary>
        /// True if either power wire was pulsed in the last <see cref="PowerWiresTimeout"/>.
        /// </summary>
        private bool PowerWiresPulsed
        {
            get => _powerWiresPulsed;
            set
            {
                _powerWiresPulsed = value;
                UpdateWiresStatus();
                UpdatePowerCutStatus();
            }
        }

        private void UpdateWiresStatus()
        {
            var powerMessage = "A yellow light is on.";
            if (PowerWiresPulsed)
            {
                powerMessage = "A yellow light is blinking rapidly.";
            } else if (_wires.IsWireCut(Wires.MainPower) &&
                       _wires.IsWireCut(Wires.BackupPower))
            {
                powerMessage = "A red light is on.";
            }
            _wires.SetStatus(WiresStatus.PowerIndicator, _localizationMgr.GetString(powerMessage));
        }

        private void UpdatePowerCutStatus()
        {
            _powerDevice.IsPowerCut = PowerWiresPulsed ||
                                      _wires.IsWireCut(Wires.MainPower) ||
                                      _wires.IsWireCut(Wires.BackupPower);
        }

        protected override DoorState State
        {
            set
            {
                base.State = value;
                // Only show the maintenance panel if the airlock is closed
                _wires.IsPanelVisible = value != DoorState.Open;
            }
        }

        public override void Initialize()
        {
            base.Initialize();
            _powerDevice = Owner.GetComponent<PowerDeviceComponent>();
            _wires = Owner.GetComponent<WiresComponent>();

            _powerDevice.OnPowerStateChanged += PowerDeviceOnOnPowerStateChanged;
        }

        private void PowerDeviceOnOnPowerStateChanged(object sender, PowerStateEventArgs e)
        {
            if (Owner.TryGetComponent(out AppearanceComponent appearance))
            {
                appearance.SetData(DoorVisuals.Powered, e.Powered);
            }
        }

        protected override void ActivateImpl(ActivateEventArgs args)
        {
            if (_wires.IsPanelOpen)
            {
                if (args.User.TryGetComponent(out IActorComponent actor))
                {
                    _wires.OpenInterface(actor.playerSession);
                }
            }
            else
            {
                base.ActivateImpl(args);
            }
        }

        private enum Wires
        {
            /// <summary>
            /// Pulsing turns off power for <see cref="AirlockComponent.PowerWiresTimeout"/>.
            /// Cutting turns off power permanently if <see cref="BackupPower"/> is also cut.
            /// Mending restores power.
            /// </summary>
            MainPower,
            /// <see cref="MainPower"/>
            BackupPower,
        }

        private enum WiresStatus
        {
            PowerIndicator,
        }

        public void RegisterWires(WiresComponent.WiresBuilder builder)
        {
            builder.CreateWire(Wires.MainPower);
            builder.CreateWire(Wires.BackupPower);
            UpdateWiresStatus();
        }

        public void WiresUpdate(WiresUpdateEventArgs args)
        {
            if (args.Action == Pulse)
            {
                switch (args.Identifier)
                {
                    case Wires.MainPower:
                    case Wires.BackupPower:
                        PowerWiresPulsed = true;
                        _powerWiresPulsedTimerCancel?.Cancel();
                        _powerWiresPulsedTimerCancel = new CancellationTokenSource();
                        Timer.Spawn(PowerWiresTimeout,
                            () => PowerWiresPulsed = false,
                            _powerWiresPulsedTimerCancel.Token);
                        break;
                }
            }

            if (args.Action == Mend)
            {
                switch (args.Identifier)
                {
                    case Wires.MainPower:
                    case Wires.BackupPower:
                        // mending power wires instantly restores power
                        _powerWiresPulsedTimerCancel?.Cancel();
                        PowerWiresPulsed = false;
                        break;
                }
            }

            UpdateWiresStatus();
            UpdatePowerCutStatus();
        }

        public override bool CanOpen()
        {
            return IsPowered();
        }

        public override bool CanClose()
        {
            return IsPowered();
        }

        public override void Deny()
        {
            if (!IsPowered())
            {
                return;
            }
            base.Deny();
        }

        private bool IsPowered()
        {
            return _powerDevice.Powered;
        }

        public bool InteractUsing(InteractUsingEventArgs eventArgs)
        {
<<<<<<< HEAD
            if (!eventArgs.AttackWith.TryGetComponent<ToolComponent>(out var tool))
                return false;
=======
            if (eventArgs.Using.HasComponent<CrowbarComponent>())
            {
                if (IsPowered())
                {
                    var notify = IoCManager.Resolve<IServerNotifyManager>();
                    notify.PopupMessage(Owner, eventArgs.User, "The powered motors block your efforts!");
                    return true;
                }
>>>>>>> 3847b526

            if (!tool.UseTool(eventArgs.User, Owner, ToolQuality.Prying)) return false;

            if (IsPowered())
            {
                var notify = IoCManager.Resolve<IServerNotifyManager>();
                notify.PopupMessage(Owner, eventArgs.User, "The powered motors block your efforts!");
                return true;
            }

            if (State == DoorState.Closed)
                Open();
            else if(State == DoorState.Open)
                Close();

            return true;

        }
    }
}<|MERGE_RESOLUTION|>--- conflicted
+++ resolved
@@ -202,19 +202,8 @@
 
         public bool InteractUsing(InteractUsingEventArgs eventArgs)
         {
-<<<<<<< HEAD
             if (!eventArgs.AttackWith.TryGetComponent<ToolComponent>(out var tool))
                 return false;
-=======
-            if (eventArgs.Using.HasComponent<CrowbarComponent>())
-            {
-                if (IsPowered())
-                {
-                    var notify = IoCManager.Resolve<IServerNotifyManager>();
-                    notify.PopupMessage(Owner, eventArgs.User, "The powered motors block your efforts!");
-                    return true;
-                }
->>>>>>> 3847b526
 
             if (!tool.UseTool(eventArgs.User, Owner, ToolQuality.Prying)) return false;
 
