--- conflicted
+++ resolved
@@ -306,14 +306,8 @@
                 return false;
 
             IsPanelOpen = !IsPanelOpen;
-<<<<<<< HEAD
-            IoCManager.Resolve<IEntitySystemManager>()
-                .GetEntitySystem<AudioSystem>()
+            EntitySystem.Get<AudioSystem>()
                 .Play(IsPanelOpen ? "/Audio/machines/screwdriveropen.ogg" : "/Audio/machines/screwdriverclose.ogg", Owner);
-=======
-            EntitySystem.Get<AudioSystem>()
-                .Play(IsPanelOpen ? "/Audio/machines/screwdriveropen.ogg" : "/Audio/machines/screwdriverclose.ogg");
->>>>>>> 6a4d78cf
             return true;
         }
 
