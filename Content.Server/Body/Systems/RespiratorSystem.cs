--- conflicted
+++ resolved
@@ -32,7 +32,7 @@
             foreach (var (respirator, blood, body) in
                      EntityManager.EntityQuery<RespiratorComponent, BloodstreamComponent, SharedBodyComponent>())
             {
-                var uid = (respirator).Owner;
+                var uid = respirator.Owner;
                 if (!EntityManager.TryGetComponent<MobStateComponent>(uid, out var state) ||
                     state.IsDead())
                 {
@@ -143,11 +143,7 @@
 
             foreach (var (lung, mech) in lungs)
             {
-<<<<<<< HEAD
-                _lungSystem.UpdateLung((lung).Owner, frameTime, lung, mech);
-=======
-                _lungSystem.UpdateLung(lung.OwnerUid, lung, mech);
->>>>>>> bd8acc5b
+                _lungSystem.UpdateLung(lung.Owner, lung, mech);
             }
 
             foreach (var (gas, amountNeeded) in needs)
