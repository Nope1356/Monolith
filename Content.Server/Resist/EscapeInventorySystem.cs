--- conflicted
+++ resolved
@@ -28,7 +28,6 @@
     [Dependency] private readonly SharedContainerSystem _containerSystem = default!;
     [Dependency] private readonly ActionBlockerSystem _actionBlockerSystem = default!;
     [Dependency] private readonly SharedHandsSystem _handsSystem = default!;
-<<<<<<< HEAD
     [Dependency] private readonly ContestsSystem _contests = default!;
     [Dependency] private readonly CarryingSystem _carryingSystem = default!; // Carrying system from Nyanotrasen.
     [Dependency] private readonly SharedActionsSystem _actions = default!;
@@ -42,8 +41,6 @@
     /// You can't escape the hands of an entity this many times more massive than you.
     /// </summary>
     public const float MaximumMassDisadvantage = 6f;
-=======
->>>>>>> 76823cc5
 
     public override void Initialize()
     {
@@ -63,16 +60,11 @@
         if (!_containerSystem.TryGetContainingContainer(uid, out var container) || !_actionBlockerSystem.CanInteract(uid, container.Owner))
             return;
 
-<<<<<<< HEAD
         if (args.OldMovement == MoveButtons.None || args.OldMovement == MoveButtons.Walk)
             return; // This event gets fired when the user holds down shift, which makes no sense
 
-        // Contested
-        if (_handsSystem.IsHolding(container.Owner, uid, out var inHand))
-=======
         // Make sure there's nothing stopped the removal (like being glued)
         if (!_containerSystem.CanRemove(uid, container))
->>>>>>> 76823cc5
         {
             _popupSystem.PopupEntity(Loc.GetString("escape-inventory-component-failed-resisting"), uid, uid);
             return;
@@ -106,10 +98,6 @@
         if (!_doAfterSystem.TryStartDoAfter(doAfterEventArgs, out component.DoAfter))
             return;
 
-<<<<<<< HEAD
-        //Dirty(user, component);
-=======
->>>>>>> 76823cc5
         _popupSystem.PopupEntity(Loc.GetString("escape-inventory-component-start-resisting"), user, user);
         _popupSystem.PopupEntity(Loc.GetString("escape-inventory-component-start-resisting-target"), container, container);
 
