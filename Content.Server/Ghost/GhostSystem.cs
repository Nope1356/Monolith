using System.Linq;
using System.Numerics;
using Content.Server.Administration.Logs;
using Content.Server.Administration.Managers; // Frontier
using Content.Server.Cargo.Systems; // Frontier
using Content.Server.Chat.Managers;
using Content.Server.GameTicking;
using Content.Server.Ghost.Components;
using Content.Server.Mind;
using Content.Server.Roles.Jobs;
using Content.Server.Warps;
using Content.Shared.Actions;
using Content.Shared.CCVar;
using Content.Shared.Damage;
using Content.Shared.Damage.Prototypes;
using Content.Shared.Database;
using Content.Shared.Examine;
using Content.Shared.Eye;
using Content.Shared.FixedPoint;
using Content.Shared.Follower;
using Content.Shared.Ghost;
using Content.Shared.Mind;
using Content.Shared.Mind.Components;
using Content.Shared.Mobs;
using Content.Shared.Mobs.Components;
using Content.Shared.Mobs.Systems;
using Content.Shared.Movement.Events;
using Content.Shared.Movement.Systems;
using Content.Shared.Popups;
using Content.Shared.Storage.Components;
using Robust.Server.GameObjects;
using Robust.Server.Player;
using Robust.Shared.Configuration;
using Robust.Shared.Map;
using Robust.Shared.Physics.Components;
using Robust.Shared.Physics.Systems;
using Robust.Shared.Player;
using Robust.Shared.Prototypes;
using Robust.Shared.Random;
using Robust.Shared.Timing;

namespace Content.Server.Ghost
{
    public sealed class GhostSystem : SharedGhostSystem
    {
        [Dependency] private readonly SharedActionsSystem _actions = default!;
        [Dependency] private readonly IAdminLogManager _adminLog = default!;
        [Dependency] private readonly SharedEyeSystem _eye = default!;
        [Dependency] private readonly FollowerSystem _followerSystem = default!;
        [Dependency] private readonly IGameTiming _gameTiming = default!;
        [Dependency] private readonly JobSystem _jobs = default!;
        [Dependency] private readonly EntityLookupSystem _lookup = default!;
        [Dependency] private readonly MindSystem _minds = default!;
        [Dependency] private readonly MobStateSystem _mobState = default!;
        [Dependency] private readonly SharedPhysicsSystem _physics = default!;
        [Dependency] private readonly IPlayerManager _playerManager = default!;
        [Dependency] private readonly TransformSystem _transformSystem = default!;
        [Dependency] private readonly VisibilitySystem _visibilitySystem = default!;
        [Dependency] private readonly MetaDataSystem _metaData = default!;
        [Dependency] private readonly MobThresholdSystem _mobThresholdSystem = default!;
        [Dependency] private readonly IPrototypeManager _prototypeManager = default!;
        [Dependency] private readonly IAdminLogManager _adminLogger = default!;
        [Dependency] private readonly IConfigurationManager _configurationManager = default!;
        [Dependency] private readonly IChatManager _chatManager = default!;
        [Dependency] private readonly SharedMindSystem _mind = default!;
        [Dependency] private readonly GameTicker _gameTicker = default!;
        [Dependency] private readonly DamageableSystem _damageable = default!;
<<<<<<< HEAD
        [Dependency] private readonly IAdminManager _admin = default!; // Frontier
=======
        [Dependency] private readonly SharedPopupSystem _popup = default!;
        [Dependency] private readonly IRobustRandom _random = default!;
>>>>>>> ae213066

        private EntityQuery<GhostComponent> _ghostQuery;
        private EntityQuery<PhysicsComponent> _physicsQuery;

        public override void Initialize()
        {
            base.Initialize();

            _ghostQuery = GetEntityQuery<GhostComponent>();
            _physicsQuery = GetEntityQuery<PhysicsComponent>();

            SubscribeLocalEvent<GhostComponent, ComponentStartup>(OnGhostStartup);
            SubscribeLocalEvent<GhostComponent, MapInitEvent>(OnMapInit);
            SubscribeLocalEvent<GhostComponent, ComponentShutdown>(OnGhostShutdown);

            SubscribeLocalEvent<GhostComponent, ExaminedEvent>(OnGhostExamine);

            SubscribeLocalEvent<GhostComponent, MindRemovedMessage>(OnMindRemovedMessage);
            SubscribeLocalEvent<GhostComponent, MindUnvisitedMessage>(OnMindUnvisitedMessage);
            SubscribeLocalEvent<GhostComponent, PlayerDetachedEvent>(OnPlayerDetached);

            SubscribeLocalEvent<GhostOnMoveComponent, MoveInputEvent>(OnRelayMoveInput);

            SubscribeNetworkEvent<GhostWarpsRequestEvent>(OnGhostWarpsRequest);
            SubscribeNetworkEvent<GhostReturnToBodyRequest>(OnGhostReturnToBodyRequest);
            SubscribeNetworkEvent<GhostWarpToTargetRequestEvent>(OnGhostWarpToTargetRequest);
            SubscribeNetworkEvent<GhostnadoRequestEvent>(OnGhostnadoRequest);

            SubscribeLocalEvent<GhostComponent, BooActionEvent>(OnActionPerform);
            SubscribeLocalEvent<GhostComponent, ToggleGhostHearingActionEvent>(OnGhostHearingAction);
            SubscribeLocalEvent<GhostComponent, InsertIntoEntityStorageAttemptEvent>(OnEntityStorageInsertAttempt);
            SubscribeLocalEvent<GhostComponent, PriceCalculationEvent>(OnPriceCalculation); // Frontier

            SubscribeLocalEvent<RoundEndTextAppendEvent>(_ => MakeVisible(true));
            SubscribeLocalEvent<ToggleGhostVisibilityToAllEvent>(OnToggleGhostVisibilityToAll);
        }

        private void OnGhostHearingAction(EntityUid uid, GhostComponent component, ToggleGhostHearingActionEvent args)
        {
            args.Handled = true;

            if (HasComp<GhostHearingComponent>(uid))
            {
                RemComp<GhostHearingComponent>(uid);
                _actions.SetToggled(component.ToggleGhostHearingActionEntity, true);
            }
            else
            {
                AddComp<GhostHearingComponent>(uid);
                _actions.SetToggled(component.ToggleGhostHearingActionEntity, false);
            }

            var str = HasComp<GhostHearingComponent>(uid)
                ? Loc.GetString("ghost-gui-toggle-hearing-popup-on")
                : Loc.GetString("ghost-gui-toggle-hearing-popup-off");

            Popup.PopupEntity(str, uid, uid);
            Dirty(uid, component);
        }

        private void OnActionPerform(EntityUid uid, GhostComponent component, BooActionEvent args)
        {
            if (args.Handled)
                return;

            var entities = _lookup.GetEntitiesInRange(args.Performer, component.BooRadius).ToList();
            // Shuffle the possible targets so we don't favor any particular entities
            _random.Shuffle(entities);

            var booCounter = 0;
            foreach (var ent in entities)
            {
                var handled = DoGhostBooEvent(ent);

                if (handled)
                    booCounter++;

                if (booCounter >= component.BooMaxTargets)
                    break;
            }

            if (booCounter == 0)
                _popup.PopupEntity(Loc.GetString("ghost-component-boo-action-failed"), uid, uid);

            args.Handled = true;
        }

        private void OnRelayMoveInput(EntityUid uid, GhostOnMoveComponent component, ref MoveInputEvent args)
        {
            // If they haven't actually moved then ignore it.
            if ((args.Entity.Comp.HeldMoveButtons &
                 (MoveButtons.Down | MoveButtons.Left | MoveButtons.Up | MoveButtons.Right)) == 0x0)
            {
                return;
            }

            // Let's not ghost if our mind is visiting...
            if (HasComp<VisitingMindComponent>(uid))
                return;

            if (!_minds.TryGetMind(uid, out var mindId, out var mind) || mind.IsVisitingEntity)
                return;

            if (component.MustBeDead && (_mobState.IsAlive(uid) || _mobState.IsCritical(uid)))
                return;

            OnGhostAttempt(mindId, component.CanReturn, mind: mind);
        }

        private void OnGhostStartup(EntityUid uid, GhostComponent component, ComponentStartup args)
        {
            // Allow this entity to be seen by other ghosts.
            var visibility = EnsureComp<VisibilityComponent>(uid);

            if (_gameTicker.RunLevel != GameRunLevel.PostRound)
            {
                _visibilitySystem.AddLayer((uid, visibility), (int) VisibilityFlags.Ghost, false);
                _visibilitySystem.RemoveLayer((uid, visibility), (int) VisibilityFlags.Normal, false);
                _visibilitySystem.RefreshVisibility(uid, visibilityComponent: visibility);
            }

            SetCanSeeGhosts(uid, true);

            var time = _gameTiming.CurTime;
            component.TimeOfDeath = time;
            Dirty(uid, component); // Frontier
        }

        private void OnGhostShutdown(EntityUid uid, GhostComponent component, ComponentShutdown args)
        {
            // Perf: If the entity is deleting itself, no reason to change these back.
            if (Terminating(uid))
                return;

            // Entity can't be seen by ghosts anymore.
            if (TryComp(uid, out VisibilityComponent? visibility))
            {
                _visibilitySystem.RemoveLayer((uid, visibility), (int) VisibilityFlags.Ghost, false);
                _visibilitySystem.AddLayer((uid, visibility), (int) VisibilityFlags.Normal, false);
                _visibilitySystem.RefreshVisibility(uid, visibilityComponent: visibility);
            }

            // Entity can't see ghosts anymore.
            SetCanSeeGhosts(uid, false);
            _actions.RemoveAction(uid, component.BooActionEntity);
        }

        private void SetCanSeeGhosts(EntityUid uid, bool canSee, EyeComponent? eyeComponent = null)
        {
            if (!Resolve(uid, ref eyeComponent, false))
                return;

            if (canSee)
                _eye.SetVisibilityMask(uid, eyeComponent.VisibilityMask | (int) VisibilityFlags.Ghost, eyeComponent);
            else
                _eye.SetVisibilityMask(uid, eyeComponent.VisibilityMask & ~(int) VisibilityFlags.Ghost, eyeComponent);
        }

        private void OnMapInit(EntityUid uid, GhostComponent component, MapInitEvent args)
        {
            _actions.AddAction(uid, ref component.BooActionEntity, component.BooAction);
            _actions.AddAction(uid, ref component.ToggleGhostHearingActionEntity, component.ToggleGhostHearingAction);
            _actions.AddAction(uid, ref component.ToggleLightingActionEntity, component.ToggleLightingAction);
            _actions.AddAction(uid, ref component.ToggleFoVActionEntity, component.ToggleFoVAction);
            _actions.AddAction(uid, ref component.ToggleGhostsActionEntity, component.ToggleGhostsAction);
        }

        private void OnGhostExamine(EntityUid uid, GhostComponent component, ExaminedEvent args)
        {
            var timeSinceDeath = _gameTiming.RealTime.Subtract(component.TimeOfDeath);
            var deathTimeInfo = timeSinceDeath.Minutes > 0
                ? Loc.GetString("comp-ghost-examine-time-minutes", ("minutes", timeSinceDeath.Minutes))
                : Loc.GetString("comp-ghost-examine-time-seconds", ("seconds", timeSinceDeath.Seconds));

            args.PushMarkup(deathTimeInfo);
        }

        #region Ghost Deletion

        private void OnMindRemovedMessage(EntityUid uid, GhostComponent component, MindRemovedMessage args)
        {
            DeleteEntity(uid);
        }

        private void OnMindUnvisitedMessage(EntityUid uid, GhostComponent component, MindUnvisitedMessage args)
        {
            DeleteEntity(uid);
        }

        private void OnPlayerDetached(EntityUid uid, GhostComponent component, PlayerDetachedEvent args)
        {
            DeleteEntity(uid);
        }

        private void DeleteEntity(EntityUid uid)
        {
            if (Deleted(uid) || Terminating(uid))
                return;

            QueueDel(uid);
        }

        #endregion

        private void OnGhostReturnToBodyRequest(GhostReturnToBodyRequest msg, EntitySessionEventArgs args)
        {
            if (args.SenderSession.AttachedEntity is not {Valid: true} attached
                || !_ghostQuery.TryComp(attached, out var ghost)
                || !ghost.CanReturnToBody
                || !TryComp(attached, out ActorComponent? actor))
            {
                Log.Warning($"User {args.SenderSession.Name} sent an invalid {nameof(GhostReturnToBodyRequest)}");
                return;
            }

            _mind.UnVisit(actor.PlayerSession);
        }

        #region Warp

        private void OnGhostWarpsRequest(GhostWarpsRequestEvent msg, EntitySessionEventArgs args)
        {
            if (args.SenderSession.AttachedEntity is not {Valid: true} entity
                || !_ghostQuery.HasComp(entity))
            {
                Log.Warning($"User {args.SenderSession.Name} sent a {nameof(GhostWarpsRequestEvent)} without being a ghost.");
                return;
            }

            // Frontier: get admin status for entity.
            bool isAdmin = _admin.IsAdmin(entity);

            var response = new GhostWarpsResponseEvent(GetPlayerWarps(entity).Concat(GetLocationWarps(isAdmin)).ToList()); // Frontier: add isAdmin
            RaiseNetworkEvent(response, args.SenderSession.Channel);
        }

        private void OnGhostWarpToTargetRequest(GhostWarpToTargetRequestEvent msg, EntitySessionEventArgs args)
        {
            if (args.SenderSession.AttachedEntity is not {Valid: true} attached
                || !_ghostQuery.HasComp(attached))
            {
                Log.Warning($"User {args.SenderSession.Name} tried to warp to {msg.Target} without being a ghost.");
                return;
            }

            var target = GetEntity(msg.Target);

            if (!Exists(target))
            {
                Log.Warning($"User {args.SenderSession.Name} tried to warp to an invalid entity id: {msg.Target}");
                return;
            }

            // Frontier: check admin status when warping to admin-only warp points
            if (!_admin.IsAdmin(attached) &&
                TryComp<WarpPointComponent>(target, out var warpPoint) &&
                warpPoint.AdminOnly)
            {
                Log.Warning($"User {args.SenderSession.Name} tried to warp to an admin-only warp point: {msg.Target}");
                _adminLogger.Add(LogType.Action, LogImpact.Medium, $"{EntityManager.ToPrettyString(attached):player} tried to warp to admin warp point {EntityManager.ToPrettyString(msg.Target)}");
                return;
            }
            // End Frontier

            WarpTo(attached, target);
        }

        private void OnGhostnadoRequest(GhostnadoRequestEvent msg, EntitySessionEventArgs args)
        {
            if (args.SenderSession.AttachedEntity is not {} uid
                || !_ghostQuery.HasComp(uid))
            {
                Log.Warning($"User {args.SenderSession.Name} tried to ghostnado without being a ghost.");
                return;
            }

            if (_followerSystem.GetMostGhostFollowed() is not {} target)
                return;

            WarpTo(uid, target);
        }

        private void WarpTo(EntityUid uid, EntityUid target)
        {
            _adminLog.Add(LogType.GhostWarp, $"{ToPrettyString(uid)} ghost warped to {ToPrettyString(target)}");

            if ((TryComp(target, out WarpPointComponent? warp) && warp.Follow) || HasComp<MobStateComponent>(target))
            {
                _followerSystem.StartFollowingEntity(uid, target);
                return;
            }

            var xform = Transform(uid);
            _transformSystem.SetCoordinates(uid, xform, Transform(target).Coordinates);
            _transformSystem.AttachToGridOrMap(uid, xform);
            if (_physicsQuery.TryComp(uid, out var physics))
                _physics.SetLinearVelocity(uid, Vector2.Zero, body: physics);
        }

        private IEnumerable<GhostWarp> GetLocationWarps(bool isAdmin) // Frontier: add isAdmin
        {
            var allQuery = AllEntityQuery<WarpPointComponent>();

            while (allQuery.MoveNext(out var uid, out var warp))
            {
                if (warp.AdminOnly && !isAdmin) // Frontier: skip admin-only warp points if not an admin
                    continue; // Frontier

                yield return new GhostWarp(GetNetEntity(uid), warp.Location ?? Name(uid), true);
            }
        }

        private IEnumerable<GhostWarp> GetPlayerWarps(EntityUid except)
        {
            foreach (var player in _playerManager.Sessions)
            {
                if (player.AttachedEntity is not {Valid: true} attached)
                    continue;

                if (attached == except) continue;

                TryComp<MindContainerComponent>(attached, out var mind);

                var jobName = _jobs.MindTryGetJobName(mind?.Mind);
                var playerInfo = $"{Comp<MetaDataComponent>(attached).EntityName} ({jobName})";

                if (_mobState.IsAlive(attached) || _mobState.IsCritical(attached))
                    yield return new GhostWarp(GetNetEntity(attached), playerInfo, false);
            }
        }

        #endregion

        private void OnEntityStorageInsertAttempt(EntityUid uid, GhostComponent comp, ref InsertIntoEntityStorageAttemptEvent args)
        {
            args.Cancelled = true;
        }

        private void OnToggleGhostVisibilityToAll(ToggleGhostVisibilityToAllEvent ev)
        {
            if (ev.Handled)
                return;

            ev.Handled = true;
            MakeVisible(true);
        }

        /// <summary>
        /// When the round ends, make all players able to see ghosts.
        /// </summary>
        public void MakeVisible(bool visible)
        {
            var entityQuery = EntityQueryEnumerator<GhostComponent, VisibilityComponent>();
            while (entityQuery.MoveNext(out var uid, out _, out var vis))
            {
                if (visible)
                {
                    _visibilitySystem.AddLayer((uid, vis), (int) VisibilityFlags.Normal, false);
                    _visibilitySystem.RemoveLayer((uid, vis), (int) VisibilityFlags.Ghost, false);
                }
                else
                {
                    _visibilitySystem.AddLayer((uid, vis), (int) VisibilityFlags.Ghost, false);
                    _visibilitySystem.RemoveLayer((uid, vis), (int) VisibilityFlags.Normal, false);
                }
                _visibilitySystem.RefreshVisibility(uid, visibilityComponent: vis);
            }
        }

        public bool DoGhostBooEvent(EntityUid target)
        {
            var ghostBoo = new GhostBooEvent();
            RaiseLocalEvent(target, ghostBoo, true);

            return ghostBoo.Handled;
        }

        public EntityUid? SpawnGhost(Entity<MindComponent?> mind, EntityUid targetEntity,
            bool canReturn = false)
        {
            _transformSystem.TryGetMapOrGridCoordinates(targetEntity, out var spawnPosition);
            return SpawnGhost(mind, spawnPosition, canReturn);
        }

        private bool IsValidSpawnPosition(EntityCoordinates? spawnPosition)
        {
            if (spawnPosition?.IsValid(EntityManager) != true)
                return false;

            var mapUid = spawnPosition?.GetMapUid(EntityManager);
            var gridUid = spawnPosition?.EntityId;
            // Test if the map is being deleted
            if (mapUid == null || TerminatingOrDeleted(mapUid.Value))
                return false;
            // Test if the grid is being deleted
            if (gridUid != null && TerminatingOrDeleted(gridUid.Value))
                return false;

            return true;
        }

        public EntityUid? SpawnGhost(Entity<MindComponent?> mind, EntityCoordinates? spawnPosition = null,
            bool canReturn = false)
        {
            if (!Resolve(mind, ref mind.Comp))
                return null;

            // Test if the map or grid is being deleted
            if (!IsValidSpawnPosition(spawnPosition))
                spawnPosition = null;

            // If it's bad, look for a valid point to spawn
            spawnPosition ??= _gameTicker.GetObserverSpawnPoint();

            // Make sure the new point is valid too
            if (!IsValidSpawnPosition(spawnPosition))
            {
                Log.Warning($"No spawn valid ghost spawn position found for {mind.Comp.CharacterName}"
                    + $" \"{ToPrettyString(mind)}\"");
                _minds.TransferTo(mind.Owner, null, createGhost: false, mind: mind.Comp);
                return null;
            }

            var ghost = SpawnAtPosition(GameTicker.ObserverPrototypeName, spawnPosition.Value);
            var ghostComponent = Comp<GhostComponent>(ghost);

            // Try setting the ghost entity name to either the character name or the player name.
            // If all else fails, it'll default to the default entity prototype name, "observer".
            // However, that should rarely happen.
            if (!string.IsNullOrWhiteSpace(mind.Comp.CharacterName))
                _metaData.SetEntityName(ghost, mind.Comp.CharacterName);
            else if (!string.IsNullOrWhiteSpace(mind.Comp.Session?.Name))
                _metaData.SetEntityName(ghost, mind.Comp.Session.Name);

            if (mind.Comp.TimeOfDeath.HasValue)
            {
                SetTimeOfDeath(ghost, mind.Comp.TimeOfDeath!.Value, ghostComponent);
            }

            SetCanReturnToBody(ghostComponent, canReturn);

            if (canReturn)
                _minds.Visit(mind.Owner, ghost, mind.Comp);
            else
                _minds.TransferTo(mind.Owner, ghost, mind: mind.Comp);
            Log.Debug($"Spawned ghost \"{ToPrettyString(ghost)}\" for {mind.Comp.CharacterName}.");
            return ghost;
        }

        public bool OnGhostAttempt(EntityUid mindId, bool canReturnGlobal, bool viaCommand = false, MindComponent? mind = null)
        {
            if (!Resolve(mindId, ref mind))
                return false;

            var playerEntity = mind.CurrentEntity;

            if (playerEntity != null && viaCommand)
                _adminLogger.Add(LogType.Mind, $"{EntityManager.ToPrettyString(playerEntity.Value):player} is attempting to ghost via command");

            var handleEv = new GhostAttemptHandleEvent(mind, canReturnGlobal);
            RaiseLocalEvent(handleEv);

            // Something else has handled the ghost attempt for us! We return its result.
            if (handleEv.Handled)
                return handleEv.Result;

            if (mind.PreventGhosting)
            {
                if (mind.Session != null) // Logging is suppressed to prevent spam from ghost attempts caused by movement attempts
                {
                    _chatManager.DispatchServerMessage(mind.Session, Loc.GetString("comp-mind-ghosting-prevented"),
                        true);
                }

                return false;
            }

            if (TryComp<GhostComponent>(playerEntity, out var comp) && !comp.CanGhostInteract)
                return false;

            if (mind.VisitingEntity != default)
            {
                _mind.UnVisit(mindId, mind: mind);
            }

            var position = Exists(playerEntity)
                ? Transform(playerEntity.Value).Coordinates
                : _gameTicker.GetObserverSpawnPoint();

            if (position == default)
                return false;

            // Ok, so, this is the master place for the logic for if ghosting is "too cheaty" to allow returning.
            // There's no reason at this time to move it to any other place, especially given that the 'side effects required' situations would also have to be moved.
            // + If CharacterDeadPhysically applies, we're physically dead. Therefore, ghosting OK, and we can return (this is critical for gibbing)
            //   Note that we could theoretically be ICly dead and still physically alive and vice versa.
            //   (For example, a zombie could be dead ICly, but may retain memories and is definitely physically active)
            // + If we're in a mob that is critical, and we're supposed to be able to return if possible,
            //   we're succumbing - the mob is killed. Therefore, character is dead. Ghosting OK.
            //   (If the mob survives, that's a bug. Ghosting is kept regardless.)
            var canReturn = canReturnGlobal && _mind.IsCharacterDeadPhysically(mind);

            if (_configurationManager.GetCVar(CCVars.GhostKillCrit) &&
                canReturnGlobal &&
                TryComp(playerEntity, out MobStateComponent? mobState))
            {
                if (_mobState.IsCritical(playerEntity.Value, mobState))
                {
                    canReturn = true;

                    //todo: what if they dont breathe lol
                    //cry deeply

                    FixedPoint2 dealtDamage = 200;

                    if (TryComp<DamageableComponent>(playerEntity, out var damageable)
                        && TryComp<MobThresholdsComponent>(playerEntity, out var thresholds))
                    {
                        var playerDeadThreshold = _mobThresholdSystem.GetThresholdForState(playerEntity.Value, MobState.Dead, thresholds);
                        dealtDamage = playerDeadThreshold - damageable.TotalDamage;
                    }

                    DamageSpecifier damage = new(_prototypeManager.Index<DamageTypePrototype>("Asphyxiation"), dealtDamage);

                    _damageable.TryChangeDamage(playerEntity, damage, true);
                }
            }

            if (playerEntity != null)
                _adminLogger.Add(LogType.Mind, $"{EntityManager.ToPrettyString(playerEntity.Value):player} ghosted{(!canReturn ? " (non-returnable)" : "")}");

            var ghost = SpawnGhost((mindId, mind), position, canReturn);

            if (ghost == null)
                return false;

            return true;
        }

        // Frontier: worthless ghosts
        private void OnPriceCalculation(Entity<GhostComponent> ent, ref PriceCalculationEvent args)
        {
            args.Price = 0;
            args.Handled = true;
        }
        // End Frontier
    }

    public sealed class GhostAttemptHandleEvent(MindComponent mind, bool canReturnGlobal) : HandledEntityEventArgs
    {
        public MindComponent Mind { get; } = mind;
        public bool CanReturnGlobal { get; } = canReturnGlobal;
        public bool Result { get; set; }
    }
}<|MERGE_RESOLUTION|>--- conflicted
+++ resolved
@@ -65,12 +65,9 @@
         [Dependency] private readonly SharedMindSystem _mind = default!;
         [Dependency] private readonly GameTicker _gameTicker = default!;
         [Dependency] private readonly DamageableSystem _damageable = default!;
-<<<<<<< HEAD
-        [Dependency] private readonly IAdminManager _admin = default!; // Frontier
-=======
         [Dependency] private readonly SharedPopupSystem _popup = default!;
         [Dependency] private readonly IRobustRandom _random = default!;
->>>>>>> ae213066
+        [Dependency] private readonly IAdminManager _admin = default!; // Frontier
 
         private EntityQuery<GhostComponent> _ghostQuery;
         private EntityQuery<PhysicsComponent> _physicsQuery;
