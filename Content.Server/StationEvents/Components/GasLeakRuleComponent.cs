using Content.Server.StationEvents.Events;
using Content.Shared.Atmos;
using Robust.Shared.Map;

namespace Content.Server.StationEvents.Components;

[RegisterComponent, Access(typeof(GasLeakRule))]
public sealed partial class GasLeakRuleComponent : Component
{
    public readonly Gas[] LeakableGases =
    {
<<<<<<< HEAD
//        Gas.Miasma,
//        Gas.Plasma,
//        Gas.Tritium,
//        Gas.Frezon,
          Gas.WaterVapor,
=======
        Gas.Ammonia,
        Gas.Plasma,
        Gas.Tritium,
        Gas.Frezon,
>>>>>>> dfbf47c3
    };

    /// <summary>
    ///     Running cooldown of how much time until another leak.
    /// </summary>
    public float TimeUntilLeak;

    /// <summary>
    ///     How long between more gas being added to the tile.
    /// </summary>
    public float LeakCooldown = 1.0f;

    // Event variables
    public EntityUid TargetStation;
    public EntityUid TargetGrid;
    public Vector2i TargetTile;
    public EntityCoordinates TargetCoords;
    public bool FoundTile;
    public Gas LeakGas;
    public float MolesPerSecond;
    public readonly int MinimumMolesPerSecond = 20;

    /// <summary>
    ///     Don't want to make it too fast to give people time to flee.
    /// </summary>
    public int MaximumMolesPerSecond = 50;

    public int MinimumGas = 250;
    public int MaximumGas = 1000;
    public float SparkChance = 0.05f;
}<|MERGE_RESOLUTION|>--- conflicted
+++ resolved
@@ -9,18 +9,11 @@
 {
     public readonly Gas[] LeakableGases =
     {
-<<<<<<< HEAD
-//        Gas.Miasma,
+        Gas.Ammonia,
 //        Gas.Plasma,
 //        Gas.Tritium,
 //        Gas.Frezon,
-          Gas.WaterVapor,
-=======
-        Gas.Ammonia,
-        Gas.Plasma,
-        Gas.Tritium,
-        Gas.Frezon,
->>>>>>> dfbf47c3
+        Gas.WaterVapor,
     };
 
     /// <summary>
