--- conflicted
+++ resolved
@@ -122,13 +122,9 @@
                 PrivilegedIdIsAuthorized(uid, component),
                 true,
                 targetIdComponent.FullName,
-<<<<<<< HEAD
-                targetIdComponent.JobTitle,
-                hasShuttle,
-                shuttleNameParts,
-=======
                 targetIdComponent.LocalizedJobTitle,
->>>>>>> d4da9923
+                hasShuttle, // Frontier
+                shuttleNameParts, // Frontier
                 targetAccessComponent.Tags.ToList(),
                 possibleAccess,
                 jobProto,
